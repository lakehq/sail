#!/bin/bash

set -euo 'pipefail'

project_path="$(git rev-parse --show-toplevel)"

# Define the directory for test logs. The `tmp/` directory is in `.gitignore`.
logs_dir="${project_path}/tmp/spark-tests/${TEST_RUN_NAME:-latest}"
pytest_tmp_dir="${project_path}/tmp/pytest"

cd "${project_path}"

echo "Removing existing test logs..."
rm -rf "${logs_dir}"
mkdir -p "${logs_dir}"

# Force color output for local test runs.
if [ -z "${CI:-}" ]; then
  export FORCE_COLOR="1"
fi
# The test name can be long, so we set the terminal width
# for better test log readability.
export COLUMNS="120"

export SPARK_TESTING="1"
export PYARROW_IGNORE_TIMEZONE="1"
# Define a few environment variables if they are not set.
# This does not override an environment variable if it is set but empty.
# If the remote port is empty, the test runs against the original Spark Connect server.
export SPARK_TESTING_REMOTE_PORT="${SPARK_TESTING_REMOTE_PORT-50051}"
export SPARK_LOCAL_IP="${SPARK_LOCAL_IP-127.0.0.1}"

function run_pytest() {
  name="$1"
  args=("${@:2}")

  echo "Test suite: ${name}"
  # We ignore the pytext exit code so that the command can complete successfully.
  hatch run test:pytest \
<<<<<<< HEAD
    -p "framework.testing.spark_plugin" \
    -p "framework.testing.ibis_plugin" \
=======
    -p pysail.testing.spark \
>>>>>>> 08c201f3
    -o "doctest_optionflags=ELLIPSIS NORMALIZE_WHITESPACE" \
    -o "faulthandler_timeout=30" \
    --basetemp="${pytest_tmp_dir}" \
    --disable-warnings \
    --strict-markers \
    --report-log="${logs_dir}/${name}.jsonl" \
    "${args[@]}" \
    | tee "${logs_dir}/${name}.log" || true

  # Failed tests are acceptable, but we return a non-zero exit code when there are errors,
  # which indicate issues with the test setup.
  tail -n 1 "${logs_dir}/${name}.log" | grep -q -v 'error' || (echo "Found errors in test results: ${name}.log" && false)
}

echo "${TEST_RUN_GIT_COMMIT:-unknown}" > "${logs_dir}/commit"
echo "${TEST_RUN_GIT_REF:-unknown}" > "${logs_dir}/ref"

pytest_args=("$@")

if [ "${#pytest_args[@]}" -ne 0 ]; then
  run_pytest "test" "${pytest_args[@]}"
else
  pytest_args=("--tb=no" "-rN")
  run_pytest "test-connect" "--pyargs" "pyspark.sql.tests.connect" "${pytest_args[@]}"
  run_pytest "doctest-column" "--doctest-modules" "--pyargs" "pyspark.sql.column" "${pytest_args[@]}"
  run_pytest "doctest-dataframe" "--doctest-modules" "--pyargs" "pyspark.sql.dataframe" "${pytest_args[@]}"
  run_pytest "doctest-functions" "--doctest-modules" "--pyargs" "pyspark.sql.functions" "${pytest_args[@]}"
fi<|MERGE_RESOLUTION|>--- conflicted
+++ resolved
@@ -37,12 +37,8 @@
   echo "Test suite: ${name}"
   # We ignore the pytext exit code so that the command can complete successfully.
   hatch run test:pytest \
-<<<<<<< HEAD
-    -p "framework.testing.spark_plugin" \
-    -p "framework.testing.ibis_plugin" \
-=======
-    -p pysail.testing.spark \
->>>>>>> 08c201f3
+    -p "pysail.testing.spark_plugin" \
+    -p "pysail.testing.ibis_plugin" \
     -o "doctest_optionflags=ELLIPSIS NORMALIZE_WHITESPACE" \
     -o "faulthandler_timeout=30" \
     --basetemp="${pytest_tmp_dir}" \
