--- conflicted
+++ resolved
@@ -24,11 +24,7 @@
 }
 
 pub fn init_tracer(use_collector: bool) -> TelemetryResult<()> {
-<<<<<<< HEAD
-    let reporter_config = Config::default().tail_sampled(true);
-=======
     let reporter_config = Config::default();
->>>>>>> d80752ad
     if use_collector {
         let host = env::var("SAIL_OPENTELEMETRY_COLLECTOR_SERVICE_HOST")?;
         let port = env::var("SAIL_OPENTELEMETRY_COLLECTOR_SERVICE_PORT_OTLP_GRPC")?;
