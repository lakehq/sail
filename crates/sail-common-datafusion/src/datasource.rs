use std::collections::HashMap;
use std::sync::Arc;

use async_trait::async_trait;
use datafusion::arrow::datatypes::{DataType, Schema};
use datafusion::catalog::{Session, TableProvider};
use datafusion::physical_expr::{
    create_physical_sort_exprs, LexOrdering, LexRequirement, PhysicalExpr, PhysicalSortRequirement,
};
use datafusion::physical_plan::ExecutionPlan;
use datafusion_common::{plan_err, Constraints, DFSchema, Result};
use datafusion_expr::expr::Sort;
use datafusion_expr::Expr;

#[derive(Clone, Debug, Eq, PartialEq, Hash, PartialOrd)]
pub enum SinkMode {
    ErrorIfExists,
    IgnoreIfExists,
    Append,
    Overwrite,
    OverwriteIf { condition: Box<Expr> },
    OverwritePartitions,
}

#[derive(Clone, Debug, Eq, PartialEq, Hash)]
pub enum PhysicalSinkMode {
    ErrorIfExists,
    IgnoreIfExists,
    Append,
    Overwrite,
    OverwriteIf { condition: Arc<dyn PhysicalExpr> },
    OverwritePartitions,
}

#[derive(Clone, Debug, Eq, PartialEq, Hash, PartialOrd)]
pub struct BucketBy {
    pub columns: Vec<String>,
    pub num_buckets: usize,
}

/// Information required to create a data source.
#[derive(Debug, Clone)]
pub struct SourceInfo {
    pub paths: Vec<String>,
    /// The (optional) schema of the data source including partitioning columns.
    pub schema: Option<Schema>,
    pub constraints: Constraints,
    pub partition_by: Vec<String>,
    pub bucket_by: Option<BucketBy>,
    pub sort_order: Vec<Sort>,
    /// The sets of options for the data source.
    /// A later set of options can override earlier ones.
    pub options: Vec<HashMap<String, String>>,
}

/// Information required to create a data writer.
#[derive(Debug, Clone)]
pub struct SinkInfo {
    pub input: Arc<dyn ExecutionPlan>,
    pub path: String,
    pub mode: PhysicalSinkMode,
    pub partition_by: Vec<String>,
    pub bucket_by: Option<BucketBy>,
    pub sort_order: Option<LexRequirement>,
    /// The sets of options for the data sink.
    /// A later set of options can override earlier ones.
    pub options: Vec<HashMap<String, String>>,
}

/// A trait for preparing physical execution for a specific format.
#[async_trait]
pub trait TableFormat: Send + Sync {
    /// Returns the name of the format.
    fn name(&self) -> &str;

    /// Creates a `TableProvider` for read.
    async fn create_provider(
        &self,
        ctx: &dyn Session,
        info: SourceInfo,
    ) -> Result<Arc<dyn TableProvider>>;

    /// Creates a `ExecutionPlan` for write.
    async fn create_writer(
        &self,
        ctx: &dyn Session,
        info: SinkInfo,
    ) -> Result<Arc<dyn ExecutionPlan>>;
}

<<<<<<< HEAD
/// Options that control the behavior of Delta Lake tables.
#[derive(Debug, Clone, PartialEq, Default)]
pub struct TableDeltaOptions {
    pub replace_where: Option<String>,
    pub merge_schema: bool,
    pub overwrite_schema: bool,
    pub target_file_size: usize,
    pub write_batch_size: usize,
=======
pub fn create_sort_order(
    session: &dyn Session,
    sort_by: Vec<Sort>,
    schema: &DFSchema,
) -> Result<Option<LexRequirement>> {
    let expr = create_physical_sort_exprs(sort_by.as_slice(), schema, session.execution_props())?;
    let ordering = LexOrdering::new(expr);
    if let Some(ordering) = ordering {
        Ok(LexRequirement::new(
            ordering
                .into_iter()
                .map(PhysicalSortRequirement::from)
                .collect::<Vec<_>>(),
        ))
    } else {
        Ok(None)
    }
}

/// Given a schema and a list of partition columns, returns the partition columns
/// with their data types, and a schema with the partition columns removed.
pub fn get_partition_columns_and_file_schema(
    schema: &Schema,
    partition_by: Vec<String>,
) -> Result<(Vec<(String, DataType)>, Schema)> {
    let partition_columns = partition_by
        .into_iter()
        .map(|col| {
            let mut candidates = schema
                .fields()
                .iter()
                .filter(|f| f.name().eq_ignore_ascii_case(&col));
            match (candidates.next(), candidates.next()) {
                (Some(field), None) => Ok((col, field.data_type().clone())),
                _ => {
                    plan_err!("missing or ambiguous partition column: {col}")
                }
            }
        })
        .collect::<Result<Vec<_>>>()?;
    let file_schema_fields = schema
        .fields()
        .iter()
        .filter(|f| {
            !partition_columns
                .iter()
                .any(|(col, _)| col.eq_ignore_ascii_case(f.name()))
        })
        .cloned()
        .collect::<Vec<_>>();
    let file_schema = Schema::new(file_schema_fields);
    Ok((partition_columns, file_schema))
>>>>>>> 4523f519
}<|MERGE_RESOLUTION|>--- conflicted
+++ resolved
@@ -88,16 +88,6 @@
     ) -> Result<Arc<dyn ExecutionPlan>>;
 }
 
-<<<<<<< HEAD
-/// Options that control the behavior of Delta Lake tables.
-#[derive(Debug, Clone, PartialEq, Default)]
-pub struct TableDeltaOptions {
-    pub replace_where: Option<String>,
-    pub merge_schema: bool,
-    pub overwrite_schema: bool,
-    pub target_file_size: usize,
-    pub write_batch_size: usize,
-=======
 pub fn create_sort_order(
     session: &dyn Session,
     sort_by: Vec<Sort>,
@@ -150,5 +140,14 @@
         .collect::<Vec<_>>();
     let file_schema = Schema::new(file_schema_fields);
     Ok((partition_columns, file_schema))
->>>>>>> 4523f519
+}
+
+/// Options that control the behavior of Delta Lake tables.
+#[derive(Debug, Clone, PartialEq, Default)]
+pub struct TableDeltaOptions {
+    pub replace_where: Option<String>,
+    pub merge_schema: bool,
+    pub overwrite_schema: bool,
+    pub target_file_size: usize,
+    pub write_batch_size: usize,
 }