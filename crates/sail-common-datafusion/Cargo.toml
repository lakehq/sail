[package]
name = "sail-common-datafusion"
version = { workspace = true }
edition = { workspace = true }

[lints]
workspace = true

[dependencies]
sail-common = { path = "../sail-common" }

chrono = { workspace = true }
ryu = { workspace = true }
datafusion = { workspace = true }
datafusion-common = { workspace = true }
datafusion-expr = { workspace = true }
thiserror = { workspace = true }
lexical-core = { workspace = true }
futures = { workspace = true }
serde = { workspace = true }
pyo3 = { workspace = true }
<<<<<<< HEAD
deltalake = { workspace = true }
async-trait.workspace = true
=======
async-trait = { workspace = true }
>>>>>>> 6bdf9850
<|MERGE_RESOLUTION|>--- conflicted
+++ resolved
@@ -19,9 +19,5 @@
 futures = { workspace = true }
 serde = { workspace = true }
 pyo3 = { workspace = true }
-<<<<<<< HEAD
-deltalake = { workspace = true }
-async-trait.workspace = true
-=======
 async-trait = { workspace = true }
->>>>>>> 6bdf9850
+deltalake = { workspace = true }