[package]
name = "sail-common"
version = { workspace = true }
edition = { workspace = true }

[dependencies]
thiserror = { workspace = true }
serde = { workspace = true }
serde_json = { workspace = true }
chrono = { workspace = true }
ryu = { workspace = true }
datafusion = { workspace = true }
datafusion-common = { workspace = true }
datafusion-expr = { workspace = true }
glob = { workspace = true }
pyo3 = { workspace = true }
lexical-core = { workspace = true }
num_enum = { workspace = true }
sqlparser = { workspace = true }
figment = { workspace = true }
<<<<<<< HEAD
half = { workspace = true }
=======
futures = { workspace = true }
>>>>>>> a574315e
<|MERGE_RESOLUTION|>--- conflicted
+++ resolved
@@ -18,8 +18,5 @@
 num_enum = { workspace = true }
 sqlparser = { workspace = true }
 figment = { workspace = true }
-<<<<<<< HEAD
-half = { workspace = true }
-=======
 futures = { workspace = true }
->>>>>>> a574315e
+half = { workspace = true }