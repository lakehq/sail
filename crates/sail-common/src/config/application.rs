--- conflicted
+++ resolved
@@ -218,19 +218,14 @@
     pub allow_single_file_parallelism: bool,
     pub maximum_parallel_row_group_writers: usize,
     pub maximum_buffered_record_batches_per_stream: usize,
-<<<<<<< HEAD
+    pub table_files_statistics_cache: bool,
+    #[serde(deserialize_with = "deserialize_non_zero")]
+    pub table_files_statistics_cache_ttl: Option<u64>,
+    #[serde(deserialize_with = "deserialize_non_zero")]
+    pub table_files_statistics_cache_max_entries: Option<u64>,
     pub file_metadata_cache: bool,
     #[serde(deserialize_with = "deserialize_non_empty_string")]
     pub file_metadata_cache_limit: Option<String>,
-    pub table_files_statistics_cache: bool,
-    #[serde(deserialize_with = "deserialize_non_zero")]
-=======
-    pub table_files_statistics_cache: bool,
-    #[serde(deserialize_with = "deserialize_non_zero")]
-    pub table_files_statistics_cache_ttl: Option<u64>,
-    #[serde(deserialize_with = "deserialize_non_zero")]
->>>>>>> 44a76ce8
-    pub table_files_statistics_cache_max_entries: Option<u64>,
 }
 
 #[derive(Debug, Clone, Deserialize)]
