[package]
name = "sail-iceberg"
version = { workspace = true }
edition = { workspace = true }

[dependencies]
sail-common-datafusion = { path = "../sail-common-datafusion" }

# DataFusion dependencies
datafusion = { workspace = true }
datafusion-common = { workspace = true }

<<<<<<< HEAD
=======
# Arrow dependencies
arrow-schema = { workspace = true }
parquet = { workspace = true }

>>>>>>> 5b9f0e50
# Essential utilities
async-trait = { workspace = true }
object_store = { workspace = true }
chrono = { workspace = true }
serde_json = { workspace = true }
url = { workspace = true }
futures = { workspace = true }
serde = { workspace = true, features = ["derive"] }
uuid = { workspace = true }
parquet = { workspace = true }
bytes = { workspace = true }
# indexmap = { workspace = true }
log = { workspace = true }
# itertools = { workspace = true }
percent-encoding = { workspace = true }
once_cell = { workspace = true }
ordered-float = { workspace = true }
apache-avro = { workspace = true }
num-bigint = { workspace = true }
rust_decimal = { workspace = true }
# base64 = { workspace = true }

[lints]
workspace = true<|MERGE_RESOLUTION|>--- conflicted
+++ resolved
@@ -10,13 +10,9 @@
 datafusion = { workspace = true }
 datafusion-common = { workspace = true }
 
-<<<<<<< HEAD
-=======
 # Arrow dependencies
 arrow-schema = { workspace = true }
-parquet = { workspace = true }
 
->>>>>>> 5b9f0e50
 # Essential utilities
 async-trait = { workspace = true }
 object_store = { workspace = true }
