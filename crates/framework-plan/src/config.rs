--- conflicted
+++ resolved
@@ -1,11 +1,5 @@
-<<<<<<< HEAD
 use crate::formatter::{DefaultPlanFormatter, PlanFormatter};
-=======
-use crate::error::{PlanError, PlanResult};
 use framework_common::config::{ConfigKeyValue, SparkUdfConfig};
-use framework_common::object::DynObject;
-use framework_common::{impl_dyn_object_traits, spec};
->>>>>>> ad2e65a3
 use std::fmt::Debug;
 use std::hash::Hash;
 use std::sync::Arc;
@@ -24,16 +18,11 @@
     pub time_zone: String,
     /// The default timestamp type.
     pub timestamp_type: TimestampType,
-<<<<<<< HEAD
     /// The plan formatter.
     pub plan_formatter: Arc<F>,
-=======
-    /// The data type formatter.
-    pub data_type_formatter: Arc<F>,
     // TODO: Revisit how to handle spark_udf_config
     //  https://github.com/lakehq/framework/pull/53#discussion_r1643683600
     pub spark_udf_config: SparkUdfConfig,
->>>>>>> ad2e65a3
 }
 
 impl Default for PlanConfig {
@@ -41,10 +30,7 @@
         Self {
             time_zone: "UTC".to_string(),
             timestamp_type: TimestampType::TimestampLtz,
-<<<<<<< HEAD
             plan_formatter: Arc::new(DefaultPlanFormatter),
-=======
-            data_type_formatter: Arc::new(DefaultDataTypeFormatter),
             spark_udf_config: SparkUdfConfig {
                 timezone: ConfigKeyValue {
                     key: "spark.sql.session.timeZone".to_string(),
@@ -70,14 +56,4 @@
             },
         }
     }
-}
-
-impl PlanConfig {
-    pub fn with_data_type_formatter(self, data_type_formatter: Arc<dyn DataTypeFormatter>) -> Self {
-        Self {
-            data_type_formatter,
-            ..self
->>>>>>> ad2e65a3
-        }
-    }
 }