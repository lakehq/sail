use std::collections::HashMap;
use std::sync::Arc;

use async_recursion::async_recursion;
use datafusion::arrow::datatypes as adt;
use datafusion::dataframe::DataFrame;
use datafusion::datasource::file_format::csv::CsvFormat;
use datafusion::datasource::file_format::json::JsonFormat;
use datafusion::datasource::file_format::parquet::ParquetFormat;
use datafusion::datasource::file_format::FileFormat;
use datafusion::datasource::function::TableFunction;
use datafusion::datasource::listing::{ListingOptions, ListingTable, ListingTableConfig};
use datafusion::datasource::{provider_as_source, MemTable, TableProvider};
use datafusion::execution::context::DataFilePaths;
use datafusion::logical_expr::{
    logical_plan as plan, Aggregate, Expr, Extension, LogicalPlan, UNNAMED_TABLE,
};
use datafusion_common::display::{PlanType, StringifiedPlan, ToStringifiedPlan};
use datafusion_common::tree_node::{TreeNode, TreeNodeRewriter};
use datafusion_common::{
    Column, DFSchema, DFSchemaRef, ParamValues, ScalarValue, SchemaReference, TableReference,
    ToDFSchema,
};
use datafusion_expr::expr::ScalarFunction;
use datafusion_expr::expr_rewriter::normalize_col;
use datafusion_expr::utils::{columnize_expr, expand_qualified_wildcard, expand_wildcard};
use datafusion_expr::{build_join_schema, LogicalPlanBuilder};
use framework_common::spec;
use framework_common::utils::{cast_record_batch, read_record_batches, rename_logical_plan};

use crate::error::{PlanError, PlanResult};
use crate::extension::function::multi_expr::MultiExpr;
use crate::extension::logical::{
    CatalogCommand, CatalogCommandNode, RangeNode, ShowStringFormat, ShowStringNode,
    ShowStringStyle, SortWithinPartitionsNode,
};
use crate::extension::source::rename::RenameTableProvider;
use crate::resolver::expression::NamedExpr;
use crate::resolver::state::PlanResolverState;
use crate::resolver::tree::explode::ExplodeRewriter;
use crate::resolver::tree::window::WindowRewriter;
use crate::resolver::tree::PlanRewriter;
use crate::resolver::PlanResolver;
use crate::utils::ItemTaker;

pub(crate) fn build_schema_reference(name: spec::ObjectName) -> PlanResult<SchemaReference> {
    let names: Vec<String> = name.into();
    match names.as_slice() {
        [a] => Ok(SchemaReference::Bare {
            schema: Arc::from(a.as_str()),
        }),
        [a, b] => Ok(SchemaReference::Full {
            catalog: Arc::from(a.as_str()),
            schema: Arc::from(b.as_str()),
        }),
        _ => Err(PlanError::invalid(format!("schema reference: {:?}", names))),
    }
}

fn build_table_reference(name: spec::ObjectName) -> PlanResult<TableReference> {
    let names: Vec<String> = name.into();
    match names.as_slice() {
        [a] => Ok(TableReference::Bare {
            table: Arc::from(a.as_str()),
        }),
        [a, b] => Ok(TableReference::Partial {
            schema: Arc::from(a.as_str()),
            table: Arc::from(b.as_str()),
        }),
        [a, b, c] => Ok(TableReference::Full {
            catalog: Arc::from(a.as_str()),
            schema: Arc::from(b.as_str()),
            table: Arc::from(c.as_str()),
        }),
        _ => Err(PlanError::invalid(format!("table reference: {:?}", names))),
    }
}

pub struct NamedPlan {
    pub plan: LogicalPlan,
    /// The user-facing fields for query plan,
    /// or `None` for a non-query plan (e.g. a DDL statement).
    pub fields: Option<Vec<String>>,
}

impl PlanResolver<'_> {
    #[async_recursion]
    pub(super) async fn resolve_plan(
        &self,
        plan: spec::Plan,
        state: &mut PlanResolverState,
    ) -> PlanResult<LogicalPlan> {
        use spec::PlanNode;

        let plan_id = plan.plan_id;
        let plan = match plan.node {
            PlanNode::Read {
                read_type,
                is_streaming: _,
            } => {
                use spec::ReadType;

                match read_type {
                    ReadType::NamedTable {
                        identifier,
                        options,
                    } => {
                        if !options.is_empty() {
                            return Err(PlanError::todo("table options"));
                        }
                        let table_reference = build_table_reference(identifier)?;
                        let df: DataFrame = self.ctx.table(table_reference).await?;
                        let plan = df.into_optimized_plan()?;
                        let names = state.register_fields(plan.schema().inner());
                        rename_logical_plan(plan, &names)?
                    }
                    ReadType::Udtf {
                        identifier,
                        arguments,
                        options,
                    } => {
                        if !options.is_empty() {
                            return Err(PlanError::todo("ReadType::UDTF options"));
                        }
                        // TODO: Handle qualified table reference.
                        let function_name = build_table_reference(identifier)?;
                        let function_name = function_name.table();
                        let schema = DFSchema::empty();
                        let (_, arguments) =
                            self.resolve_alias_expressions_and_names(arguments, &schema, state)?;
                        let table_function = self.ctx.table_function(function_name)?;
                        let table_provider = table_function.create_table_provider(&arguments)?;
                        let names = state.register_fields(&table_provider.schema());
                        let table_provider = RenameTableProvider::try_new(table_provider, names)?;
                        LogicalPlan::TableScan(plan::TableScan::try_new(
                            function_name,
                            provider_as_source(Arc::new(table_provider)),
                            None,
                            vec![],
                            None,
                        )?)
                    }
                    ReadType::DataSource {
                        format,
                        schema: _,
                        options: _,
                        paths,
                        predicates: _,
                    } => {
                        let urls = paths.to_urls()?;
                        if urls.is_empty() {
                            return Err(PlanError::invalid("empty data source paths"));
                        }
                        let (format, extension): (Arc<dyn FileFormat>, _) = match format.as_deref()
                        {
                            Some("json") => (Arc::new(JsonFormat::default()), ".json"),
                            Some("csv") => (Arc::new(CsvFormat::default()), ".csv"),
                            Some("parquet") => (Arc::new(ParquetFormat::new()), ".parquet"),
                            other => {
                                return Err(PlanError::unsupported(format!(
                                    "unsupported data source format: {:?}",
                                    other
                                )))
                            }
                        };
                        let options = ListingOptions::new(format).with_file_extension(extension);
                        // TODO: use provided schema if available
                        let schema = options.infer_schema(&self.ctx.state(), &urls[0]).await?;
                        let config = ListingTableConfig::new_with_multi_paths(urls)
                            .with_listing_options(options)
                            .with_schema(schema);
                        let provider = Arc::new(ListingTable::try_new(config)?);
                        let names = state.register_fields(&provider.schema());
                        let provider = RenameTableProvider::try_new(provider, names)?;
                        LogicalPlan::TableScan(plan::TableScan::try_new(
                            UNNAMED_TABLE,
                            provider_as_source(Arc::new(provider)),
                            None,
                            vec![],
                            None,
                        )?)
                    }
                }
            }
            PlanNode::Project { input, expressions } => {
                let input = match input {
                    Some(x) => self.resolve_plan(*x, state).await?,
                    None => LogicalPlan::EmptyRelation(plan::EmptyRelation {
                        // allows literal projection with no input
                        produce_one_row: true,
                        schema: DFSchemaRef::new(DFSchema::empty()),
                    }),
                };
                let schema = input.schema();
                let expr = self.resolve_named_expressions(expressions, schema, state)?;
                let (input, expr) = self.rewrite_wildcard(input, expr, state)?;
                let (input, expr) =
                    self.rewrite_projection::<ExplodeRewriter>(input, expr, state)?;
                let (input, expr) =
                    self.rewrite_projection::<WindowRewriter>(input, expr, state)?;
                let expr = self.rewrite_multi_expr(expr)?;
                let expr = self.rewrite_named_expressions(expr, state)?;
                let has_aggregate = expr.iter().any(|e| {
                    e.exists(|e| match e {
                        Expr::AggregateFunction(_) => Ok(true),
                        _ => Ok(false),
                    })
                    .unwrap_or(false)
                });
                if has_aggregate {
                    LogicalPlan::Aggregate(Aggregate::try_new(Arc::new(input), vec![], expr)?)
                } else {
                    LogicalPlan::Projection(plan::Projection::try_new(expr, Arc::new(input))?)
                }
            }
            PlanNode::Filter { input, condition } => {
                let input = self.resolve_plan(*input, state).await?;
                let schema = input.schema();
                let predicate = self.resolve_expression(condition, schema, state)?;
                let filter = plan::Filter::try_new(predicate, Arc::new(input))?;
                LogicalPlan::Filter(filter)
            }
            PlanNode::Join {
                left,
                right,
                join_condition,
                join_type,
                using_columns,
                join_data_type,
            } => {
                use spec::JoinType;

                let left = self.resolve_plan(*left, state).await?;
                let right = self.resolve_plan(*right, state).await?;
                let (join_type, is_cross_join) = match join_type {
                    JoinType::Inner => (plan::JoinType::Inner, false),
                    JoinType::LeftOuter => (plan::JoinType::Left, false),
                    JoinType::RightOuter => (plan::JoinType::Right, false),
                    JoinType::FullOuter => (plan::JoinType::Full, false),
                    JoinType::LeftSemi => (plan::JoinType::LeftSemi, false),
                    JoinType::LeftAnti => (plan::JoinType::LeftAnti, false),
                    // use inner join type to build the schema for cross join
                    JoinType::Cross => (plan::JoinType::Inner, true),
                };
                let schema = build_join_schema(left.schema(), right.schema(), &join_type)?;
                if is_cross_join {
                    if join_condition.is_some() {
                        return Err(PlanError::invalid("cross join with join condition"));
                    }
                    if !using_columns.is_empty() {
                        return Err(PlanError::invalid("cross join with using columns"));
                    }
                    if join_data_type.is_some() {
                        return Err(PlanError::invalid("cross join with join data type"));
                    }
                    return Ok(LogicalPlan::CrossJoin(plan::CrossJoin {
                        left: Arc::new(left),
                        right: Arc::new(right),
                        schema: Arc::new(schema),
                    }));
                }
                // FIXME: resolve using columns
                // TODO: add more validation logic here and in the plan optimizer
                // See `LogicalPlanBuilder` for details about such logic.
                let (on, filter, join_constraint) =
                    if join_condition.is_some() && using_columns.is_empty() {
                        let condition = join_condition
                            .map(|c| self.resolve_expression(c, &schema, state))
                            .transpose()?;
                        (vec![], condition, plan::JoinConstraint::On)
                    } else if join_condition.is_none() && !using_columns.is_empty() {
                        let on = using_columns
                            .into_iter()
                            .map(|name| {
                                let column = Expr::Column(Column::new_unqualified(name));
                                (column.clone(), column)
                            })
                            .collect();
                        (on, None, plan::JoinConstraint::Using)
                    } else {
                        return Err(PlanError::invalid(
                            "expecting either join condition or using columns",
                        ));
                    };
                LogicalPlan::Join(plan::Join {
                    left: Arc::new(left),
                    right: Arc::new(right),
                    on,
                    filter,
                    join_type,
                    join_constraint,
                    schema: Arc::new(schema),
                    null_equals_null: false,
                })
            }
            PlanNode::SetOperation {
                left,
                right,
                set_op_type,
                is_all,
                by_name: _,
                allow_missing_columns: _,
            } => {
                use spec::SetOpType;

                // TODO: support set operation by name
                let left = self.resolve_plan(*left, state).await?;
                let right = self.resolve_plan(*right, state).await?;
                match set_op_type {
                    SetOpType::Intersect => LogicalPlanBuilder::intersect(left, right, is_all)?,
                    SetOpType::Union => {
                        if is_all {
                            LogicalPlanBuilder::from(left).union(right)?.build()?
                        } else {
                            LogicalPlanBuilder::from(left)
                                .union_distinct(right)?
                                .build()?
                        }
                    }
                    SetOpType::Except => LogicalPlanBuilder::except(left, right, is_all)?,
                }
            }
            PlanNode::Sort {
                input,
                order,
                is_global,
            } => {
                let input = self.resolve_plan(*input, state).await?;
                let schema = input.schema();
                let expr = self.resolve_sort_orders(order, schema, state)?;
                if is_global {
                    LogicalPlan::Sort(plan::Sort {
                        expr,
                        input: Arc::new(input),
                        fetch: None,
                    })
                } else {
                    LogicalPlan::Extension(Extension {
                        node: Arc::new(SortWithinPartitionsNode::new(Arc::new(input), expr, None)),
                    })
                }
            }
            PlanNode::Limit { skip, limit, input } => {
                let input = self.resolve_plan(*input, state).await?;
<<<<<<< HEAD
                Ok(LogicalPlan::Limit(plan::Limit {
                    skip,
=======
                LogicalPlan::Limit(plan::Limit {
                    skip: 0,
>>>>>>> ab0325a7
                    fetch: Some(limit),
                    input: Arc::new(input),
                })
            }
            PlanNode::Aggregate {
                input,
                group_type,
                grouping_expressions,
                aggregate_expressions,
                pivot,
            } => {
                use spec::GroupType;

                if pivot.is_some() {
                    return Err(PlanError::todo("pivot"));
                }
                if group_type != GroupType::GroupBy {
                    return Err(PlanError::todo("unsupported aggregate group type"));
                }
                let input = self.resolve_plan(*input, state).await?;
                let schema = input.schema();
                let grouping_expressions =
                    self.resolve_named_expressions(grouping_expressions, schema, state)?;
                let grouping_expressions =
                    self.rewrite_named_expressions(grouping_expressions, state)?;
                let aggregate_expressions =
                    self.resolve_named_expressions(aggregate_expressions, schema, state)?;
                let aggregate_expressions =
                    self.rewrite_named_expressions(aggregate_expressions, state)?;
                LogicalPlan::Aggregate(Aggregate::try_new(
                    Arc::new(input),
                    grouping_expressions,
                    aggregate_expressions,
                )?)
            }
            PlanNode::WithParameters {
                input,
                positional_arguments,
                named_arguments,
            } => {
                let input = self.resolve_plan(*input, state).await?;
                let input = if !positional_arguments.is_empty() {
                    let params = positional_arguments
                        .into_iter()
                        .map(|arg| self.resolve_literal(arg))
                        .collect::<PlanResult<_>>()?;
                    input.with_param_values(ParamValues::List(params))?
                } else {
                    input
                };
                if !named_arguments.is_empty() {
                    let params = named_arguments
                        .into_iter()
                        .map(|(name, arg)| -> PlanResult<(String, ScalarValue)> {
                            Ok((name, self.resolve_literal(arg)?))
                        })
                        .collect::<PlanResult<_>>()?;
                    input.with_param_values(ParamValues::Map(params))?
                } else {
                    input
                }
            }
            PlanNode::LocalRelation { data, schema } => {
                let batches = if let Some(data) = data {
                    read_record_batches(data)?
                } else {
                    vec![]
                };
                let (schema, batches) = if let Some(schema) = schema {
                    let schema: adt::SchemaRef = Arc::new(self.resolve_schema(schema)?);
                    let batches = batches
                        .into_iter()
                        .map(|b| Ok(cast_record_batch(b, schema.clone())?))
                        .collect::<PlanResult<_>>()?;
                    (schema, batches)
                } else if let [batch, ..] = batches.as_slice() {
                    (batch.schema(), batches)
                } else {
                    return Err(PlanError::invalid("missing schema for local relation"));
                };
                let names = state.register_fields(&schema);
                let provider = RenameTableProvider::try_new(
                    Arc::new(MemTable::try_new(schema, vec![batches])?),
                    names,
                )?;
                LogicalPlan::TableScan(plan::TableScan::try_new(
                    UNNAMED_TABLE,
                    provider_as_source(Arc::new(provider)),
                    None,
                    vec![],
                    None,
                )?)
            }
            PlanNode::Sample { .. } => {
                return Err(PlanError::todo("sample"));
            }
            PlanNode::Offset { input, offset } => {
                let input = self.resolve_plan(*input, state).await?;
                LogicalPlan::Limit(plan::Limit {
                    skip: offset,
                    fetch: None,
                    input: Arc::new(input),
                })
            }
            PlanNode::Deduplicate {
                input,
                column_names,
                all_columns_as_keys,
                within_watermark,
            } => {
                let input = self.resolve_plan(*input, state).await?;
                let schema = input.schema();
                if within_watermark {
                    return Err(PlanError::todo("deduplicate within watermark"));
                }
                if !column_names.is_empty() && !all_columns_as_keys {
                    let column_names: Vec<String> =
                        column_names.into_iter().map(|x| x.into()).collect();
                    let on_expr: Vec<Expr> = schema
                        .columns()
                        .into_iter()
                        .filter(|column| {
                            state
                                .get_field_name(column.name())
                                .is_ok_and(|x| column_names.contains(x))
                        })
                        .map(Expr::Column)
                        .collect();
                    let select_expr: Vec<Expr> =
                        schema.columns().into_iter().map(Expr::Column).collect();
                    LogicalPlan::Distinct(plan::Distinct::On(plan::DistinctOn::try_new(
                        on_expr,
                        select_expr,
                        None,
                        Arc::new(input),
                    )?))
                } else if column_names.is_empty() && all_columns_as_keys {
                    LogicalPlan::Distinct(plan::Distinct::All(Arc::new(input)))
                } else {
                    return Err(PlanError::invalid(
                        "must either specify deduplicate column names or use all columns as keys",
                    ));
                }
            }
            PlanNode::Range {
                start,
                end,
                step,
                num_partitions,
            } => {
                let start = start.unwrap_or(0);
                // TODO: use parallelism in Spark configuration as the default
                let num_partitions = num_partitions.unwrap_or(1);
                if num_partitions < 1 {
                    return Err(PlanError::invalid(format!(
                        "invalid number of partitions: {}",
                        num_partitions
                    )));
                }
                let resolved = state.register_field("id");
                LogicalPlan::Extension(Extension {
                    node: Arc::new(RangeNode::try_new(
                        resolved,
                        start,
                        end,
                        step,
                        num_partitions,
                    )?),
                })
            }
            PlanNode::SubqueryAlias {
                input,
                alias,
                qualifier,
            } => LogicalPlan::SubqueryAlias(plan::SubqueryAlias::try_new(
                Arc::new(self.resolve_plan(*input, state).await?),
                build_table_reference(spec::ObjectName::new_qualified(alias, qualifier))?,
            )?),
            PlanNode::Repartition {
                input,
                num_partitions,
                shuffle: _,
            } => {
                let input = self.resolve_plan(*input, state).await?;
                // TODO: handle shuffle partition
                LogicalPlan::Repartition(plan::Repartition {
                    input: Arc::new(input),
                    partitioning_scheme: plan::Partitioning::RoundRobinBatch(num_partitions),
                })
            }
            PlanNode::ToDf {
                input,
                column_names,
            } => {
                let input = self.resolve_plan(*input, state).await?;
                let schema = input.schema();
                if column_names.len() != schema.fields().len() {
                    return Err(PlanError::invalid(format!(
                        "number of column names ({}) does not match number of columns ({})",
                        column_names.len(),
                        schema.fields().len()
                    )));
                }
                let expr = schema
                    .columns()
                    .into_iter()
                    .zip(column_names.into_iter())
                    .map(|(col, name)| NamedExpr::new(vec![name.into()], Expr::Column(col)))
                    .collect();
                let expr = self.rewrite_named_expressions(expr, state)?;
                LogicalPlan::Projection(plan::Projection::try_new(expr, Arc::new(input))?)
            }
            PlanNode::WithColumnsRenamed {
                input,
                rename_columns_map,
            } => {
                let input = self.resolve_plan(*input, state).await?;
                let rename_columns_map: HashMap<String, String> = rename_columns_map
                    .into_iter()
                    .map(|(k, v)| (k.into(), v.into()))
                    .collect();
                let schema = input.schema();
                let expr = schema
                    .columns()
                    .into_iter()
                    .map(|column| {
                        let name = state.get_field_name(column.name())?;
                        match rename_columns_map.get(name) {
                            Some(n) => Ok(NamedExpr::new(vec![n.clone()], Expr::Column(column))),
                            None => {
                                Ok(NamedExpr::new(vec![name.to_string()], Expr::Column(column)))
                            }
                        }
                    })
                    .collect::<PlanResult<Vec<_>>>()?;
                let expr = self.rewrite_named_expressions(expr, state)?;
                LogicalPlan::Projection(plan::Projection::try_new(expr, Arc::new(input))?)
            }
            PlanNode::ShowString {
                input,
                num_rows,
                truncate,
                vertical,
            } => {
                let input = self.resolve_plan(*input, state).await?;
                let style = match vertical {
                    true => ShowStringStyle::Vertical,
                    false => ShowStringStyle::Default,
                };
                let format =
                    ShowStringFormat::new(state.register_field("show_string"), style, truncate);
                let names = state.get_field_names(input.schema().inner())?;
                LogicalPlan::Extension(Extension {
                    node: Arc::new(ShowStringNode::try_new(
                        Arc::new(input),
                        names,
                        num_rows,
                        format,
                    )?),
                })
            }
            PlanNode::Drop {
                input,
                columns,
                column_names,
            } => {
                let input = self.resolve_plan(*input, state).await?;
                let schema = input.schema();
                let mut excluded_names = vec![];
                let mut excluded_fields = vec![];
                for col in column_names {
                    excluded_names.push(col.into());
                }
                for col in columns {
                    if let spec::Expr::UnresolvedAttribute { name, plan_id } = col {
                        let name: Vec<String> = name.into();
                        let name = name.one().map_err(|_| {
                            PlanError::invalid("expecting a single column name to drop")
                        })?;
                        if let Some(plan_id) = plan_id {
                            let field = state
                                .get_resolved_field_name_in_plan(plan_id, &name)?
                                .clone();
                            excluded_fields.push(field)
                        } else {
                            excluded_names.push(name);
                        }
                    } else {
                        return Err(PlanError::invalid("expecting column name to drop"));
                    }
                }
                let expr: Vec<Expr> = schema
                    .columns()
                    .into_iter()
                    .filter(|column| {
                        let name = column.name().to_string();
                        !excluded_fields.contains(&name)
                            && state
                                .get_field_name(&name)
                                .is_ok_and(|x| !excluded_names.contains(x))
                    })
                    .map(Expr::Column)
                    .collect();
                LogicalPlan::Projection(plan::Projection::try_new(expr, Arc::new(input))?)
            }
            PlanNode::Tail { .. } => {
                return Err(PlanError::todo("tail"));
            }
            PlanNode::WithColumns { input, aliases } => {
                let input = self.resolve_plan(*input, state).await?;
                let schema = input.schema();
                let mut aliases: HashMap<String, (Expr, bool)> = aliases
                    .into_iter()
                    .map(|expr| {
                        let (name, expr) = match expr {
                            // TODO: handle alias metadata
                            spec::Expr::Alias {
                                name,
                                expr,
                                metadata: _,
                            } => {
                                let name = name
                                    .one()
                                    .map_err(|_| PlanError::invalid("multi-alias for column"))?;
                                (name, *expr)
                            }
                            _ => {
                                return Err(PlanError::invalid(
                                    "alias expression expected for column",
                                ))
                            }
                        };
                        let expr = self.resolve_expression(expr, schema, state)?;
                        Ok((name.into(), (expr, false)))
                    })
                    .collect::<PlanResult<_>>()?;
                let mut expr = schema
                    .columns()
                    .into_iter()
                    .map(|column| {
                        let name = state.get_field_name(column.name())?;
                        match aliases.get_mut(name) {
                            Some((e, exists)) => {
                                *exists = true;
                                Ok(NamedExpr::new(vec![name.to_string()], e.clone()))
                            }
                            None => {
                                Ok(NamedExpr::new(vec![name.to_string()], Expr::Column(column)))
                            }
                        }
                    })
                    .collect::<PlanResult<Vec<_>>>()?;
                for (name, (e, exists)) in &aliases {
                    if !exists {
                        expr.push(NamedExpr::new(vec![name.clone()], e.clone()));
                    }
                }
                let (input, expr) =
                    self.rewrite_projection::<ExplodeRewriter>(input, expr, state)?;
                let (input, expr) =
                    self.rewrite_projection::<WindowRewriter>(input, expr, state)?;
                let expr = self.rewrite_multi_expr(expr)?;
                let expr = self.rewrite_named_expressions(expr, state)?;
                LogicalPlan::Projection(plan::Projection::try_new(expr, Arc::new(input))?)
            }
            PlanNode::Hint { .. } => {
                return Err(PlanError::todo("hint"));
            }
            PlanNode::Unpivot { .. } => {
                return Err(PlanError::todo("unpivot"));
            }
            PlanNode::ToSchema { .. } => {
                return Err(PlanError::todo("to schema"));
            }
            PlanNode::RepartitionByExpression {
                input,
                partition_expressions,
                num_partitions,
            } => {
                let input = self.resolve_plan(*input, state).await?;
                let schema = input.schema();
                let expr = self.resolve_expressions(partition_expressions, schema, state)?;
                let num_partitions = num_partitions
                    .ok_or_else(|| PlanError::todo("rebalance partitioning by expression"))?;
                LogicalPlan::Repartition(plan::Repartition {
                    input: Arc::new(input),
                    partitioning_scheme: plan::Partitioning::Hash(expr, num_partitions),
                })
            }
            PlanNode::MapPartitions { .. } => {
                return Err(PlanError::todo("map partitions"));
            }
            PlanNode::CollectMetrics { .. } => {
                return Err(PlanError::todo("collect metrics"));
            }
            PlanNode::Parse { .. } => {
                return Err(PlanError::todo("parse"));
            }
            PlanNode::GroupMap { .. } => {
                return Err(PlanError::todo("group map"));
            }
            PlanNode::CoGroupMap { .. } => {
                return Err(PlanError::todo("co-group map"));
            }
            PlanNode::WithWatermark { .. } => {
                return Err(PlanError::todo("with watermark"));
            }
            PlanNode::ApplyInPandasWithState { .. } => {
                return Err(PlanError::todo("apply in pandas with state"));
            }
            PlanNode::HtmlString {
                input,
                num_rows,
                truncate,
            } => {
                let input = self.resolve_plan(*input, state).await?;
                let format = ShowStringFormat::new(
                    state.register_field("html_string"),
                    ShowStringStyle::Html,
                    truncate,
                );
                let names = state.get_field_names(input.schema().inner())?;
                LogicalPlan::Extension(Extension {
                    node: Arc::new(ShowStringNode::try_new(
                        Arc::new(input),
                        names,
                        num_rows,
                        format,
                    )?),
                })
            }
            PlanNode::CachedLocalRelation { .. } => {
                return Err(PlanError::todo("cached local relation"));
            }
            PlanNode::CachedRemoteRelation { .. } => {
                return Err(PlanError::todo("cached remote relation"));
            }
            PlanNode::CommonInlineUserDefinedTableFunction(udtf) => {
                // TODO: Function arg for if pyspark_udtf or not
                use framework_python::udf::pyspark_udtf::PySparkUDTF;

                let spec::CommonInlineUserDefinedTableFunction {
                    function_name,
                    deterministic,
                    arguments,
                    function,
                } = udtf;

                let schema = DFSchema::empty();
                let arguments = self.resolve_expressions(arguments, &schema, state)?;

                let (return_type, _eval_type, _command, _python_version) = match &function {
                    spec::TableFunctionDefinition::PythonUdtf {
                        return_type,
                        eval_type,
                        command,
                        python_version,
                    } => (return_type, eval_type, command, python_version),
                };

                let return_type: adt::DataType = self.resolve_data_type(return_type.clone())?;
                let return_schema: adt::SchemaRef = match return_type {
                    adt::DataType::Struct(ref fields) => {
                        Arc::new(adt::Schema::new(fields.clone()))
                    },
                    _ => {
                        return Err(PlanError::invalid(format!(
                            "Invalid Python user-defined table function return type. Expect a struct type, but got {}",
                            return_type
                        )))
                    }
                };

                let python_udtf: PySparkUDTF = PySparkUDTF::new(
                    return_type,
                    return_schema,
                    function,
                    self.config.spark_udf_config.clone(),
                    deterministic,
                );

                let table_function =
                    TableFunction::new(function_name.clone(), Arc::new(python_udtf));
                let table_provider = table_function.create_table_provider(&arguments)?;
                let names = state.register_fields(&table_provider.schema());
                let table_provider = RenameTableProvider::try_new(table_provider, names)?;
                LogicalPlan::TableScan(plan::TableScan::try_new(
                    function_name,
                    provider_as_source(Arc::new(table_provider)),
                    None,
                    vec![],
                    None,
                )?)
            }
            PlanNode::FillNa { .. } => {
                return Err(PlanError::todo("fill na"));
            }
            PlanNode::DropNa { .. } => {
                return Err(PlanError::todo("drop na"));
            }
            PlanNode::ReplaceNa { .. } => {
                return Err(PlanError::todo("replace"));
            }
            PlanNode::StatSummary { .. } => {
                return Err(PlanError::todo("summary"));
            }
            PlanNode::StatCrosstab { .. } => {
                return Err(PlanError::todo("crosstab"));
            }
            PlanNode::StatDescribe { .. } => {
                return Err(PlanError::todo("describe"));
            }
            PlanNode::StatCov { .. } => {
                return Err(PlanError::todo("cov"));
            }
            PlanNode::StatCorr { .. } => {
                return Err(PlanError::todo("corr"));
            }
            PlanNode::StatApproxQuantile { .. } => {
                return Err(PlanError::todo("approx quantile"));
            }
            PlanNode::StatFreqItems { .. } => {
                return Err(PlanError::todo("freq items"));
            }
            PlanNode::StatSampleBy { .. } => {
                return Err(PlanError::todo("sample by"));
            }
            PlanNode::CurrentDatabase {} => LogicalPlan::Extension(Extension {
                node: Arc::new(CatalogCommandNode::try_new(
                    CatalogCommand::CurrentDatabase,
                    self.config.clone(),
                )?),
            }),
            PlanNode::SetCurrentDatabase { database_name } => LogicalPlan::Extension(Extension {
                node: Arc::new(CatalogCommandNode::try_new(
                    CatalogCommand::SetCurrentDatabase {
                        database_name: database_name.into(),
                    },
                    self.config.clone(),
                )?),
            }),
            PlanNode::ListDatabases {
                catalog,
                database_pattern,
            } => LogicalPlan::Extension(Extension {
                node: Arc::new(CatalogCommandNode::try_new(
                    CatalogCommand::ListDatabases {
                        catalog: catalog.map(|x| x.into()),
                        database_pattern,
                    },
                    self.config.clone(),
                )?),
            }),
            PlanNode::ListTables {
                database,
                table_pattern,
            } => LogicalPlan::Extension(Extension {
                node: Arc::new(CatalogCommandNode::try_new(
                    CatalogCommand::ListTables {
                        database: database.map(build_schema_reference).transpose()?,
                        table_pattern,
                    },
                    self.config.clone(),
                )?),
            }),
            PlanNode::ListFunctions {
                database,
                function_pattern,
            } => LogicalPlan::Extension(Extension {
                node: Arc::new(CatalogCommandNode::try_new(
                    CatalogCommand::ListFunctions {
                        database: database.map(build_schema_reference).transpose()?,
                        function_pattern,
                    },
                    self.config.clone(),
                )?),
            }),
            PlanNode::ListColumns { table } => LogicalPlan::Extension(Extension {
                node: Arc::new(CatalogCommandNode::try_new(
                    CatalogCommand::ListColumns {
                        table: build_table_reference(table)?,
                    },
                    self.config.clone(),
                )?),
            }),
            PlanNode::GetDatabase { database } => LogicalPlan::Extension(Extension {
                node: Arc::new(CatalogCommandNode::try_new(
                    CatalogCommand::GetDatabase {
                        database: build_schema_reference(database)?,
                    },
                    self.config.clone(),
                )?),
            }),
            PlanNode::GetTable { table } => LogicalPlan::Extension(Extension {
                node: Arc::new(CatalogCommandNode::try_new(
                    CatalogCommand::GetTable {
                        table: build_table_reference(table)?,
                    },
                    self.config.clone(),
                )?),
            }),
            PlanNode::GetFunction { function } => LogicalPlan::Extension(Extension {
                node: Arc::new(CatalogCommandNode::try_new(
                    CatalogCommand::GetFunction {
                        function: build_table_reference(function)?,
                    },
                    self.config.clone(),
                )?),
            }),
            PlanNode::DatabaseExists { database } => LogicalPlan::Extension(Extension {
                node: Arc::new(CatalogCommandNode::try_new(
                    CatalogCommand::DatabaseExists {
                        database: build_schema_reference(database)?,
                    },
                    self.config.clone(),
                )?),
            }),
            PlanNode::TableExists { table } => LogicalPlan::Extension(Extension {
                node: Arc::new(CatalogCommandNode::try_new(
                    CatalogCommand::TableExists {
                        table: build_table_reference(table)?,
                    },
                    self.config.clone(),
                )?),
            }),
            PlanNode::FunctionExists { function } => LogicalPlan::Extension(Extension {
                node: Arc::new(CatalogCommandNode::try_new(
                    CatalogCommand::FunctionExists {
                        function: build_table_reference(function)?,
                    },
                    self.config.clone(),
                )?),
            }),
            PlanNode::CreateTable {
                table,
                path,
                source,
                description: _,
                schema,
                options,
            } => {
                // TODO: use spark.sql.sources.default to get the default source
                let read = spec::Plan::new(PlanNode::Read {
                    read_type: spec::ReadType::DataSource {
                        // TODO: is `source` and `format` equivalent?
                        format: source,
                        schema,
                        options,
                        paths: path.map(|x| vec![x]).unwrap_or_default(),
                        predicates: vec![],
                    },
                    is_streaming: false,
                });
                LogicalPlan::Extension(Extension {
                    node: Arc::new(CatalogCommandNode::try_new(
                        CatalogCommand::CreateTable {
                            table: build_table_reference(table)?,
                            plan: Arc::new(self.resolve_plan(read, state).await?),
                        },
                        self.config.clone(),
                    )?),
                })
            }
            PlanNode::DropTemporaryView {
                view,
                is_global,
                if_exists,
            } => LogicalPlan::Extension(Extension {
                node: Arc::new(CatalogCommandNode::try_new(
                    CatalogCommand::DropTemporaryView {
                        view: build_table_reference(view)?,
                        is_global,
                        if_exists,
                    },
                    self.config.clone(),
                )?),
            }),
            PlanNode::DropDatabase {
                database,
                if_exists,
                cascade,
            } => LogicalPlan::Extension(Extension {
                node: Arc::new(CatalogCommandNode::try_new(
                    CatalogCommand::DropDatabase {
                        database: build_schema_reference(database)?,
                        if_exists,
                        cascade,
                    },
                    self.config.clone(),
                )?),
            }),
            PlanNode::DropFunction {
                function,
                if_exists,
                is_temporary,
            } => LogicalPlan::Extension(Extension {
                node: Arc::new(CatalogCommandNode::try_new(
                    CatalogCommand::DropFunction {
                        function: build_table_reference(function)?,
                        if_exists,
                        is_temporary,
                    },
                    self.config.clone(),
                )?),
            }),
            PlanNode::DropTable {
                table,
                if_exists,
                purge,
            } => LogicalPlan::Extension(Extension {
                node: Arc::new(CatalogCommandNode::try_new(
                    CatalogCommand::DropTable {
                        table: build_table_reference(table)?,
                        if_exists,
                        purge,
                    },
                    self.config.clone(),
                )?),
            }),
            PlanNode::DropView { view, if_exists } => LogicalPlan::Extension(Extension {
                node: Arc::new(CatalogCommandNode::try_new(
                    CatalogCommand::DropView {
                        view: build_table_reference(view)?,
                        if_exists,
                    },
                    self.config.clone(),
                )?),
            }),
            PlanNode::RecoverPartitions { .. } => {
                return Err(PlanError::todo("PlanNode::RecoverPartitions"))
            }
            PlanNode::IsCached { .. } => return Err(PlanError::todo("PlanNode::IsCached")),
            PlanNode::CacheTable { .. } => return Err(PlanError::todo("PlanNode::CacheTable")),
            PlanNode::UncacheTable { .. } => return Err(PlanError::todo("PlanNode::UncacheTable")),
            PlanNode::ClearCache {} => return Err(PlanError::todo("PlanNode::ClearCache")),
            PlanNode::RefreshTable { .. } => return Err(PlanError::todo("PlanNode::RefreshTable")),
            PlanNode::RefreshByPath { .. } => {
                return Err(PlanError::todo("PlanNode::RefreshByPath"))
            }
            PlanNode::CurrentCatalog => LogicalPlan::Extension(Extension {
                node: Arc::new(CatalogCommandNode::try_new(
                    CatalogCommand::CurrentCatalog,
                    self.config.clone(),
                )?),
            }),
            PlanNode::SetCurrentCatalog { catalog_name } => LogicalPlan::Extension(Extension {
                node: Arc::new(CatalogCommandNode::try_new(
                    CatalogCommand::SetCurrentCatalog {
                        catalog_name: catalog_name.into(),
                    },
                    self.config.clone(),
                )?),
            }),
            PlanNode::ListCatalogs { catalog_pattern } => LogicalPlan::Extension(Extension {
                node: Arc::new(CatalogCommandNode::try_new(
                    CatalogCommand::ListCatalogs { catalog_pattern },
                    self.config.clone(),
                )?),
            }),
            PlanNode::CreateDatabase {
                database,
                if_not_exists,
                comment,
                location,
                properties,
            } => {
                let properties = properties.into_iter().collect::<Vec<_>>();
                LogicalPlan::Extension(Extension {
                    node: Arc::new(CatalogCommandNode::try_new(
                        CatalogCommand::CreateDatabase {
                            database: build_schema_reference(database)?,
                            if_not_exists,
                            comment,
                            location,
                            properties,
                        },
                        self.config.clone(),
                    )?),
                })
            }
            PlanNode::RegisterFunction(_) => return Err(PlanError::todo("register function")),
            PlanNode::RegisterTableFunction(_) => {
                return Err(PlanError::todo("register table function"))
            }
            PlanNode::CreateTemporaryView { .. } => {
                return Err(PlanError::todo("create temporary view"))
            }
            PlanNode::Write { .. } => return Err(PlanError::todo("write")),
            PlanNode::Empty { produce_one_row } => {
                LogicalPlan::EmptyRelation(plan::EmptyRelation {
                    produce_one_row,
                    schema: DFSchemaRef::new(DFSchema::empty()),
                })
            }
            PlanNode::Values(values) => {
                let schema = DFSchema::empty();
                let values = values
                    .into_iter()
                    .map(|row| self.resolve_expressions(row, &schema, state))
                    .collect::<PlanResult<Vec<_>>>()?;
                let plan = LogicalPlanBuilder::values(values)?.build()?;
                let expr = plan
                    .schema()
                    .columns()
                    .into_iter()
                    .enumerate()
                    .map(|(i, col)| NamedExpr::new(vec![format!("col{i}")], Expr::Column(col)))
                    .collect::<Vec<_>>();
                let expr = self.rewrite_named_expressions(expr, state)?;
                LogicalPlan::Projection(plan::Projection::try_new(expr, Arc::new(plan))?)
            }
            PlanNode::TableAlias {
                input,
                name,
                columns,
            } => {
                let input = self.resolve_plan(*input, state).await?;
                let schema = input.schema();
                let input = if columns.is_empty() {
                    input
                } else {
                    if columns.len() != schema.fields().len() {
                        return Err(PlanError::invalid(format!(
                            "number of column names ({}) does not match number of columns ({})",
                            columns.len(),
                            schema.fields().len()
                        )));
                    }
                    let expr: Vec<Expr> = schema
                        .columns()
                        .into_iter()
                        .zip(columns.into_iter())
                        .map(|(col, name)| {
                            Expr::Column(col.clone()).alias(state.register_field(name))
                        })
                        .collect();
                    LogicalPlan::Projection(plan::Projection::try_new(expr, Arc::new(input))?)
                };
                LogicalPlan::SubqueryAlias(plan::SubqueryAlias::try_new(
                    Arc::new(input),
                    TableReference::Bare {
                        table: Arc::from(String::from(name)),
                    },
                )?)
            }
<<<<<<< HEAD
            PlanNode::Analyze { verbose, input } => {
                let input = Arc::new(self.resolve_plan(*input, state).await?);
                let schema = LogicalPlan::explain_schema();
                let schema = schema.to_dfschema_ref()?;
                Ok(LogicalPlan::Analyze(plan::Analyze {
                    verbose,
                    input,
                    schema,
                }))
            }
            PlanNode::Explain {
                verbose,
                input,
                logical_optimization_succeeded,
            } => {
                let input = self.resolve_plan(*input, state).await?;
                let stringified_plans: Vec<StringifiedPlan> =
                    vec![input.to_stringified(PlanType::InitialLogicalPlan)];
                let schema = LogicalPlan::explain_schema();
                let schema = schema.to_dfschema_ref()?;
                Ok(LogicalPlan::Explain(plan::Explain {
                    verbose,
                    plan: Arc::new(input),
                    stringified_plans,
                    schema,
                    logical_optimization_succeeded,
                }))
            }
=======
        };
        if self.is_query_plan(&plan) {
            self.verify_query_plan(&plan, state)?;
            self.register_schema_with_plan_id(&plan, plan_id, state)?;
        };
        Ok(plan)
    }

    pub async fn resolve_named_plan(&self, plan: spec::Plan) -> PlanResult<NamedPlan> {
        let mut state = PlanResolverState::new();
        let plan = self.resolve_plan(plan, &mut state).await?;
        let fields = if self.is_query_plan(&plan) {
            Some(state.get_field_names(plan.schema().inner())?)
        } else {
            None
        };
        Ok(NamedPlan { plan, fields })
    }

    fn is_query_plan(&self, plan: &LogicalPlan) -> bool {
        match plan {
            LogicalPlan::Projection(_)
            | LogicalPlan::Filter(_)
            | LogicalPlan::Window(_)
            | LogicalPlan::Aggregate(_)
            | LogicalPlan::Sort(_)
            | LogicalPlan::Join(_)
            | LogicalPlan::CrossJoin(_)
            | LogicalPlan::Repartition(_)
            | LogicalPlan::Union(_)
            | LogicalPlan::TableScan(_)
            | LogicalPlan::EmptyRelation(_)
            | LogicalPlan::Subquery(_)
            | LogicalPlan::SubqueryAlias(_)
            | LogicalPlan::Limit(_)
            | LogicalPlan::Values(_)
            | LogicalPlan::Distinct(_)
            | LogicalPlan::RecursiveQuery(_)
            | LogicalPlan::Unnest(_) => true,
            LogicalPlan::Statement(_)
            | LogicalPlan::Explain(_)
            | LogicalPlan::Analyze(_)
            | LogicalPlan::Prepare(_)
            | LogicalPlan::Dml(_)
            | LogicalPlan::Ddl(_)
            | LogicalPlan::Copy(_)
            | LogicalPlan::DescribeTable(_) => false,
            LogicalPlan::Extension(Extension { node }) => !node.as_any().is::<CatalogCommandNode>(),
        }
    }

    fn verify_query_plan(&self, plan: &LogicalPlan, state: &PlanResolverState) -> PlanResult<()> {
        let invalid = plan
            .schema()
            .fields()
            .iter()
            .filter_map(|f| {
                if state.get_field_name(f.name()).is_ok() {
                    None
                } else {
                    Some(f.name().to_string())
                }
            })
            .collect::<Vec<_>>();
        if invalid.is_empty() {
            Ok(())
        } else {
            Err(PlanError::internal(format!(
                "a plan resolver bug has produced invalid fields: {:?}",
                invalid,
            )))
>>>>>>> ab0325a7
        }
    }

    fn register_schema_with_plan_id(
        &self,
        plan: &LogicalPlan,
        plan_id: Option<i64>,
        state: &mut PlanResolverState,
    ) -> PlanResult<()> {
        if let Some(plan_id) = plan_id {
            for field in plan.schema().fields() {
                let resolved = field.name().clone();
                let name = state.get_field_name(&resolved)?.clone();
                state.register_attribute(plan_id, name, resolved);
            }
        }
        Ok(())
    }

    fn rewrite_wildcard(
        &self,
        input: LogicalPlan,
        expr: Vec<NamedExpr>,
        state: &mut PlanResolverState,
    ) -> PlanResult<(LogicalPlan, Vec<NamedExpr>)> {
        let schema = input.schema();
        let mut projected = vec![];
        for e in expr {
            let NamedExpr {
                name,
                expr,
                metadata,
            } = e;
            match expr {
                Expr::Wildcard { qualifier: None } => {
                    for e in expand_wildcard(schema, &input, None)? {
                        projected.push(NamedExpr::try_from_column_expr(e, state)?)
                    }
                }
                Expr::Wildcard {
                    qualifier: Some(qualifier),
                } => {
                    for e in expand_qualified_wildcard(&qualifier, schema, None)? {
                        projected.push(NamedExpr::try_from_column_expr(e, state)?)
                    }
                }
                _ => projected.push(NamedExpr {
                    name,
                    expr: columnize_expr(normalize_col(expr, &input)?, &input)?,
                    metadata,
                }),
            }
        }
        Ok((input, projected))
    }

    fn rewrite_projection<'s, T>(
        &self,
        input: LogicalPlan,
        expr: Vec<NamedExpr>,
        state: &'s mut PlanResolverState,
    ) -> PlanResult<(LogicalPlan, Vec<NamedExpr>)>
    where
        T: PlanRewriter<'s> + TreeNodeRewriter<Node = Expr>,
    {
        let mut rewriter = T::new_from_plan(input, state);
        let expr = expr
            .into_iter()
            .map(|e| {
                let NamedExpr {
                    name,
                    expr,
                    metadata,
                } = e;
                Ok(NamedExpr {
                    name,
                    expr: expr.rewrite(&mut rewriter)?.data,
                    metadata,
                })
            })
            .collect::<PlanResult<Vec<_>>>()?;
        Ok((rewriter.into_plan(), expr))
    }

    fn rewrite_multi_expr(&self, expr: Vec<NamedExpr>) -> PlanResult<Vec<NamedExpr>> {
        let mut out = vec![];
        for e in expr {
            let NamedExpr {
                name,
                expr,
                metadata,
            } = e;
            match expr {
                Expr::ScalarFunction(ScalarFunction { func, args }) => {
                    if func.inner().as_any().is::<MultiExpr>() {
                        // The metadata from the original expression are ignored.
                        if name.len() == args.len() {
                            for (name, arg) in name.into_iter().zip(args) {
                                out.push(NamedExpr::new(vec![name], arg));
                            }
                        } else {
                            for arg in args {
                                out.push(NamedExpr::try_from_alias_expr(arg)?);
                            }
                        }
                    } else {
                        out.push(NamedExpr {
                            name,
                            expr: func.call(args),
                            metadata,
                        });
                    }
                }
                _ => {
                    out.push(NamedExpr {
                        name,
                        expr,
                        metadata,
                    });
                }
            };
        }
        Ok(out)
    }

    fn rewrite_named_expressions(
        &self,
        expr: Vec<NamedExpr>,
        state: &mut PlanResolverState,
    ) -> PlanResult<Vec<Expr>> {
        expr.into_iter()
            .map(|e| {
                let NamedExpr {
                    name,
                    expr,
                    metadata: _, // TODO: set field metadata
                } = e;
                let name = name
                    .one()
                    .map_err(|_| PlanError::invalid("one name expected for expression"))?;
                if let Expr::Column(Column {
                    name: column_name, ..
                }) = &expr
                {
                    if state.get_field_name(column_name).ok() == Some(&name) {
                        return Ok(expr);
                    }
                }
                Ok(expr.alias(state.register_field(name)))
            })
            .collect()
    }
}<|MERGE_RESOLUTION|>--- conflicted
+++ resolved
@@ -340,15 +340,10 @@
                     })
                 }
             }
-            PlanNode::Limit { skip, limit, input } => {
-                let input = self.resolve_plan(*input, state).await?;
-<<<<<<< HEAD
-                Ok(LogicalPlan::Limit(plan::Limit {
+            PlanNode::Limit { input, skip, limit } => {
+                let input = self.resolve_plan(*input, state).await?;
+                LogicalPlan::Limit(plan::Limit {
                     skip,
-=======
-                LogicalPlan::Limit(plan::Limit {
-                    skip: 0,
->>>>>>> ab0325a7
                     fetch: Some(limit),
                     input: Arc::new(input),
                 })
@@ -1194,16 +1189,15 @@
                     },
                 )?)
             }
-<<<<<<< HEAD
             PlanNode::Analyze { verbose, input } => {
                 let input = Arc::new(self.resolve_plan(*input, state).await?);
                 let schema = LogicalPlan::explain_schema();
                 let schema = schema.to_dfschema_ref()?;
-                Ok(LogicalPlan::Analyze(plan::Analyze {
+                LogicalPlan::Analyze(plan::Analyze {
                     verbose,
                     input,
                     schema,
-                }))
+                })
             }
             PlanNode::Explain {
                 verbose,
@@ -1215,15 +1209,14 @@
                     vec![input.to_stringified(PlanType::InitialLogicalPlan)];
                 let schema = LogicalPlan::explain_schema();
                 let schema = schema.to_dfschema_ref()?;
-                Ok(LogicalPlan::Explain(plan::Explain {
+                LogicalPlan::Explain(plan::Explain {
                     verbose,
                     plan: Arc::new(input),
                     stringified_plans,
                     schema,
                     logical_optimization_succeeded,
-                }))
-            }
-=======
+                })
+            }
         };
         if self.is_query_plan(&plan) {
             self.verify_query_plan(&plan, state)?;
@@ -1295,7 +1288,6 @@
                 "a plan resolver bug has produced invalid fields: {:?}",
                 invalid,
             )))
->>>>>>> ab0325a7
         }
     }
 
