--- conflicted
+++ resolved
@@ -150,25 +150,95 @@
             } => {
                 let arguments = arguments
                     .into_iter()
-<<<<<<< HEAD
                     .map(|x| self.resolve_expression(x, schema, state))
-                    .collect::<PlanResult<Vec<_>>>()?;
-                let arg_names = args
+                    .collect::<PlanResult<Vec<expr::Expr>>>()?;
+                let argument_names = arguments
                     .iter()
                     .map(|arg| -> PlanResult<_> { Ok(arg.display_name()?) })
                     .collect::<PlanResult<Vec<_>>>()?;
-                let func = match get_built_in_function(function_name.as_str()) {
-                    Ok(func) => func(args)?,
-                    Err(_) => {
-                        get_built_in_aggregate_function(function_name.as_str(), args, is_distinct)?
-                    }
-                };
+                let input_types: Vec<DataType> = arguments
+                    .iter()
+                    .map(|arg| arg.get_type(schema))
+                    .collect::<Result<Vec<DataType>, DataFusionError>>(
+                )?;
+
+                let func = if let Ok(udf) = self.ctx.udf(function_name.as_str()) {
+                    // TODO: UnresolvedPythonUDF will likely need to be accounted for as well
+                    //  once we integrate LakeSail Python UDF.
+                    let udf = if let Some(f) =
+                        udf.inner().as_any().downcast_ref::<UnresolvedPySparkUDF>()
+                    {
+                        let deterministic = f.deterministic()?;
+                        let function_definition = f.python_function_definition()?;
+                        let (output_type, eval_type, command, python_version) =
+                            match &function_definition {
+                                spec::FunctionDefinition::PythonUdf {
+                                    output_type,
+                                    eval_type,
+                                    command,
+                                    python_version,
+                                } => (output_type, eval_type, command, python_version),
+                                _ => {
+                                    return Err(PlanError::invalid(
+                                        "UDF function type must be Python UDF",
+                                    ));
+                                }
+                            };
+                        let output_type: DataType = self.resolve_data_type(output_type.clone())?;
+
+                        let python_function: PartialPySparkUDF = deserialize_partial_pyspark_udf(
+                            &python_version,
+                            &command,
+                            &eval_type,
+                            &(arguments.len() as i32),
+                            &self.config.spark_udf_config,
+                        )
+                        .map_err(|e| {
+                            PlanError::invalid(format!("Python UDF deserialization error: {:?}", e))
+                        })?;
+
+                        let python_udf: PySparkUDF = PySparkUDF::new(
+                            function_name.to_owned(),
+                            deterministic,
+                            input_types,
+                            eval_type.clone(),
+                            python_function,
+                            output_type,
+                        );
+
+                        Arc::new(ScalarUDF::from(python_udf))
+                    } else {
+                        udf
+                    };
+                    expr::Expr::ScalarFunction(expr::ScalarFunction {
+                        func_def: ScalarFunctionDefinition::UDF(udf),
+                        args: arguments,
+                    })
+                }
+                // FIXME: is_user_defined_function is always false
+                //  So, we need to check udf's before built-in functions.
+                else if let Ok(func) = get_built_in_function(function_name.as_str()) {
+                    func(arguments.clone())?
+                } else if let Ok(func) = get_built_in_aggregate_function(
+                    function_name.as_str(),
+                    arguments.clone(),
+                    is_distinct,
+                ) {
+                    func
+                } else {
+                    return Err(PlanError::unsupported(format!(
+                        "Expr::UnresolvedFunction Unknown Function: {}",
+                        function_name
+                    )));
+                };
+                // TODO: udaf and udwf
+
                 if is_built_in_generator_function(function_name.as_str()) {
                     Ok(func)
                 } else {
                     let name = self.config.plan_formatter.function_to_string(
                         function_name.as_str(),
-                        arg_names.iter().map(|x| x.as_str()).collect(),
+                        argument_names.iter().map(|x| x.as_str()).collect(),
                     )?;
                     Ok(expr::Expr::Alias(expr::Alias {
                         expr: Box::new(func),
@@ -176,94 +246,6 @@
                         name,
                     }))
                 }
-=======
-                    .map(|x| self.resolve_expression(x, schema))
-                    .collect::<PlanResult<Vec<expr::Expr>>>()?;
-                let input_types: Vec<DataType> = arguments
-                    .iter()
-                    .map(|arg| arg.get_type(schema))
-                    .collect::<Result<Vec<DataType>, DataFusionError>>(
-                )?;
-
-                if let Ok(func) = self.ctx.udf(function_name.as_str()) {
-                    // TODO: UnresolvedPythonUDF will likely need to be accounted for as well
-                    //  once we integrate LakeSail Python UDF.
-                    let func = match func.inner().as_any().downcast_ref::<UnresolvedPySparkUDF>() {
-                        Some(f) => {
-                            let deterministic = f.deterministic()?;
-                            let function_definition = f.python_function_definition()?;
-                            let (output_type, eval_type, command, python_version) =
-                                match &function_definition {
-                                    spec::FunctionDefinition::PythonUdf {
-                                        output_type,
-                                        eval_type,
-                                        command,
-                                        python_version,
-                                    } => (output_type, eval_type, command, python_version),
-                                    _ => {
-                                        return Err(PlanError::invalid(
-                                            "UDF function type must be Python UDF",
-                                        ));
-                                    }
-                                };
-                            let output_type: DataType =
-                                self.resolve_data_type(output_type.clone())?;
-
-                            let python_function: PartialPySparkUDF =
-                                deserialize_partial_pyspark_udf(
-                                    &python_version,
-                                    &command,
-                                    &eval_type,
-                                    &(arguments.len() as i32),
-                                    &self.config.spark_udf_config,
-                                )
-                                .map_err(|e| {
-                                    PlanError::invalid(format!(
-                                        "Python UDF deserialization error: {:?}",
-                                        e
-                                    ))
-                                })?;
-
-                            let python_udf: PySparkUDF = PySparkUDF::new(
-                                function_name.to_owned(),
-                                deterministic,
-                                input_types,
-                                eval_type.clone(),
-                                python_function,
-                                output_type,
-                            );
-
-                            Arc::new(ScalarUDF::from(python_udf))
-                        }
-                        None => func,
-                    };
-
-                    return Ok(expr::Expr::ScalarFunction(expr::ScalarFunction {
-                        func_def: ScalarFunctionDefinition::UDF(func),
-                        args: arguments,
-                    }));
-                }
-
-                // TODO: udaf and udwf
-
-                // FIXME: is_user_defined_function is always false
-                //  So, we need to check udf's before built-in functions.
-                if let Ok(func) = get_built_in_function(function_name.as_str()) {
-                    return Ok(func(arguments.clone())?);
-                }
-                if let Ok(func) = get_built_in_aggregate_function(
-                    function_name.as_str(),
-                    arguments.clone(),
-                    is_distinct,
-                ) {
-                    return Ok(func);
-                }
-
-                return Err(PlanError::unsupported(format!(
-                    "Expr::UnresolvedFunction Unknown Function: {}",
-                    function_name
-                )));
->>>>>>> ad2e65a3
             }
             Expr::UnresolvedStar { target } => {
                 // FIXME: column reference is parsed as qualifier
