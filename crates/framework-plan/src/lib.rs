use datafusion::dataframe::DataFrame;
use datafusion::execution::context::QueryPlanner;
use datafusion::prelude::SessionContext;
use datafusion_common::Result;
use datafusion_expr::{Extension, LogicalPlan};
use std::sync::Arc;

mod catalog;
pub mod config;
pub mod error;
mod extension;
<<<<<<< HEAD
pub mod formatter;
mod function;
=======
pub mod function;
>>>>>>> ad2e65a3
pub mod resolver;
mod utils;

/// Executes a logical plan.
/// This replaces DDL statements and catalog operations with the execution results.
/// Logical plan nodes with corresponding physical plan nodes remain unchanged.
pub async fn execute_logical_plan(ctx: &SessionContext, plan: LogicalPlan) -> Result<DataFrame> {
    use crate::extension::logical::CatalogCommandNode;

    let plan = match plan {
        LogicalPlan::Extension(Extension { node }) => {
            if let Some(n) = node.as_any().downcast_ref::<CatalogCommandNode>() {
                n.execute(ctx).await?
            } else {
                LogicalPlan::Extension(Extension { node })
            }
        }
        x => x,
    };
    let df = ctx.execute_logical_plan(plan).await?;
    Ok(df)
}

pub fn new_query_planner() -> Arc<dyn QueryPlanner + Send + Sync> {
    use crate::extension::ExtensionQueryPlanner;

    Arc::new(ExtensionQueryPlanner {})
}<|MERGE_RESOLUTION|>--- conflicted
+++ resolved
@@ -9,12 +9,8 @@
 pub mod config;
 pub mod error;
 mod extension;
-<<<<<<< HEAD
 pub mod formatter;
-mod function;
-=======
 pub mod function;
->>>>>>> ad2e65a3
 pub mod resolver;
 mod utils;
 
