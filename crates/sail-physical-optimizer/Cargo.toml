--- conflicted
+++ resolved
@@ -7,13 +7,9 @@
 workspace = true
 
 [dependencies]
-<<<<<<< HEAD
-datafusion = { workspace = true }
-itertools = { workspace = true }
-log = { workspace = true }
-=======
 sail-physical-plan = { path = "../sail-physical-plan" }
 
 datafusion = { workspace = true }
 datafusion-physical-expr = { workspace = true }
->>>>>>> 734041b3
+itertools = { workspace = true }
+log = { workspace = true }