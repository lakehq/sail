use std::sync::Arc;

use datafusion::physical_optimizer::aggregate_statistics::AggregateStatistics;
use datafusion::physical_optimizer::coalesce_async_exec_input::CoalesceAsyncExecInput;
use datafusion::physical_optimizer::coalesce_batches::CoalesceBatches;
use datafusion::physical_optimizer::combine_partial_final_agg::CombinePartialFinalAggregate;
use datafusion::physical_optimizer::enforce_distribution::EnforceDistribution;
use datafusion::physical_optimizer::enforce_sorting::EnforceSorting;
use datafusion::physical_optimizer::ensure_coop::EnsureCooperative;
use datafusion::physical_optimizer::filter_pushdown::FilterPushdown;
use datafusion::physical_optimizer::join_selection::JoinSelection;
use datafusion::physical_optimizer::limit_pushdown::LimitPushdown;
use datafusion::physical_optimizer::limited_distinct_aggregation::LimitedDistinctAggregation;
use datafusion::physical_optimizer::output_requirements::OutputRequirements;
use datafusion::physical_optimizer::projection_pushdown::ProjectionPushdown;
use datafusion::physical_optimizer::sanity_checker::SanityCheckPlan;
use datafusion::physical_optimizer::topk_aggregation::TopKAggregation;
use datafusion::physical_optimizer::update_aggr_exprs::OptimizeAggregateOrder;
use datafusion::physical_optimizer::PhysicalOptimizerRule;

<<<<<<< HEAD
use crate::join_reorder::JoinReorder;

=======
use crate::explicit_repartition::RewriteExplicitRepartition;

mod explicit_repartition;
>>>>>>> 734041b3
mod join_reorder;

pub fn get_physical_optimizers() -> Vec<Arc<dyn PhysicalOptimizerRule + Send + Sync>> {
    vec![
        // Note: The order of rules is important
        Arc::new(OutputRequirements::new_add_mode()),
        Arc::new(AggregateStatistics::new()),
<<<<<<< HEAD
        Arc::new(JoinReorder::new()), // Run before JoinSelection to determine optimal join order first
=======
        // Arc::new(JoinReorder::new()),
>>>>>>> 734041b3
        Arc::new(JoinSelection::new()),
        Arc::new(LimitedDistinctAggregation::new()),
        Arc::new(FilterPushdown::new()),
        Arc::new(EnforceDistribution::new()),
        Arc::new(CombinePartialFinalAggregate::new()),
        Arc::new(EnforceSorting::new()),
        Arc::new(OptimizeAggregateOrder::new()),
        Arc::new(ProjectionPushdown::new()),
        Arc::new(CoalesceBatches::new()),
        Arc::new(CoalesceAsyncExecInput::new()),
        Arc::new(OutputRequirements::new_remove_mode()),
        Arc::new(TopKAggregation::new()),
        Arc::new(LimitPushdown::new()),
        Arc::new(ProjectionPushdown::new()),
        Arc::new(EnsureCooperative::new()),
        Arc::new(FilterPushdown::new_post_optimization()),
        Arc::new(RewriteExplicitRepartition::new()),
        Arc::new(SanityCheckPlan::new()),
    ]
}

<<<<<<< HEAD
// This function is only needed for the tests to verify the count of optimizers.
pub fn get_custom_sail_optimizers() -> Vec<Arc<dyn PhysicalOptimizerRule + Send + Sync>> {
    vec![Arc::new(JoinReorder::new())]
}

=======
>>>>>>> 734041b3
#[cfg(test)]
mod tests {
    use datafusion::physical_optimizer::optimizer::PhysicalOptimizer;

    use super::*;

    #[test]
    fn test_optimizer_rules() -> datafusion::common::Result<()> {
        let optimizers = get_physical_optimizers();
        let datafusion_optimizers = PhysicalOptimizer::default().rules;

        let datafusion_optimizer_names: Vec<&str> =
            datafusion_optimizers.iter().map(|opt| opt.name()).collect();
        let actual_datafusion_optimizer_names: Vec<&str> = optimizers
            .iter()
            .map(|opt| opt.name())
            .filter(|name| datafusion_optimizer_names.contains(name))
            .collect();
        assert_eq!(
            datafusion_optimizer_names,
            actual_datafusion_optimizer_names,
            "the custom physical optimizer rules should include all the default DataFusion optimizer rules in the same order"
        );

        Ok(())
    }
}<|MERGE_RESOLUTION|>--- conflicted
+++ resolved
@@ -18,14 +18,10 @@
 use datafusion::physical_optimizer::update_aggr_exprs::OptimizeAggregateOrder;
 use datafusion::physical_optimizer::PhysicalOptimizerRule;
 
-<<<<<<< HEAD
+use crate::explicit_repartition::RewriteExplicitRepartition;
 use crate::join_reorder::JoinReorder;
 
-=======
-use crate::explicit_repartition::RewriteExplicitRepartition;
-
 mod explicit_repartition;
->>>>>>> 734041b3
 mod join_reorder;
 
 pub fn get_physical_optimizers() -> Vec<Arc<dyn PhysicalOptimizerRule + Send + Sync>> {
@@ -33,11 +29,7 @@
         // Note: The order of rules is important
         Arc::new(OutputRequirements::new_add_mode()),
         Arc::new(AggregateStatistics::new()),
-<<<<<<< HEAD
-        Arc::new(JoinReorder::new()), // Run before JoinSelection to determine optimal join order first
-=======
-        // Arc::new(JoinReorder::new()),
->>>>>>> 734041b3
+        Arc::new(JoinReorder::new()),
         Arc::new(JoinSelection::new()),
         Arc::new(LimitedDistinctAggregation::new()),
         Arc::new(FilterPushdown::new()),
@@ -59,14 +51,11 @@
     ]
 }
 
-<<<<<<< HEAD
 // This function is only needed for the tests to verify the count of optimizers.
 pub fn get_custom_sail_optimizers() -> Vec<Arc<dyn PhysicalOptimizerRule + Send + Sync>> {
     vec![Arc::new(JoinReorder::new())]
 }
 
-=======
->>>>>>> 734041b3
 #[cfg(test)]
 mod tests {
     use datafusion::physical_optimizer::optimizer::PhysicalOptimizer;
