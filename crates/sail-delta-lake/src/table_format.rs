--- conflicted
+++ resolved
@@ -136,12 +136,6 @@
             (mode, None)
         };
 
-<<<<<<< HEAD
-        let table_config = DeltaTableConfig::new(
-            table_url,
-            delta_options,
-            partition_by,
-=======
         // Get existing partition columns from table metadata if available
         let existing_partition_columns = if let Some(table) = &table {
             Some(
@@ -192,11 +186,10 @@
             existing_partition_columns.unwrap_or_default()
         };
 
-        let table_config = DeltaTableConfig {
+        let table_config = DeltaTableConfig::new(
             table_url,
-            options: delta_options,
+            delta_options,
             partition_columns,
->>>>>>> da75e3f5
             table_schema_for_cond,
             table_exists,
         );
