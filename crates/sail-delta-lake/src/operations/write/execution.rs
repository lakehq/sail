--- conflicted
+++ resolved
@@ -10,13 +10,7 @@
 use deltalake::kernel::{Action, Add, Remove};
 use deltalake::logstore::LogStoreRef;
 use deltalake::parquet::file::properties::WriterProperties;
-<<<<<<< HEAD
-use deltalake::table::config::TablePropertiesExt;
-use deltalake::table::state::DeltaTableState;
-use deltalake::{DeltaTableError, Path};
-=======
 use deltalake::Path;
->>>>>>> ec679616
 use uuid::Uuid;
 
 /// [Credit]: <https://github.com/delta-io/delta-rs/blob/3607c314cbdd2ad06c6ee0677b92a29f695c71f3/crates/core/src/operations/write/execution.rs>
@@ -104,12 +98,6 @@
                 .map_err(datafusion_to_delta_error)?,
         );
 
-        let target_file_size: usize = snapshot
-            .table_config()
-            .target_file_size()
-            .get()
-            .try_into()
-            .map_err(|e| DeltaTableError::generic(format!("Invalid target file size: {e}")))?;
         let add_actions: Vec<Action> = write_execution_plan(
             Some(snapshot),
             state.clone(),
@@ -117,11 +105,7 @@
             partition_columns.clone(),
             log_store.object_store(Some(operation_id)),
             Path::from(""),
-<<<<<<< HEAD
-            Some(target_file_size),
-=======
             snapshot.table_config().target_file_size.map(|n| n.get()),
->>>>>>> ec679616
             None,
             writer_properties.clone(),
             writer_stats_config.clone(),
