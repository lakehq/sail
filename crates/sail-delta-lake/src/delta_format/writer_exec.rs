--- conflicted
+++ resolved
@@ -14,13 +14,8 @@
     DisplayAs, DisplayFormatType, ExecutionPlan, ExecutionPlanProperties, Partitioning,
     PlanProperties, SendableRecordBatchStream,
 };
-<<<<<<< HEAD
 use datafusion_common::{DataFusionError, Result};
-use datafusion_physical_expr::EquivalenceProperties;
-=======
-use datafusion_common::{internal_err, DataFusionError, Result};
 use datafusion_physical_expr::{Distribution, EquivalenceProperties};
->>>>>>> ec679616
 use deltalake::kernel::engine::arrow_conversion::{TryIntoArrow, TryIntoKernel};
 use deltalake::kernel::schema::StructType;
 #[allow(deprecated)]
@@ -28,7 +23,6 @@
 use deltalake::logstore::StorageConfig;
 use deltalake::protocol::{DeltaOperation, SaveMode};
 use futures::stream::{once, StreamExt};
-use futures::TryFutureExt;
 use sail_common_datafusion::datasource::PhysicalSinkMode;
 use url::Url;
 
@@ -236,79 +230,6 @@
                     });
                 }
                 PhysicalSinkMode::Overwrite => {
-<<<<<<< HEAD
-                    if let Some(table) = &table {
-                        if let Some(replace_where) = options.replace_where.clone() {
-                            let snapshot = table
-                                .snapshot()
-                                .map_err(|e| DataFusionError::External(Box::new(e)))?;
-                            let df_schema = snapshot
-                                .arrow_schema()
-                                .map_err(|e| DataFusionError::External(Box::new(e)))?
-                                .to_dfschema()?;
-                            let session_state = SessionStateBuilder::new()
-                                .with_runtime_env(context.runtime_env().clone())
-                                .build();
-
-                            let predicate_expr = parse_predicate_expression(
-                                &df_schema,
-                                &replace_where,
-                                &session_state,
-                            )
-                            .map_err(|e| DataFusionError::External(Box::new(e)))?;
-
-                            let physical_predicate = session_state
-                                .create_physical_expr(predicate_expr, &df_schema)
-                                .map_err(|e| DataFusionError::External(Box::new(e)))?;
-
-                            #[allow(clippy::unwrap_used)]
-                            let (remove_actions, _) = prepare_predicate_actions_physical(
-                                physical_predicate,
-                                table.log_store(),
-                                snapshot,
-                                session_state,
-                                partition_columns.clone(),
-                                None,
-                                SystemTime::now()
-                                    .duration_since(UNIX_EPOCH)
-                                    .unwrap()
-                                    .as_millis() as i64,
-                                WriterStatsConfig::new(32, None),
-                                Uuid::new_v4(),
-                            )
-                            .await
-                            .map_err(|e| DataFusionError::External(Box::new(e)))?;
-                            initial_actions.extend(remove_actions);
-                        } else {
-                            let snapshot = table
-                                .snapshot()
-                                .map_err(|e| DataFusionError::External(Box::new(e)))?;
-                            let remove_actions: Vec<Action> = snapshot
-                                .file_actions(&table.log_store())
-                                .map_err(|e| DataFusionError::External(Box::new(e)))
-                                .await?
-                                .into_iter()
-                                .map(|add| {
-                                    #[allow(clippy::unwrap_used)]
-                                    Action::Remove(Remove {
-                                        path: add.path.clone(),
-                                        deletion_timestamp: Some(
-                                            SystemTime::now()
-                                                .duration_since(UNIX_EPOCH)
-                                                .unwrap()
-                                                .as_millis()
-                                                as i64,
-                                        ),
-                                        data_change: true,
-                                        ..Default::default()
-                                    })
-                                })
-                                .collect();
-                            initial_actions.extend(remove_actions);
-                        }
-                    }
-=======
->>>>>>> ec679616
                     operation = Some(DeltaOperation::Write {
                         mode: SaveMode::Overwrite,
                         partition_by: if partition_columns.is_empty() {
@@ -479,11 +400,7 @@
     ) -> Result<(SchemaRef, Vec<Action>)> {
         let table_metadata = table
             .snapshot()
-<<<<<<< HEAD
-            .map_err(|e| DataFusionError::External(Box::new(e)))?
-=======
             .map_err(delta_to_datafusion_error)?
->>>>>>> ec679616
             .metadata();
         let table_schema = table_metadata
             .parse_schema()
@@ -503,11 +420,7 @@
 
                     let current_metadata = table
                         .snapshot()
-<<<<<<< HEAD
-                        .map_err(|e| DataFusionError::External(Box::new(e)))?
-=======
                         .map_err(delta_to_datafusion_error)?
->>>>>>> ec679616
                         .metadata();
                     // TODO: Follow upstream for `with_schema`
                     #[allow(deprecated)]
@@ -530,11 +443,7 @@
 
                 let current_metadata = table
                     .snapshot()
-<<<<<<< HEAD
-                    .map_err(|e| DataFusionError::External(Box::new(e)))?
-=======
                     .map_err(delta_to_datafusion_error)?
->>>>>>> ec679616
                     .metadata();
                 // TODO: Follow upstream for `with_schema`
                 #[allow(deprecated)]
