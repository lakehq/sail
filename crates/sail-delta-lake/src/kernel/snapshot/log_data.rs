--- conflicted
+++ resolved
@@ -348,7 +348,6 @@
             } else {
                 Expression::column(["stats_parsed", stats_field, &column.name])
             };
-<<<<<<< HEAD
             let evaluator = ARROW_HANDLER
                 .new_expression_evaluator(
                     scan_row_schema(),
@@ -356,17 +355,6 @@
                     field.data_type().clone(),
                 )
                 .ok()?;
-=======
-            #[allow(clippy::expect_used)]
-            let evaluator = ARROW_HANDLER
-                .new_expression_evaluator(
-                    crate::kernel::models::fields::log_schema_ref().clone(),
-                    Arc::new(expression),
-                    field.data_type().clone(),
-                )
-                .expect("Failed to create expression evaluator");
->>>>>>> 3ac3f6c9
-
             let batch = evaluator.evaluate_arrow(self.data.clone()).ok()?;
             batch.column_by_name("output").cloned()
         }
@@ -469,7 +457,6 @@
         ///
         /// Note: the returned array must contain `num_containers()` rows
         fn row_counts(&self, _column: &Column) -> Option<ArrayRef> {
-<<<<<<< HEAD
             static ROW_COUNTS_EVAL: LazyLock<Option<Arc<dyn ExpressionEvaluator>>> =
                 LazyLock::new(|| {
                     ARROW_HANDLER
@@ -480,18 +467,6 @@
                         )
                         .ok()
                 });
-=======
-            static ROW_COUNTS_EVAL: LazyLock<Arc<dyn ExpressionEvaluator>> = LazyLock::new(|| {
-                #[allow(clippy::expect_used)]
-                ARROW_HANDLER
-                    .new_expression_evaluator(
-                        crate::kernel::models::fields::log_schema_ref().clone(),
-                        Arc::new(Expression::column(["stats_parsed", "numRecords"])),
-                        DataType::Primitive(PrimitiveType::Long),
-                    )
-                    .expect("Failed to create row counts evaluator")
-            });
->>>>>>> 3ac3f6c9
 
             let evaluator = ROW_COUNTS_EVAL.as_ref()?;
             let batch = evaluator.evaluate_arrow(self.data.clone()).ok()?;
