use std::collections::{HashMap, HashSet};
use std::fmt::Debug;
use std::sync::Arc;

use chrono::TimeZone;
use datafusion::arrow::array::{BooleanArray, DictionaryArray, RecordBatch, StringArray};
use datafusion::arrow::compute::{cast_with_options, filter_record_batch, CastOptions};
use datafusion::arrow::datatypes::{
    DataType as ArrowDataType, Field, Schema as ArrowSchema, SchemaRef,
    SchemaRef as ArrowSchemaRef, TimeUnit, UInt16Type,
};
use datafusion::common::config::ConfigOptions;
use datafusion::common::scalar::ScalarValue;
use datafusion::common::stats::Statistics;
use datafusion::common::tree_node::{TreeNode, TreeNodeRecursion, TreeNodeVisitor};
use datafusion::common::{Column, DFSchema, DataFusionError, Result};
use datafusion::datasource::listing::PartitionedFile;
use datafusion::datasource::object_store::ObjectStoreUrl;
use datafusion::datasource::physical_plan::wrap_partition_type_in_dict;
use datafusion::datasource::TableProvider;
use datafusion::execution::SessionState;
use datafusion::logical_expr::planner::ExprPlanner;
use datafusion::logical_expr::{
    AggregateUDF, BinaryExpr, Expr, Operator, ScalarUDF, TableProviderFilterPushDown, TableSource,
    Volatility,
};
use datafusion::physical_expr::PhysicalExpr;
use datafusion::sql::planner::{ContextProvider, SqlToRel};
use datafusion::sql::sqlparser::dialect::GenericDialect;
use datafusion::sql::sqlparser::parser::Parser;
use datafusion::sql::sqlparser::tokenizer::Tokenizer;
use delta_kernel::engine::arrow_conversion::TryIntoArrow;
use deltalake::errors::{DeltaResult, DeltaTableError};
<<<<<<< HEAD
use deltalake::kernel::{Add, EagerSnapshot, Snapshot};
use deltalake::logstore::LogStoreRef;
use deltalake::table::state::DeltaTableState;
use futures::TryStreamExt;
use object_store::path::Path;
=======
use deltalake::kernel::Add;
use deltalake::logstore::{LogStore, LogStoreRef};
use futures::TryStreamExt;
>>>>>>> ec679616
use object_store::ObjectMeta;
use serde::{Deserialize, Serialize};
use url::Url;

use crate::kernel::snapshot::{EagerSnapshot, LogDataHandler, Snapshot};
use crate::table::DeltaTableState;
/// [Credit]: <https://github.com/delta-io/delta-rs/blob/3607c314cbdd2ad06c6ee0677b92a29f695c71f3/crates/core/src/delta_datafusion/mod.rs>
pub(crate) const PATH_COLUMN: &str = "__delta_rs_path";

pub(crate) mod schema_rewriter;

pub mod type_converter;

pub mod provider;

pub use provider::DeltaTableProvider;

/// Convert DeltaTableError to DataFusionError
pub fn delta_to_datafusion_error(err: DeltaTableError) -> DataFusionError {
    match err {
        DeltaTableError::Arrow { source } => DataFusionError::ArrowError(Box::new(source), None),
        DeltaTableError::Io { source } => DataFusionError::IoError(source),
        DeltaTableError::ObjectStore { source } => DataFusionError::ObjectStore(Box::new(source)),
        DeltaTableError::Parquet { source } => DataFusionError::ParquetError(Box::new(source)),
        _ => DataFusionError::External(Box::new(err)),
    }
}

/// Convert DataFusionError to DeltaTableError
pub fn datafusion_to_delta_error(err: DataFusionError) -> DeltaTableError {
    match err {
        DataFusionError::ArrowError(source, _) => DeltaTableError::Arrow { source: *source },
        DataFusionError::IoError(source) => DeltaTableError::Io { source },
        DataFusionError::ObjectStore(source) => DeltaTableError::ObjectStore { source: *source },
        DataFusionError::ParquetError(source) => DeltaTableError::Parquet { source: *source },
        _ => DeltaTableError::Generic(err.to_string()),
    }
}

pub(crate) fn create_object_store_url(location: &Url) -> DeltaResult<ObjectStoreUrl> {
    ObjectStoreUrl::parse(&location[..url::Position::BeforePath]).map_err(datafusion_to_delta_error)
}

/// Convenience trait for calling common methods on snapshot hierarchies
pub trait DataFusionMixins {
    /// The physical datafusion schema of a table
    fn arrow_schema(&self) -> DeltaResult<ArrowSchemaRef>;

    /// Get the table schema as an [`ArrowSchemaRef`]
    fn input_schema(&self) -> DeltaResult<ArrowSchemaRef>;

    fn parse_predicate_expression(
        &self,
        expr: impl AsRef<str>,
        df_state: &SessionState,
    ) -> DeltaResult<Expr>;
}

impl DataFusionMixins for Snapshot {
    fn arrow_schema(&self) -> DeltaResult<ArrowSchemaRef> {
        arrow_schema_impl(self, true)
    }

    fn input_schema(&self) -> DeltaResult<ArrowSchemaRef> {
        arrow_schema_impl(self, false)
    }

    fn parse_predicate_expression(
        &self,
        expr: impl AsRef<str>,
        df_state: &SessionState,
    ) -> DeltaResult<Expr> {
        let schema = DFSchema::try_from(self.arrow_schema()?.as_ref().to_owned())
            .map_err(datafusion_to_delta_error)?;
        parse_predicate_expression(&schema, expr, df_state)
    }
}

impl DataFusionMixins for EagerSnapshot {
    fn arrow_schema(&self) -> DeltaResult<ArrowSchemaRef> {
        arrow_schema_from_struct_type(self.schema(), self.metadata().partition_columns(), true)
    }

    fn input_schema(&self) -> DeltaResult<ArrowSchemaRef> {
        arrow_schema_from_struct_type(self.schema(), self.metadata().partition_columns(), false)
    }

    fn parse_predicate_expression(
        &self,
        expr: impl AsRef<str>,
        df_state: &SessionState,
    ) -> DeltaResult<Expr> {
        let schema = DFSchema::try_from(self.arrow_schema()?.as_ref().to_owned())
            .map_err(datafusion_to_delta_error)?;
        parse_predicate_expression(&schema, expr, df_state)
    }
}

impl DataFusionMixins for DeltaTableState {
    fn arrow_schema(&self) -> DeltaResult<ArrowSchemaRef> {
        Ok(Arc::new(self.schema().try_into_arrow()?))
    }

    fn input_schema(&self) -> DeltaResult<ArrowSchemaRef> {
        self.arrow_schema()
    }

    fn parse_predicate_expression(
        &self,
        expr: impl AsRef<str>,
        df_state: &SessionState,
    ) -> DeltaResult<Expr> {
        let schema = DFSchema::try_from(self.arrow_schema()?.as_ref().to_owned())
            .map_err(datafusion_to_delta_error)?;
        parse_predicate_expression(&schema, expr, df_state)
    }
}

impl DataFusionMixins for LogDataHandler<'_> {
    fn arrow_schema(&self) -> DeltaResult<ArrowSchemaRef> {
        // _arrow_schema(self.table_configuration(), true)
        unimplemented!("arrow_schema for LogDataHandler");
    }

    fn input_schema(&self) -> DeltaResult<ArrowSchemaRef> {
        // _arrow_schema(self.table_configuration(), false)
        unimplemented!("input_schema for LogDataHandler");
    }

    fn parse_predicate_expression(
        &self,
        expr: impl AsRef<str>,
        df_state: &SessionState,
    ) -> DeltaResult<Expr> {
        let schema = DFSchema::try_from(self.arrow_schema()?.as_ref().to_owned())
            .map_err(datafusion_to_delta_error)?;
        parse_predicate_expression(&schema, expr, df_state)
    }
}

fn arrow_schema_from_snapshot(
    snapshot: &Snapshot,
    wrap_partitions: bool,
) -> DeltaResult<ArrowSchemaRef> {
    let meta = snapshot.metadata();
    let schema = snapshot.schema();

    let fields = schema
        .fields()
        .filter(|f| !meta.partition_columns().contains(&f.name().to_string()))
        .map(|f| {
            let field_name = f.name().to_string();
            let field: Field = f.try_into_arrow()?;
            let field_type = field.data_type().clone();
            Ok(Field::new(field_name, field_type, f.is_nullable()))
        })
        .chain(meta.partition_columns().iter().map(|partition_col| {
            #[allow(clippy::expect_used)]
            let f = schema
                .field(partition_col)
                .expect("Partition column should exist in schema");
            let field: Field = f.try_into_arrow()?;
            let field_name = f.name().to_string();
            let field_type = field.data_type().clone();
            let field = Field::new(field_name, field_type, f.is_nullable());
            let corrected = if wrap_partitions {
                match field.data_type() {
                    // Only dictionary-encode types that may be large
                    // https://github.com/apache/arrow-datafusion/pull/5545
                    ArrowDataType::Utf8
                    | ArrowDataType::LargeUtf8
                    | ArrowDataType::Binary
                    | ArrowDataType::LargeBinary => {
                        wrap_partition_type_in_dict(field.data_type().clone())
                    }
                    _ => field.data_type().clone(),
                }
            } else {
                field.data_type().clone()
            };
            Ok(field.with_data_type(corrected))
        }))
        .collect::<Result<Vec<Field>, DeltaTableError>>()?;

    Ok(Arc::new(ArrowSchema::new(fields)))
}

fn arrow_schema_from_struct_type(
    schema: &delta_kernel::schema::StructType,
    partition_columns: &[String],
    wrap_partitions: bool,
) -> DeltaResult<ArrowSchemaRef> {
    let fields = schema
        .fields()
        .filter(|f| !partition_columns.contains(&f.name().to_string()))
        .map(|f| {
            // Convert StructField to Arrow Field
            let field_name = f.name().to_string();
            let field: Field = f.try_into_arrow()?;
            let field_type = field.data_type().clone();
            Ok(Field::new(field_name, field_type, f.is_nullable()))
        })
        .chain(
            // We need stable order between logical and physical schemas, but the order of
            // partitioning columns is not always the same in the json schema and the array
            partition_columns.iter().map(|partition_col| {
                #[allow(clippy::expect_used)]
                let f = schema
                    .field(partition_col)
                    .expect("Partition column should exist in schema");
                let field: Field = f.try_into_arrow()?;
                let field_name = f.name().to_string();
                let field_type = field.data_type().clone();
                let field = Field::new(field_name, field_type, f.is_nullable());
                let corrected = if wrap_partitions {
                    match field.data_type() {
                        // Only dictionary-encode types that may be large
                        // https://github.com/apache/arrow-datafusion/pull/5545
                        ArrowDataType::Utf8
                        | ArrowDataType::LargeUtf8
                        | ArrowDataType::Binary
                        | ArrowDataType::LargeBinary => {
                            wrap_partition_type_in_dict(field.data_type().clone())
                        }
                        _ => field.data_type().clone(),
                    }
                } else {
                    field.data_type().clone()
                };
                Ok(field.with_data_type(corrected))
            }),
        )
        .collect::<Result<Vec<Field>, DeltaTableError>>()?;

    Ok(Arc::new(ArrowSchema::new(fields)))
}

<<<<<<< HEAD
fn arrow_type_from_delta_type(
    delta_type: &deltalake::kernel::DataType,
) -> DeltaResult<ArrowDataType> {
    use deltalake::kernel::DataType as DeltaType;

    match delta_type {
        DeltaType::Primitive(primitive) => {
            use deltalake::kernel::PrimitiveType;
            match primitive {
                PrimitiveType::String => Ok(ArrowDataType::Utf8),
                PrimitiveType::Long => Ok(ArrowDataType::Int64),
                PrimitiveType::Integer => Ok(ArrowDataType::Int32),
                PrimitiveType::Short => Ok(ArrowDataType::Int16),
                PrimitiveType::Byte => Ok(ArrowDataType::Int8),
                PrimitiveType::Float => Ok(ArrowDataType::Float32),
                PrimitiveType::Double => Ok(ArrowDataType::Float64),
                PrimitiveType::Boolean => Ok(ArrowDataType::Boolean),
                PrimitiveType::Binary => Ok(ArrowDataType::Binary),
                PrimitiveType::Date => Ok(ArrowDataType::Date32),
                PrimitiveType::Timestamp => {
                    Ok(ArrowDataType::Timestamp(TimeUnit::Microsecond, None))
                }
                PrimitiveType::TimestampNtz => {
                    Ok(ArrowDataType::Timestamp(TimeUnit::Microsecond, None))
                }
                PrimitiveType::Decimal(decimal_type) => Ok(ArrowDataType::Decimal128(
                    decimal_type.precision(),
                    decimal_type.scale() as i8,
                )),
            }
        }
        DeltaType::Array(array_type) => {
            let element_type = arrow_type_from_delta_type(array_type.element_type())?;
            Ok(ArrowDataType::List(Arc::new(Field::new(
                "element",
                element_type,
                array_type.contains_null(),
            ))))
        }
        DeltaType::Map(map_type) => {
            let key_type = arrow_type_from_delta_type(map_type.key_type())?;
            let value_type = arrow_type_from_delta_type(map_type.value_type())?;
            Ok(ArrowDataType::Map(
                Arc::new(Field::new(
                    "entries",
                    ArrowDataType::Struct(
                        vec![
                            Arc::new(Field::new("key", key_type, false)),
                            Arc::new(Field::new(
                                "value",
                                value_type,
                                map_type.value_contains_null(),
                            )),
                        ]
                        .into(),
                    ),
                    false,
                )),
                false,
            ))
        }
        DeltaType::Struct(struct_type) => {
            let fields = struct_type
                .fields()
                .map(|f| {
                    let field_type = arrow_type_from_delta_type(f.data_type())?;
                    Ok(Arc::new(Field::new(
                        f.name().to_string(),
                        field_type,
                        f.is_nullable(),
                    )))
                })
                .collect::<Result<Vec<_>, DeltaTableError>>()?;
            Ok(ArrowDataType::Struct(fields.into()))
        }
        DeltaType::Variant(_) => Err(DeltaTableError::Generic(format!(
            "Delta type Variant is not supported in Arrow: {delta_type:?}"
        ))),
    }
}

=======
>>>>>>> ec679616
fn arrow_schema_impl(snapshot: &Snapshot, wrap_partitions: bool) -> DeltaResult<ArrowSchemaRef> {
    arrow_schema_from_snapshot(snapshot, wrap_partitions)
}

// Extension trait to add datafusion_table_statistics method to DeltaTableState
trait DeltaTableStateExt {
    fn datafusion_table_statistics(&self, mask: Option<&[bool]>) -> Option<Statistics>;
}

impl DeltaTableStateExt for DeltaTableState {
    fn datafusion_table_statistics(&self, mask: Option<&[bool]>) -> Option<Statistics> {
        if let Some(mask) = mask {
            let es = self.snapshot();
            let boolean_array = BooleanArray::from(mask.to_vec());
            let pruned_files = filter_record_batch(&es.files, &boolean_array).ok()?;
            LogDataHandler::new(&pruned_files, es.table_configuration()).statistics()
        } else {
            self.snapshot().log_data().statistics()
        }
    }
}

/// The logical schema for a Deltatable is different from the protocol level schema since partition
/// columns must appear at the end of the schema. This is to align with how partition are handled
/// at the physical level
pub(crate) fn df_logical_schema(
    snapshot: &DeltaTableState,
    file_column_name: &Option<String>,
    schema: Option<ArrowSchemaRef>,
) -> DeltaResult<SchemaRef> {
    let input_schema = match schema {
        Some(schema) => schema,
        None => snapshot.input_schema()?,
    };
    let table_partition_cols = &snapshot.metadata().partition_columns();

    let mut fields: Vec<Arc<Field>> = input_schema
        .fields()
        .iter()
        .filter(|f| !table_partition_cols.contains(f.name()))
        .cloned()
        .collect();

    for partition_col in table_partition_cols.iter() {
        #[allow(clippy::expect_used)]
        fields.push(Arc::new(
            input_schema
                .field_with_name(partition_col)
                .expect("Partition column should exist in input schema")
                .to_owned(),
        ));
    }

    if let Some(file_column_name) = file_column_name {
        fields.push(Arc::new(Field::new(
            file_column_name,
            ArrowDataType::Utf8,
            true,
        )));
    }

    Ok(Arc::new(ArrowSchema::new(fields)))
}

#[derive(Debug, Clone)]
/// Used to specify if additional metadata columns are exposed to the user
pub struct DeltaScanConfigBuilder {
    /// Include the source path for each record. The name of this column is determined by `file_column_name`
    include_file_column: bool,
    /// Column name that contains the source path.
    ///
    /// If include_file_column is true and the name is None then it will be auto-generated
    /// Otherwise the user provided name will be used
    file_column_name: Option<String>,
    /// Whether to wrap partition values in a dictionary encoding to potentially save space
    wrap_partition_values: bool,
    /// Whether to push down filter in end result or just prune the files
    enable_parquet_pushdown: bool,
    /// Schema to scan table with
    schema: Option<SchemaRef>,
}

impl Default for DeltaScanConfigBuilder {
    fn default() -> Self {
        DeltaScanConfigBuilder {
            include_file_column: false,
            file_column_name: None,
            wrap_partition_values: true,
            enable_parquet_pushdown: true,
            schema: None,
        }
    }
}

impl DeltaScanConfigBuilder {
    /// Construct a new instance of `DeltaScanConfigBuilder`
    pub fn new() -> Self {
        Self::default()
    }

    // /// Indicate that a column containing a records file path is included.
    // /// Column name is generated and can be determined once this Config is built
    // #[allow(dead_code)]
    // pub fn with_file_column(mut self, include: bool) -> Self {
    //     self.include_file_column = include;
    //     self.file_column_name = None;
    //     self
    // }

    // /// Indicate that a column containing a records file path is included and column name is user defined.
    // #[allow(dead_code)]
    // pub fn with_file_column_name<S: ToString>(mut self, name: &S) -> Self {
    //     self.file_column_name = Some(name.to_string());
    //     self.include_file_column = true;
    //     self
    // }

    // /// Whether to wrap partition values in a dictionary encoding
    // #[allow(dead_code)]
    // pub fn wrap_partition_values(mut self, wrap: bool) -> Self {
    //     self.wrap_partition_values = Some(wrap);
    //     self
    // }

    // /// Allow pushdown of the scan filter
    // /// When disabled the filter will only be used for pruning files
    // #[allow(dead_code)]
    // pub fn with_parquet_pushdown(mut self, pushdown: bool) -> Self {
    //     self.enable_parquet_pushdown = pushdown;
    //     self
    // }

    /// Use the provided [SchemaRef] for the [DeltaScan]
    pub fn with_schema(mut self, schema: SchemaRef) -> Self {
        self.schema = Some(schema);
        self
    }

    /// Build a DeltaScanConfig and ensure no column name conflicts occur during downstream processing
    pub fn build(&self, snapshot: &DeltaTableState) -> DeltaResult<DeltaScanConfig> {
        let file_column_name = if self.include_file_column {
            let input_schema = snapshot.input_schema()?;
            let mut column_names: HashSet<&String> = HashSet::new();
            for field in input_schema.fields.iter() {
                column_names.insert(field.name());
            }

            match &self.file_column_name {
                Some(name) => {
                    if column_names.contains(name) {
                        return Err(DeltaTableError::Generic(format!(
                            "Unable to add file path column since column with name {name} exits"
                        )));
                    }

                    Some(name.to_owned())
                }
                None => {
                    let prefix = PATH_COLUMN;
                    let mut idx = 0;
                    let mut name = prefix.to_owned();

                    while column_names.contains(&name) {
                        idx += 1;
                        name = format!("{prefix}_{idx}");
                    }

                    Some(name)
                }
            }
        } else {
            None
        };

        Ok(DeltaScanConfig {
            file_column_name,
            wrap_partition_values: self.wrap_partition_values,
            enable_parquet_pushdown: self.enable_parquet_pushdown,
            schema: self.schema.clone(),
        })
    }
}

#[derive(Debug, Clone, Default, Serialize, Deserialize)]
/// Include additional metadata columns during a [`DeltaScan`]
pub struct DeltaScanConfig {
    /// Include the source path for each record
    pub file_column_name: Option<String>,
    /// Wrap partition values in a dictionary encoding
    pub wrap_partition_values: bool,
    /// Allow pushdown of the scan filter
    pub enable_parquet_pushdown: bool,
    /// Schema to read as
    pub schema: Option<SchemaRef>,
}

#[allow(dead_code)]
fn prune_file_statistics(
    record_batches: &[RecordBatch],
    pruning_mask: Vec<bool>,
) -> Vec<RecordBatch> {
    record_batches
        .iter()
        .zip(pruning_mask.iter())
        .filter_map(|(batch, keep)| if *keep { Some(batch.clone()) } else { None })
        .collect()
}

fn partitioned_file_from_action(
    action: &Add,
    partition_columns: &[String],
    schema: &ArrowSchema,
) -> PartitionedFile {
    let partition_values = partition_columns
        .iter()
        .map(|part| {
            let partition_value = match action.partition_values.get(part) {
                Some(val) => val,
                None => return ScalarValue::Null,
            };

            let field = match schema.field_with_name(part) {
                Ok(field) => field,
                Err(_) => return ScalarValue::Null,
            };

            // Convert partition value to ScalarValue
            match partition_value {
                Some(value) => to_correct_scalar_value(
                    &serde_json::Value::String(value.to_string()),
                    field.data_type(),
                )
                .ok()
                .flatten()
                .unwrap_or(ScalarValue::Null),
                None => ScalarValue::try_new_null(field.data_type()).unwrap_or(ScalarValue::Null),
            }
        })
        .collect::<Vec<_>>();

    let ts_secs = action.modification_time / 1000;
    let ts_ns = (action.modification_time % 1000) * 1_000_000;
    #[allow(clippy::expect_used)]
    let last_modified = chrono::Utc.from_utc_datetime(
        &chrono::DateTime::from_timestamp(ts_secs, ts_ns as u32)
            .expect("Failed to create timestamp from seconds and nanoseconds")
            .naive_utc(),
    );
    PartitionedFile {
        #[allow(clippy::expect_used)]
        object_meta: ObjectMeta {
            last_modified,
            ..action
                .try_into()
                .expect("Failed to convert action to ObjectMeta")
        },
        partition_values,
        extensions: None,
        range: None,
        statistics: None,
        metadata_size_hint: None,
    }
}

fn parse_date(stat_val: &serde_json::Value, field_dt: &ArrowDataType) -> Result<ScalarValue> {
    let string = match stat_val {
        serde_json::Value::String(s) => s.to_owned(),
        _ => stat_val.to_string(),
    };

    let time_micro = ScalarValue::try_from_string(string, &ArrowDataType::Date32)?;
    let cast_arr = cast_with_options(
        &time_micro.to_array()?,
        field_dt,
        &CastOptions {
            safe: false,
            ..Default::default()
        },
    )?;
    ScalarValue::try_from_array(&cast_arr, 0)
}

fn parse_timestamp(stat_val: &serde_json::Value, field_dt: &ArrowDataType) -> Result<ScalarValue> {
    let string = match stat_val {
        serde_json::Value::String(s) => s.to_owned(),
        _ => stat_val.to_string(),
    };

    let time_micro = ScalarValue::try_from_string(
        string,
        &ArrowDataType::Timestamp(TimeUnit::Microsecond, None),
    )?;
    let cast_arr = cast_with_options(
        &time_micro.to_array()?,
        field_dt,
        &CastOptions {
            safe: false,
            ..Default::default()
        },
    )?;
    ScalarValue::try_from_array(&cast_arr, 0)
}

pub(crate) fn to_correct_scalar_value(
    stat_val: &serde_json::Value,
    field_dt: &ArrowDataType,
) -> Result<Option<ScalarValue>> {
    match stat_val {
        serde_json::Value::Array(_) => Ok(None),
        serde_json::Value::Object(_) => Ok(None),
        serde_json::Value::Null => Ok(Some(
            ScalarValue::try_new_null(field_dt)
                .map_err(|e| DataFusionError::External(Box::new(e)))?,
        )),
        serde_json::Value::String(string_val) => match field_dt {
            ArrowDataType::Timestamp(_, _) => Ok(Some(parse_timestamp(stat_val, field_dt)?)),
            ArrowDataType::Date32 => Ok(Some(parse_date(stat_val, field_dt)?)),
            _ => Ok(Some(ScalarValue::try_from_string(
                string_val.to_owned(),
                field_dt,
            )?)),
        },
        other => match field_dt {
            ArrowDataType::Timestamp(_, _) => Ok(Some(parse_timestamp(stat_val, field_dt)?)),
            ArrowDataType::Date32 => Ok(Some(parse_date(stat_val, field_dt)?)),
            _ => Ok(Some(ScalarValue::try_from_string(
                other.to_string(),
                field_dt,
            )?)),
        },
    }
}

<<<<<<< HEAD
/// A Delta table provider that enables additional metadata columns to be included during the scan
#[derive(Debug)]
pub struct DeltaTableProvider {
    snapshot: DeltaTableState,
    log_store: LogStoreRef,
    config: DeltaScanConfig,
    schema: Arc<ArrowSchema>,
    files: Option<Vec<Add>>,
}

impl DeltaTableProvider {
    pub fn try_new(
        snapshot: DeltaTableState,
        log_store: LogStoreRef,
        config: DeltaScanConfig,
    ) -> DeltaResult<Self> {
        Ok(DeltaTableProvider {
            schema: df_logical_schema(&snapshot, &config.file_column_name, config.schema.clone())?,
            snapshot,
            log_store,
            config,
            files: None,
        })
    }

    #[allow(dead_code)]
    pub fn with_files(mut self, files: Vec<Add>) -> DeltaTableProvider {
        self.files = Some(files);
        self
    }
}

#[async_trait]
impl TableProvider for DeltaTableProvider {
    fn as_any(&self) -> &dyn Any {
        self
    }

    fn schema(&self) -> Arc<ArrowSchema> {
        self.schema.clone()
    }

    fn table_type(&self) -> TableType {
        TableType::Base
    }

    fn get_table_definition(&self) -> Option<&str> {
        None
    }

    fn get_logical_plan(&self) -> Option<Cow<'_, LogicalPlan>> {
        None
    }

    async fn scan(
        &self,
        session: &dyn Session,
        projection: Option<&Vec<usize>>,
        filters: &[Expr],
        limit: Option<usize>,
    ) -> Result<Arc<dyn ExecutionPlan>> {
        let filter_expr = conjunction(filters.iter().cloned());
        let config = self.config.clone();

        let schema = match config.schema.clone() {
            Some(value) => Ok(value),
            // Change from `arrow_schema` to input_schema for Spark compatibility
            None => self.snapshot.input_schema(),
        }
        .map_err(delta_to_datafusion_error)?;

        let logical_schema = df_logical_schema(
            &self.snapshot,
            &config.file_column_name,
            Some(schema.clone()),
        )
        .map_err(delta_to_datafusion_error)?;

        let logical_schema = if let Some(used_columns) = projection {
            let mut fields = vec![];
            for idx in used_columns {
                fields.push(logical_schema.field(*idx).to_owned());
            }
            // partition filters with Exact pushdown were removed from projection by DF optimizer,
            // we need to add them back for the predicate pruning to work
            if let Some(expr) = &filter_expr {
                for c in expr.column_refs() {
                    let idx = logical_schema.index_of(c.name.as_str())?;
                    if !used_columns.contains(&idx) {
                        fields.push(logical_schema.field(idx).to_owned());
                    }
                }
            }
            // Ensure all partition columns are included in logical schema
            let table_partition_cols = self.snapshot.metadata().partition_columns();
            for partition_col in table_partition_cols.iter() {
                if let Ok(idx) = logical_schema.index_of(partition_col.as_str()) {
                    if !used_columns.contains(&idx)
                        && !fields.iter().any(|f| f.name() == partition_col)
                    {
                        fields.push(logical_schema.field(idx).to_owned());
                    }
                }
            }
            Arc::new(ArrowSchema::new(fields))
        } else {
            logical_schema
        };

        let df_schema = logical_schema.clone().to_dfschema()?;

        let logical_filter = filter_expr
            .clone()
            .map(|expr| simplify_expr(session.runtime_env().clone(), &df_schema, expr));

        let pushdown_filter = filter_expr
            .clone()
            .and_then(|expr| {
                let predicates = split_conjunction(&expr);
                let pushdown_filters = get_pushdown_filters(
                    &predicates,
                    self.snapshot.metadata().partition_columns().as_slice(),
                );

                let filtered_predicates = predicates.into_iter().zip(pushdown_filters).filter_map(
                    |(filter, pushdown)| {
                        if pushdown == TableProviderFilterPushDown::Inexact {
                            Some((*filter).clone())
                        } else {
                            None
                        }
                    },
                );
                conjunction(filtered_predicates)
            })
            .map(|expr| simplify_expr(session.runtime_env().clone(), &df_schema, expr));

        let table_partition_cols = self.snapshot.metadata().partition_columns();
        let file_schema = Arc::new(ArrowSchema::new(
            schema
                .fields()
                .iter()
                .filter(|f| !table_partition_cols.contains(f.name()))
                .cloned()
                .collect::<Vec<_>>(),
        ));

        let log_data = SailLogDataHandler::new(
            self.log_store.clone(),
            self.snapshot.load_config().clone(),
            Some(self.snapshot.version()),
        )
        .await
        .map_err(delta_to_datafusion_error)?;

        let (files, pruning_mask) = match &self.files {
            Some(files) => {
                let files = files.to_owned();
                (files, None)
            }
            None => {
                // early return in case we have no push down filters or limit
                if logical_filter.is_none() && limit.is_none() {
                    let files: Vec<Add> = self
                        .snapshot
                        .file_actions_iter(&self.log_store)
                        .map_err(delta_to_datafusion_error)
                        .try_collect()
                        .await?;
                    (files, None)
                } else {
                    let num_containers = log_data.num_containers();

                    let files_to_prune = if let Some(predicate) = &logical_filter {
                        let pruning_predicate =
                            PruningPredicate::try_new(predicate.clone(), logical_schema.clone())?;
                        pruning_predicate.prune(&log_data)?
                    } else {
                        vec![true; num_containers]
                    };

                    // needed to enforce limit and deal with missing statistics
                    let mut pruned_without_stats = vec![];
                    let mut rows_collected = 0;
                    let mut files = vec![];

                    let file_actions: Vec<_> = self
                        .snapshot
                        .file_actions_iter(&self.log_store)
                        .map_err(delta_to_datafusion_error)
                        .try_collect()
                        .await?;
                    for (action, keep) in
                        file_actions.into_iter().zip(files_to_prune.iter().cloned())
                    {
                        // prune file based on predicate pushdown
                        if keep {
                            // prune file based on limit pushdown
                            if let Some(limit) = limit {
                                if let Some(stats) = action
                                    .get_stats()
                                    .map_err(|e| DataFusionError::External(Box::new(e)))?
                                {
                                    if rows_collected <= limit as i64 {
                                        rows_collected += stats.num_records;
                                        files.push(action.to_owned());
                                    } else {
                                        break;
                                    }
                                } else {
                                    // some files are missing stats; skipping but storing them
                                    // in a list in case we can't reach the target limit
                                    pruned_without_stats.push(action.to_owned());
                                }
                            } else {
                                files.push(action.to_owned());
                            }
                        }
                    }

                    if let Some(limit) = limit {
                        if rows_collected < limit as i64 {
                            files.extend(pruned_without_stats);
                        }
                    }

                    (files, Some(files_to_prune))
                }
            }
        };

        // TODO we group files together by their partition values. If the table is partitioned
        // we may be able to reduce the number of groups by combining groups with the same partition values
        let mut file_groups: HashMap<Vec<ScalarValue>, Vec<PartitionedFile>> = HashMap::new();
        let table_partition_cols = &self.snapshot.metadata().partition_columns();

        for action in files.iter() {
            let mut part = partitioned_file_from_action(action, table_partition_cols, &schema);

            if config.file_column_name.is_some() {
                let partition_value = if config.wrap_partition_values {
                    wrap_partition_value_in_dict(ScalarValue::Utf8(Some(action.path.clone())))
                } else {
                    ScalarValue::Utf8(Some(action.path.clone()))
                };
                part.partition_values.push(partition_value);
            }

            file_groups
                .entry(part.partition_values.clone())
                .or_default()
                .push(part);
        }

        // Rewrite the file groups so that the file paths are prepended with
        // the Delta table location.
        file_groups.iter_mut().for_each(|(_, files)| {
            files.iter_mut().for_each(|file| {
                file.object_meta.location = Path::from(format!(
                    "{}{}{}",
                    self.log_store.config().location.path(),
                    object_store::path::DELIMITER,
                    file.object_meta.location
                ));
            });
        });

        let mut table_partition_cols = table_partition_cols
            .iter()
            .map(|col| {
                #[allow(clippy::expect_used)]
                let field = schema
                    .field_with_name(col)
                    .expect("Column should exist in schema");
                let corrected = if config.wrap_partition_values {
                    match field.data_type() {
                        ArrowDataType::Utf8
                        | ArrowDataType::LargeUtf8
                        | ArrowDataType::Binary
                        | ArrowDataType::LargeBinary => {
                            wrap_partition_type_in_dict(field.data_type().clone())
                        }
                        _ => field.data_type().clone(),
                    }
                } else {
                    field.data_type().clone()
                };
                Field::new(col.clone(), corrected, true)
            })
            .collect::<Vec<_>>();

        if let Some(file_column_name) = &config.file_column_name {
            let field_name_datatype = if config.wrap_partition_values {
                wrap_partition_type_in_dict(ArrowDataType::Utf8)
            } else {
                ArrowDataType::Utf8
            };
            table_partition_cols.push(Field::new(
                file_column_name.clone(),
                field_name_datatype,
                false,
            ));
        }

        let stats = log_data
            .statistics(pruning_mask)
            .unwrap_or_else(|| Statistics::new_unknown(&schema));

        let parquet_options = TableParquetOptions {
            global: session.config().options().execution.parquet.clone(),
            ..Default::default()
        };

        // Create the base ParquetSource and apply predicate if needed
        let mut parquet_source = ParquetSource::new(parquet_options);

        if let Some(predicate) = pushdown_filter {
            if config.enable_parquet_pushdown {
                parquet_source = parquet_source.with_predicate(predicate);
            }
        }

        let file_source = Arc::new(parquet_source);

        let object_store_url = create_object_store_url(&self.log_store.config().location)
            .map_err(delta_to_datafusion_error)?;
        let file_scan_config =
            FileScanConfigBuilder::new(object_store_url, file_schema, file_source)
                .with_file_groups(
                    // If all files were filtered out, we still need to emit at least one partition to
                    // pass datafusion sanity checks.
                    //
                    // See https://github.com/apache/datafusion/issues/11322
                    if file_groups.is_empty() {
                        vec![FileGroup::from(vec![])]
                    } else {
                        file_groups.into_values().map(FileGroup::from).collect()
                    },
                )
                .with_statistics(stats)
                .with_projection(projection.cloned())
                .with_limit(limit)
                .with_table_partition_cols(table_partition_cols)
                .with_expr_adapter(Some(Arc::new(DeltaPhysicalExprAdapterFactory {})))
                .build();

        Ok(DataSourceExec::from_data_source(file_scan_config))
    }

    fn supports_filters_pushdown(
        &self,
        filter: &[&Expr],
    ) -> Result<Vec<TableProviderFilterPushDown>> {
        let partition_cols = self.snapshot.metadata().partition_columns().as_slice();
        Ok(get_pushdown_filters(filter, partition_cols))
    }

    fn statistics(&self) -> Option<Statistics> {
        self.snapshot.datafusion_table_statistics(Option::None)
    }
}

=======
>>>>>>> ec679616
fn get_pushdown_filters(
    filter: &[&Expr],
    partition_cols: &[String],
) -> Vec<TableProviderFilterPushDown> {
    filter
        .iter()
        .cloned()
        .map(|expr| {
            let applicable = expr_is_exact_predicate_for_cols(partition_cols, expr);
            if !expr.column_refs().is_empty() && applicable {
                TableProviderFilterPushDown::Exact
            } else {
                TableProviderFilterPushDown::Inexact
            }
        })
        .collect()
}

// inspired from datafusion::listing::helpers, but adapted to only stats based pruning
fn expr_is_exact_predicate_for_cols(partition_cols: &[String], expr: &Expr) -> bool {
    let mut is_applicable = true;
    #[allow(clippy::expect_used)]
    expr.apply(|expr| match expr {
        Expr::Column(Column { ref name, .. }) => {
            is_applicable &= partition_cols.contains(name);

            // TODO: decide if we should constrain this to Utf8 columns (including views, dicts etc)

            if is_applicable {
                Ok(TreeNodeRecursion::Jump)
            } else {
                Ok(TreeNodeRecursion::Stop)
            }
        }
        Expr::BinaryExpr(BinaryExpr { ref op, .. }) => {
            is_applicable &= matches!(
                op,
                Operator::And
                    | Operator::Or
                    | Operator::NotEq
                    | Operator::Eq
                    | Operator::Gt
                    | Operator::GtEq
                    | Operator::Lt
                    | Operator::LtEq
            );
            if is_applicable {
                Ok(TreeNodeRecursion::Continue)
            } else {
                Ok(TreeNodeRecursion::Stop)
            }
        }
        Expr::Literal(..)
        | Expr::Not(_)
        | Expr::IsNotNull(_)
        | Expr::IsNull(_)
        | Expr::Between(_)
        | Expr::InList(_) => Ok(TreeNodeRecursion::Continue),
        _ => {
            is_applicable = false;
            Ok(TreeNodeRecursion::Stop)
        }
    })
    .expect("Failed to apply expression transformation");
    is_applicable
}

pub(crate) fn get_path_column<'a>(
    batch: &'a RecordBatch,
    path_column: &str,
) -> DeltaResult<impl Iterator<Item = Option<&'a str>>> {
    let err = || DeltaTableError::Generic("Unable to obtain Delta-rs path column".to_string());
    let dict_array = batch
        .column_by_name(path_column)
        .ok_or_else(err)?
        .as_any()
        .downcast_ref::<DictionaryArray<UInt16Type>>()
        .ok_or_else(err)?;

    let values = dict_array
        .values()
        .as_any()
        .downcast_ref::<StringArray>()
        .ok_or_else(err)?;

    Ok(dict_array
        .keys()
        .iter()
        .map(move |key| key.and_then(|k| values.value(k as usize).into())))
}

/// Properties for analyzing PhysicalExpr to determine if it only references partition columns
#[allow(dead_code)]
pub(crate) struct FindFilesPhysicalExprProperties {
    pub partition_columns: Vec<String>,
    pub partition_only: bool,
    pub schema: SchemaRef,
    pub result: DeltaResult<()>,
    pub referenced_columns: HashSet<String>,
}

/// Scan memory table (for partition-only predicates)
pub(crate) async fn scan_memory_table_physical(
    snapshot: &DeltaTableState,
<<<<<<< HEAD
    log_store: LogStoreRef,
=======
    log_store: &dyn LogStore,
>>>>>>> ec679616
    state: &SessionState,
    physical_predicate: Arc<dyn PhysicalExpr>,
) -> DeltaResult<Vec<Add>> {
    use datafusion::arrow::datatypes::{DataType, Field, Schema};
    use datafusion::arrow::record_batch::RecordBatch;
    use datafusion::datasource::memory::MemorySourceConfig;
    use datafusion::datasource::source::DataSourceExec;
    use datafusion::execution::context::TaskContext;
    use datafusion::physical_plan::common::collect;
    use datafusion::physical_plan::filter::FilterExec;
    use datafusion::physical_plan::ExecutionPlan;

<<<<<<< HEAD
    let actions = snapshot.file_actions(&log_store).await?;
=======
    let actions = snapshot.file_actions(log_store).await?;
>>>>>>> ec679616
    let batch = snapshot.add_actions_table(true)?;
    let mut arrays = Vec::new();
    let mut fields = Vec::new();

    let schema = batch.schema();

    arrays.push(
        batch
            .column_by_name("path")
            .ok_or(DeltaTableError::Generic(
                "Column with name `path` does not exist".to_owned(),
            ))?
            .to_owned(),
    );
    fields.push(Field::new(PATH_COLUMN, DataType::Utf8, false));

    for partition_column in snapshot.metadata().partition_columns() {
        if let Some(array) = batch.column_by_name(partition_column) {
            arrays.push(array.to_owned());
            let field = schema
                .field_with_name(partition_column)
                .map_err(|err| DeltaTableError::Generic(err.to_string()))?;
            fields.push(field.clone());
        }
    }

    let schema = Arc::new(Schema::new(fields));
    let batch = RecordBatch::try_new(schema.clone(), arrays)
        .map_err(|err| DeltaTableError::Generic(err.to_string()))?;

    let memory_source = MemorySourceConfig::try_new(&[vec![batch]], schema, None)
        .map_err(datafusion_to_delta_error)?;
    let memory_exec = DataSourceExec::from_data_source(memory_source);

    let filter_exec = Arc::new(
        FilterExec::try_new(physical_predicate, memory_exec).map_err(datafusion_to_delta_error)?,
    );

    let task_ctx = Arc::new(TaskContext::from(state));
    let mut partitions = Vec::new();

    for i in 0..filter_exec
        .properties()
        .output_partitioning()
        .partition_count()
    {
        let stream = filter_exec
            .execute(i, task_ctx.clone())
            .map_err(datafusion_to_delta_error)?;
        let data = collect(stream).await.map_err(datafusion_to_delta_error)?;
        partitions.extend(data);
    }

    let map = actions
        .into_iter()
        .map(|action| (action.path.clone(), action))
        .collect::<HashMap<String, Add>>();

    join_batches_with_add_actions(partitions, map, PATH_COLUMN, false)
}

/// Scan files for non-partition-only predicates
pub(crate) async fn find_files_scan_physical(
    snapshot: &DeltaTableState,
    log_store: LogStoreRef,
    state: &SessionState,
    physical_predicate: Arc<dyn PhysicalExpr>,
) -> DeltaResult<Vec<Add>> {
    use datafusion::execution::context::TaskContext;
    use datafusion::physical_plan::common::collect;
    use datafusion::physical_plan::ExecutionPlan;

    let candidate_map: HashMap<String, Add> = snapshot
        .file_actions_iter(&log_store)
        .map_ok(|add| (add.path.clone(), add.to_owned()))
        .try_collect()
        .await?;

    let scan_config = DeltaScanConfigBuilder {
        include_file_column: true,
        ..Default::default()
    }
    .build(snapshot)?;

    let logical_schema = df_logical_schema(snapshot, &scan_config.file_column_name, None)?;

    let mut used_columns = Vec::new();

    let referenced_columns = collect_physical_columns(&physical_predicate);

    for (i, field) in logical_schema.fields().iter().enumerate() {
        if referenced_columns.contains(field.name()) {
            used_columns.push(i);
        }
    }

    if let Some(file_column_name) = &scan_config.file_column_name {
        if let Ok(idx) = logical_schema.index_of(file_column_name) {
            if !used_columns.contains(&idx) {
                used_columns.push(idx);
            }
        }
    }

    // If no columns were referenced, include all columns to be safe
    if used_columns.is_empty() {
        for (i, _field) in logical_schema.fields().iter().enumerate() {
            used_columns.push(i);
        }
    }

    let table_provider = DeltaTableProvider::try_new(snapshot.clone(), log_store, scan_config)?;

    // Scan without filtering first, then apply the physical predicate
    let scan = table_provider
        .scan(state, Some(&used_columns), &[], Some(1))
        .await
        .map_err(datafusion_to_delta_error)?;

    // For non-partition columns, Scan without filtering to identify candidate files
    let limit: Arc<dyn ExecutionPlan> = scan;

    let task_ctx = Arc::new(TaskContext::from(state));
    let mut partitions = Vec::new();

    for i in 0..limit.properties().output_partitioning().partition_count() {
        let stream = limit
            .execute(i, task_ctx.clone())
            .map_err(datafusion_to_delta_error)?;
        let data = collect(stream).await.map_err(datafusion_to_delta_error)?;
        partitions.extend(data);
    }

    let map = candidate_map.into_iter().collect::<HashMap<String, Add>>();

    join_batches_with_add_actions(partitions, map, PATH_COLUMN, true)
}

/// Extract column names referenced by a PhysicalExpr
pub(crate) fn collect_physical_columns(expr: &Arc<dyn PhysicalExpr>) -> HashSet<String> {
    use datafusion::physical_plan::expressions::Column;

    let mut columns = HashSet::<String>::new();
    let _ = expr.apply(|expr| {
        if let Some(column) = expr.as_any().downcast_ref::<Column>() {
            columns.insert(column.name().to_string());
        }
        Ok(TreeNodeRecursion::Continue)
    });
    columns
}

impl FindFilesPhysicalExprProperties {
    pub fn new(partition_columns: Vec<String>, schema: SchemaRef) -> Self {
        Self {
            partition_columns,
            partition_only: true,
            schema,
            result: Ok(()),
            referenced_columns: HashSet::new(),
        }
    }

    pub fn analyze_physical_expr(&mut self, expr: &Arc<dyn PhysicalExpr>) -> DeltaResult<()> {
        // Extract all column references from the physical expression
        self.referenced_columns = collect_physical_columns(expr);

        self.partition_only = self
            .referenced_columns
            .iter()
            .all(|col| self.partition_columns.contains(col));

        match &self.result {
            Ok(()) => Ok(()),
            Err(e) => Err(DeltaTableError::Generic(e.to_string())),
        }
    }
}

impl TreeNodeVisitor<'_> for FindFilesPhysicalExprProperties {
    type Node = Expr;

    fn f_down(&mut self, expr: &Self::Node) -> datafusion::common::Result<TreeNodeRecursion> {
        match expr {
            Expr::Column(c) => {
                self.referenced_columns.insert(c.name.clone());
                if !self.partition_columns.contains(&c.name) {
                    self.partition_only = false;
                }
            }
            Expr::ScalarVariable(_, _)
            | Expr::Literal(_, _)
            | Expr::Alias(_)
            | Expr::BinaryExpr(_)
            | Expr::Like(_)
            | Expr::SimilarTo(_)
            | Expr::Not(_)
            | Expr::IsNotNull(_)
            | Expr::IsNull(_)
            | Expr::IsTrue(_)
            | Expr::IsFalse(_)
            | Expr::IsUnknown(_)
            | Expr::IsNotTrue(_)
            | Expr::IsNotFalse(_)
            | Expr::IsNotUnknown(_)
            | Expr::Negative(_)
            | Expr::InList { .. }
            | Expr::Between(_)
            | Expr::Case(_)
            | Expr::Cast(_)
            | Expr::TryCast(_) => (),
            Expr::ScalarFunction(scalar_function) => {
                match scalar_function.func.signature().volatility {
                    Volatility::Immutable => (),
                    _ => {
                        self.result = Err(DeltaTableError::Generic(format!(
                            "Find files predicate contains nondeterministic function {}",
                            scalar_function.func.name()
                        )));
                        return Ok(TreeNodeRecursion::Stop);
                    }
                }
            }
            _ => {
                self.result = Err(DeltaTableError::Generic(format!(
                    "Find files predicate contains unsupported expression {expr}"
                )));
                return Ok(TreeNodeRecursion::Stop);
            }
        }

        Ok(TreeNodeRecursion::Continue)
    }
}

#[derive(Debug, Hash, Eq, PartialEq)]
pub struct FindFiles {
    pub candidates: Vec<Add>,
    pub partition_scan: bool,
}

fn join_batches_with_add_actions(
    batches: Vec<RecordBatch>,
    mut actions: HashMap<String, Add>,
    path_column: &str,
    dict_array: bool,
) -> DeltaResult<Vec<Add>> {
    let mut files = Vec::with_capacity(batches.iter().map(|batch| batch.num_rows()).sum());
    for batch in batches {
        let err = || DeltaTableError::Generic("Unable to obtain Delta-rs path column".to_string());

        let iter: Box<dyn Iterator<Item = Option<&str>>> = if dict_array {
            let array = get_path_column(&batch, path_column)?;
            Box::new(array)
        } else {
            let array = batch
                .column_by_name(path_column)
                .ok_or_else(err)?
                .as_any()
                .downcast_ref::<StringArray>()
                .ok_or_else(err)?;
            Box::new(array.iter())
        };

        for path in iter {
            let path = path.ok_or(DeltaTableError::Generic(format!(
                "{path_column} cannot be null"
            )))?;

            match actions.remove(path) {
                Some(action) => files.push(action),
                None => {
                    return Err(DeltaTableError::Generic(
                        "Unable to map __delta_rs_path to action.".to_owned(),
                    ))
                }
            }
        }
    }
    Ok(files)
}

/// Simple context provider for Delta Lake expression parsing
pub(crate) struct DeltaContextProvider<'a> {
    state: &'a SessionState,
}

impl<'a> DeltaContextProvider<'a> {
    fn new(state: &'a SessionState) -> Self {
        DeltaContextProvider { state }
    }
}

impl ContextProvider for DeltaContextProvider<'_> {
    fn get_table_source(
        &self,
        _name: datafusion::common::TableReference,
    ) -> Result<Arc<dyn TableSource>> {
        unimplemented!("DeltaContextProvider does not support table sources")
    }

    fn get_expr_planners(&self) -> &[Arc<dyn ExprPlanner>] {
        #[allow(clippy::disallowed_methods)]
        self.state.expr_planners()
    }

    fn get_function_meta(&self, name: &str) -> Option<Arc<ScalarUDF>> {
        self.state.scalar_functions().get(name).cloned()
    }

    fn get_aggregate_meta(&self, name: &str) -> Option<Arc<AggregateUDF>> {
        self.state.aggregate_functions().get(name).cloned()
    }

    fn get_window_meta(&self, name: &str) -> Option<Arc<datafusion::logical_expr::WindowUDF>> {
        self.state.window_functions().get(name).cloned()
    }

    fn get_variable_type(&self, _var: &[String]) -> Option<ArrowDataType> {
        unimplemented!("DeltaContextProvider does not support variables")
    }

    fn options(&self) -> &ConfigOptions {
        self.state.config_options()
    }

    fn udf_names(&self) -> Vec<String> {
        self.state.scalar_functions().keys().cloned().collect()
    }

    fn udaf_names(&self) -> Vec<String> {
        self.state.aggregate_functions().keys().cloned().collect()
    }

    fn udwf_names(&self) -> Vec<String> {
        self.state.window_functions().keys().cloned().collect()
    }
}

/// Parse a string predicate into a DataFusion `Expr`
pub fn parse_predicate_expression(
    schema: &DFSchema,
    expr: impl AsRef<str>,
    state: &SessionState,
) -> DeltaResult<Expr> {
    let dialect = &GenericDialect {};
    let mut tokenizer = Tokenizer::new(dialect, expr.as_ref());
    let tokens = tokenizer
        .tokenize()
        .map_err(|err| DeltaTableError::Generic(format!("Failed to tokenize expression: {err}")))?;

    let sql = Parser::new(dialect)
        .with_tokens(tokens)
        .parse_expr()
        .map_err(|err| DeltaTableError::Generic(format!("Failed to parse expression: {err}")))?;

    let context_provider = DeltaContextProvider::new(state);
    let sql_to_rel = SqlToRel::new(&context_provider);

    sql_to_rel
        .sql_to_expr(sql, schema, &mut Default::default())
        .map_err(|err| {
            DeltaTableError::Generic(format!("Failed to convert SQL to expression: {err}"))
        })
}

pub async fn find_files_physical(
    snapshot: &DeltaTableState,
    log_store: LogStoreRef,
    state: &SessionState,
    predicate: Option<Arc<dyn PhysicalExpr>>,
    adapter_factory: Arc<dyn datafusion_physical_expr_adapter::PhysicalExprAdapterFactory>,
) -> DeltaResult<FindFiles> {
    let current_metadata = snapshot.metadata();

    match predicate {
        Some(physical_predicate) => {
            let logical_schema = snapshot.arrow_schema()?;
            let physical_schema = logical_schema.clone(); // For now, assume same schema
            let adapter = adapter_factory.create(logical_schema, physical_schema);
            let adapted_predicate = adapter
                .rewrite(physical_predicate)
                .map_err(datafusion_to_delta_error)?;

            // Check if the predicate only references partition columns
            let mut expr_properties = FindFilesPhysicalExprProperties::new(
                current_metadata.partition_columns().clone(),
                snapshot.arrow_schema()?,
            );
            expr_properties.analyze_physical_expr(&adapted_predicate)?;

            if expr_properties.partition_only {
                // Use partition-only scanning (memory table approach)
                let candidates =
<<<<<<< HEAD
                    scan_memory_table_physical(snapshot, log_store, state, adapted_predicate)
=======
                    scan_memory_table_physical(snapshot, &log_store, state, adapted_predicate)
>>>>>>> ec679616
                        .await?;
                Ok(FindFiles {
                    candidates,
                    partition_scan: true,
                })
            } else {
                // Use full file scanning
                let candidates =
                    find_files_scan_physical(snapshot, log_store, state, adapted_predicate).await?;
                Ok(FindFiles {
                    candidates,
                    partition_scan: false,
                })
            }
        }
        None => Ok(FindFiles {
            candidates: snapshot.file_actions(&log_store).await?,
            partition_scan: true,
        }),
    }
}<|MERGE_RESOLUTION|>--- conflicted
+++ resolved
@@ -31,17 +31,9 @@
 use datafusion::sql::sqlparser::tokenizer::Tokenizer;
 use delta_kernel::engine::arrow_conversion::TryIntoArrow;
 use deltalake::errors::{DeltaResult, DeltaTableError};
-<<<<<<< HEAD
-use deltalake::kernel::{Add, EagerSnapshot, Snapshot};
-use deltalake::logstore::LogStoreRef;
-use deltalake::table::state::DeltaTableState;
-use futures::TryStreamExt;
-use object_store::path::Path;
-=======
 use deltalake::kernel::Add;
 use deltalake::logstore::{LogStore, LogStoreRef};
 use futures::TryStreamExt;
->>>>>>> ec679616
 use object_store::ObjectMeta;
 use serde::{Deserialize, Serialize};
 use url::Url;
@@ -279,90 +271,6 @@
     Ok(Arc::new(ArrowSchema::new(fields)))
 }
 
-<<<<<<< HEAD
-fn arrow_type_from_delta_type(
-    delta_type: &deltalake::kernel::DataType,
-) -> DeltaResult<ArrowDataType> {
-    use deltalake::kernel::DataType as DeltaType;
-
-    match delta_type {
-        DeltaType::Primitive(primitive) => {
-            use deltalake::kernel::PrimitiveType;
-            match primitive {
-                PrimitiveType::String => Ok(ArrowDataType::Utf8),
-                PrimitiveType::Long => Ok(ArrowDataType::Int64),
-                PrimitiveType::Integer => Ok(ArrowDataType::Int32),
-                PrimitiveType::Short => Ok(ArrowDataType::Int16),
-                PrimitiveType::Byte => Ok(ArrowDataType::Int8),
-                PrimitiveType::Float => Ok(ArrowDataType::Float32),
-                PrimitiveType::Double => Ok(ArrowDataType::Float64),
-                PrimitiveType::Boolean => Ok(ArrowDataType::Boolean),
-                PrimitiveType::Binary => Ok(ArrowDataType::Binary),
-                PrimitiveType::Date => Ok(ArrowDataType::Date32),
-                PrimitiveType::Timestamp => {
-                    Ok(ArrowDataType::Timestamp(TimeUnit::Microsecond, None))
-                }
-                PrimitiveType::TimestampNtz => {
-                    Ok(ArrowDataType::Timestamp(TimeUnit::Microsecond, None))
-                }
-                PrimitiveType::Decimal(decimal_type) => Ok(ArrowDataType::Decimal128(
-                    decimal_type.precision(),
-                    decimal_type.scale() as i8,
-                )),
-            }
-        }
-        DeltaType::Array(array_type) => {
-            let element_type = arrow_type_from_delta_type(array_type.element_type())?;
-            Ok(ArrowDataType::List(Arc::new(Field::new(
-                "element",
-                element_type,
-                array_type.contains_null(),
-            ))))
-        }
-        DeltaType::Map(map_type) => {
-            let key_type = arrow_type_from_delta_type(map_type.key_type())?;
-            let value_type = arrow_type_from_delta_type(map_type.value_type())?;
-            Ok(ArrowDataType::Map(
-                Arc::new(Field::new(
-                    "entries",
-                    ArrowDataType::Struct(
-                        vec![
-                            Arc::new(Field::new("key", key_type, false)),
-                            Arc::new(Field::new(
-                                "value",
-                                value_type,
-                                map_type.value_contains_null(),
-                            )),
-                        ]
-                        .into(),
-                    ),
-                    false,
-                )),
-                false,
-            ))
-        }
-        DeltaType::Struct(struct_type) => {
-            let fields = struct_type
-                .fields()
-                .map(|f| {
-                    let field_type = arrow_type_from_delta_type(f.data_type())?;
-                    Ok(Arc::new(Field::new(
-                        f.name().to_string(),
-                        field_type,
-                        f.is_nullable(),
-                    )))
-                })
-                .collect::<Result<Vec<_>, DeltaTableError>>()?;
-            Ok(ArrowDataType::Struct(fields.into()))
-        }
-        DeltaType::Variant(_) => Err(DeltaTableError::Generic(format!(
-            "Delta type Variant is not supported in Arrow: {delta_type:?}"
-        ))),
-    }
-}
-
-=======
->>>>>>> ec679616
 fn arrow_schema_impl(snapshot: &Snapshot, wrap_partitions: bool) -> DeltaResult<ArrowSchemaRef> {
     arrow_schema_from_snapshot(snapshot, wrap_partitions)
 }
@@ -696,371 +604,6 @@
     }
 }
 
-<<<<<<< HEAD
-/// A Delta table provider that enables additional metadata columns to be included during the scan
-#[derive(Debug)]
-pub struct DeltaTableProvider {
-    snapshot: DeltaTableState,
-    log_store: LogStoreRef,
-    config: DeltaScanConfig,
-    schema: Arc<ArrowSchema>,
-    files: Option<Vec<Add>>,
-}
-
-impl DeltaTableProvider {
-    pub fn try_new(
-        snapshot: DeltaTableState,
-        log_store: LogStoreRef,
-        config: DeltaScanConfig,
-    ) -> DeltaResult<Self> {
-        Ok(DeltaTableProvider {
-            schema: df_logical_schema(&snapshot, &config.file_column_name, config.schema.clone())?,
-            snapshot,
-            log_store,
-            config,
-            files: None,
-        })
-    }
-
-    #[allow(dead_code)]
-    pub fn with_files(mut self, files: Vec<Add>) -> DeltaTableProvider {
-        self.files = Some(files);
-        self
-    }
-}
-
-#[async_trait]
-impl TableProvider for DeltaTableProvider {
-    fn as_any(&self) -> &dyn Any {
-        self
-    }
-
-    fn schema(&self) -> Arc<ArrowSchema> {
-        self.schema.clone()
-    }
-
-    fn table_type(&self) -> TableType {
-        TableType::Base
-    }
-
-    fn get_table_definition(&self) -> Option<&str> {
-        None
-    }
-
-    fn get_logical_plan(&self) -> Option<Cow<'_, LogicalPlan>> {
-        None
-    }
-
-    async fn scan(
-        &self,
-        session: &dyn Session,
-        projection: Option<&Vec<usize>>,
-        filters: &[Expr],
-        limit: Option<usize>,
-    ) -> Result<Arc<dyn ExecutionPlan>> {
-        let filter_expr = conjunction(filters.iter().cloned());
-        let config = self.config.clone();
-
-        let schema = match config.schema.clone() {
-            Some(value) => Ok(value),
-            // Change from `arrow_schema` to input_schema for Spark compatibility
-            None => self.snapshot.input_schema(),
-        }
-        .map_err(delta_to_datafusion_error)?;
-
-        let logical_schema = df_logical_schema(
-            &self.snapshot,
-            &config.file_column_name,
-            Some(schema.clone()),
-        )
-        .map_err(delta_to_datafusion_error)?;
-
-        let logical_schema = if let Some(used_columns) = projection {
-            let mut fields = vec![];
-            for idx in used_columns {
-                fields.push(logical_schema.field(*idx).to_owned());
-            }
-            // partition filters with Exact pushdown were removed from projection by DF optimizer,
-            // we need to add them back for the predicate pruning to work
-            if let Some(expr) = &filter_expr {
-                for c in expr.column_refs() {
-                    let idx = logical_schema.index_of(c.name.as_str())?;
-                    if !used_columns.contains(&idx) {
-                        fields.push(logical_schema.field(idx).to_owned());
-                    }
-                }
-            }
-            // Ensure all partition columns are included in logical schema
-            let table_partition_cols = self.snapshot.metadata().partition_columns();
-            for partition_col in table_partition_cols.iter() {
-                if let Ok(idx) = logical_schema.index_of(partition_col.as_str()) {
-                    if !used_columns.contains(&idx)
-                        && !fields.iter().any(|f| f.name() == partition_col)
-                    {
-                        fields.push(logical_schema.field(idx).to_owned());
-                    }
-                }
-            }
-            Arc::new(ArrowSchema::new(fields))
-        } else {
-            logical_schema
-        };
-
-        let df_schema = logical_schema.clone().to_dfschema()?;
-
-        let logical_filter = filter_expr
-            .clone()
-            .map(|expr| simplify_expr(session.runtime_env().clone(), &df_schema, expr));
-
-        let pushdown_filter = filter_expr
-            .clone()
-            .and_then(|expr| {
-                let predicates = split_conjunction(&expr);
-                let pushdown_filters = get_pushdown_filters(
-                    &predicates,
-                    self.snapshot.metadata().partition_columns().as_slice(),
-                );
-
-                let filtered_predicates = predicates.into_iter().zip(pushdown_filters).filter_map(
-                    |(filter, pushdown)| {
-                        if pushdown == TableProviderFilterPushDown::Inexact {
-                            Some((*filter).clone())
-                        } else {
-                            None
-                        }
-                    },
-                );
-                conjunction(filtered_predicates)
-            })
-            .map(|expr| simplify_expr(session.runtime_env().clone(), &df_schema, expr));
-
-        let table_partition_cols = self.snapshot.metadata().partition_columns();
-        let file_schema = Arc::new(ArrowSchema::new(
-            schema
-                .fields()
-                .iter()
-                .filter(|f| !table_partition_cols.contains(f.name()))
-                .cloned()
-                .collect::<Vec<_>>(),
-        ));
-
-        let log_data = SailLogDataHandler::new(
-            self.log_store.clone(),
-            self.snapshot.load_config().clone(),
-            Some(self.snapshot.version()),
-        )
-        .await
-        .map_err(delta_to_datafusion_error)?;
-
-        let (files, pruning_mask) = match &self.files {
-            Some(files) => {
-                let files = files.to_owned();
-                (files, None)
-            }
-            None => {
-                // early return in case we have no push down filters or limit
-                if logical_filter.is_none() && limit.is_none() {
-                    let files: Vec<Add> = self
-                        .snapshot
-                        .file_actions_iter(&self.log_store)
-                        .map_err(delta_to_datafusion_error)
-                        .try_collect()
-                        .await?;
-                    (files, None)
-                } else {
-                    let num_containers = log_data.num_containers();
-
-                    let files_to_prune = if let Some(predicate) = &logical_filter {
-                        let pruning_predicate =
-                            PruningPredicate::try_new(predicate.clone(), logical_schema.clone())?;
-                        pruning_predicate.prune(&log_data)?
-                    } else {
-                        vec![true; num_containers]
-                    };
-
-                    // needed to enforce limit and deal with missing statistics
-                    let mut pruned_without_stats = vec![];
-                    let mut rows_collected = 0;
-                    let mut files = vec![];
-
-                    let file_actions: Vec<_> = self
-                        .snapshot
-                        .file_actions_iter(&self.log_store)
-                        .map_err(delta_to_datafusion_error)
-                        .try_collect()
-                        .await?;
-                    for (action, keep) in
-                        file_actions.into_iter().zip(files_to_prune.iter().cloned())
-                    {
-                        // prune file based on predicate pushdown
-                        if keep {
-                            // prune file based on limit pushdown
-                            if let Some(limit) = limit {
-                                if let Some(stats) = action
-                                    .get_stats()
-                                    .map_err(|e| DataFusionError::External(Box::new(e)))?
-                                {
-                                    if rows_collected <= limit as i64 {
-                                        rows_collected += stats.num_records;
-                                        files.push(action.to_owned());
-                                    } else {
-                                        break;
-                                    }
-                                } else {
-                                    // some files are missing stats; skipping but storing them
-                                    // in a list in case we can't reach the target limit
-                                    pruned_without_stats.push(action.to_owned());
-                                }
-                            } else {
-                                files.push(action.to_owned());
-                            }
-                        }
-                    }
-
-                    if let Some(limit) = limit {
-                        if rows_collected < limit as i64 {
-                            files.extend(pruned_without_stats);
-                        }
-                    }
-
-                    (files, Some(files_to_prune))
-                }
-            }
-        };
-
-        // TODO we group files together by their partition values. If the table is partitioned
-        // we may be able to reduce the number of groups by combining groups with the same partition values
-        let mut file_groups: HashMap<Vec<ScalarValue>, Vec<PartitionedFile>> = HashMap::new();
-        let table_partition_cols = &self.snapshot.metadata().partition_columns();
-
-        for action in files.iter() {
-            let mut part = partitioned_file_from_action(action, table_partition_cols, &schema);
-
-            if config.file_column_name.is_some() {
-                let partition_value = if config.wrap_partition_values {
-                    wrap_partition_value_in_dict(ScalarValue::Utf8(Some(action.path.clone())))
-                } else {
-                    ScalarValue::Utf8(Some(action.path.clone()))
-                };
-                part.partition_values.push(partition_value);
-            }
-
-            file_groups
-                .entry(part.partition_values.clone())
-                .or_default()
-                .push(part);
-        }
-
-        // Rewrite the file groups so that the file paths are prepended with
-        // the Delta table location.
-        file_groups.iter_mut().for_each(|(_, files)| {
-            files.iter_mut().for_each(|file| {
-                file.object_meta.location = Path::from(format!(
-                    "{}{}{}",
-                    self.log_store.config().location.path(),
-                    object_store::path::DELIMITER,
-                    file.object_meta.location
-                ));
-            });
-        });
-
-        let mut table_partition_cols = table_partition_cols
-            .iter()
-            .map(|col| {
-                #[allow(clippy::expect_used)]
-                let field = schema
-                    .field_with_name(col)
-                    .expect("Column should exist in schema");
-                let corrected = if config.wrap_partition_values {
-                    match field.data_type() {
-                        ArrowDataType::Utf8
-                        | ArrowDataType::LargeUtf8
-                        | ArrowDataType::Binary
-                        | ArrowDataType::LargeBinary => {
-                            wrap_partition_type_in_dict(field.data_type().clone())
-                        }
-                        _ => field.data_type().clone(),
-                    }
-                } else {
-                    field.data_type().clone()
-                };
-                Field::new(col.clone(), corrected, true)
-            })
-            .collect::<Vec<_>>();
-
-        if let Some(file_column_name) = &config.file_column_name {
-            let field_name_datatype = if config.wrap_partition_values {
-                wrap_partition_type_in_dict(ArrowDataType::Utf8)
-            } else {
-                ArrowDataType::Utf8
-            };
-            table_partition_cols.push(Field::new(
-                file_column_name.clone(),
-                field_name_datatype,
-                false,
-            ));
-        }
-
-        let stats = log_data
-            .statistics(pruning_mask)
-            .unwrap_or_else(|| Statistics::new_unknown(&schema));
-
-        let parquet_options = TableParquetOptions {
-            global: session.config().options().execution.parquet.clone(),
-            ..Default::default()
-        };
-
-        // Create the base ParquetSource and apply predicate if needed
-        let mut parquet_source = ParquetSource::new(parquet_options);
-
-        if let Some(predicate) = pushdown_filter {
-            if config.enable_parquet_pushdown {
-                parquet_source = parquet_source.with_predicate(predicate);
-            }
-        }
-
-        let file_source = Arc::new(parquet_source);
-
-        let object_store_url = create_object_store_url(&self.log_store.config().location)
-            .map_err(delta_to_datafusion_error)?;
-        let file_scan_config =
-            FileScanConfigBuilder::new(object_store_url, file_schema, file_source)
-                .with_file_groups(
-                    // If all files were filtered out, we still need to emit at least one partition to
-                    // pass datafusion sanity checks.
-                    //
-                    // See https://github.com/apache/datafusion/issues/11322
-                    if file_groups.is_empty() {
-                        vec![FileGroup::from(vec![])]
-                    } else {
-                        file_groups.into_values().map(FileGroup::from).collect()
-                    },
-                )
-                .with_statistics(stats)
-                .with_projection(projection.cloned())
-                .with_limit(limit)
-                .with_table_partition_cols(table_partition_cols)
-                .with_expr_adapter(Some(Arc::new(DeltaPhysicalExprAdapterFactory {})))
-                .build();
-
-        Ok(DataSourceExec::from_data_source(file_scan_config))
-    }
-
-    fn supports_filters_pushdown(
-        &self,
-        filter: &[&Expr],
-    ) -> Result<Vec<TableProviderFilterPushDown>> {
-        let partition_cols = self.snapshot.metadata().partition_columns().as_slice();
-        Ok(get_pushdown_filters(filter, partition_cols))
-    }
-
-    fn statistics(&self) -> Option<Statistics> {
-        self.snapshot.datafusion_table_statistics(Option::None)
-    }
-}
-
-=======
->>>>>>> ec679616
 fn get_pushdown_filters(
     filter: &[&Expr],
     partition_cols: &[String],
@@ -1165,11 +708,7 @@
 /// Scan memory table (for partition-only predicates)
 pub(crate) async fn scan_memory_table_physical(
     snapshot: &DeltaTableState,
-<<<<<<< HEAD
-    log_store: LogStoreRef,
-=======
     log_store: &dyn LogStore,
->>>>>>> ec679616
     state: &SessionState,
     physical_predicate: Arc<dyn PhysicalExpr>,
 ) -> DeltaResult<Vec<Add>> {
@@ -1182,11 +721,7 @@
     use datafusion::physical_plan::filter::FilterExec;
     use datafusion::physical_plan::ExecutionPlan;
 
-<<<<<<< HEAD
-    let actions = snapshot.file_actions(&log_store).await?;
-=======
     let actions = snapshot.file_actions(log_store).await?;
->>>>>>> ec679616
     let batch = snapshot.add_actions_table(true)?;
     let mut arrays = Vec::new();
     let mut fields = Vec::new();
@@ -1581,11 +1116,7 @@
             if expr_properties.partition_only {
                 // Use partition-only scanning (memory table approach)
                 let candidates =
-<<<<<<< HEAD
-                    scan_memory_table_physical(snapshot, log_store, state, adapted_predicate)
-=======
                     scan_memory_table_physical(snapshot, &log_store, state, adapted_predicate)
->>>>>>> ec679616
                         .await?;
                 Ok(FindFiles {
                     candidates,
