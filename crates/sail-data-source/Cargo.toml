--- conflicted
+++ resolved
@@ -18,17 +18,11 @@
 url = { workspace = true }
 regex = { workspace = true }
 percent-encoding = { workspace = true }
-<<<<<<< HEAD
 sail-common = { path = "../sail-common" }
 sail-common-datafusion = { path = "../sail-common-datafusion" }
 sail-delta-lake = { path = "../sail-delta-lake" }
-once_cell = "1.21.3"
-=======
 once_cell = { workspace = true }
-sail-common = { path = "../sail-common" }
-sail-common-datafusion = { path = "../sail-common-datafusion" }
 
->>>>>>> 6bdf9850
 
 [build-dependencies]
 serde = { workspace = true }
