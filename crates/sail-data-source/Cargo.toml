--- conflicted
+++ resolved
@@ -8,12 +8,6 @@
 
 [dependencies]
 sail-common-datafusion = { path = "../sail-common-datafusion" }
-<<<<<<< HEAD
-sail-delta-lake = { path = "../sail-delta-lake" }
-sail-duck-lake = { path = "../sail-duck-lake" }
-sail-iceberg = { path = "../sail-iceberg" }
-=======
->>>>>>> 2411906c
 
 async-trait = { workspace = true }
 serde = { workspace = true }
