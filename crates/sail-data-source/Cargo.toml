[package]
name = "sail-data-source"
version = { workspace = true }
edition = { workspace = true }

<<<<<<< HEAD
=======
[lints]
workspace = true

>>>>>>> f24194cf
[dependencies]
async-trait = { workspace = true }
serde = { workspace = true }
futures = { workspace = true }
datafusion = { workspace = true }
datafusion-common = { workspace = true }
object_store = { workspace = true }
chumsky = { workspace = true }
glob = { workspace = true }
url = { workspace = true }
regex = { workspace = true }
percent-encoding = { workspace = true }
<<<<<<< HEAD
sail-delta-lake = { path = "../sail-delta-lake" }
=======
>>>>>>> f24194cf

[build-dependencies]
serde = { workspace = true }
serde_yaml = { workspace = true }
syn = { workspace = true }
prettyplease = { workspace = true }
regex = { workspace = true }
quote = { workspace = true }
proc-macro2 = { workspace = true }<|MERGE_RESOLUTION|>--- conflicted
+++ resolved
@@ -3,12 +3,9 @@
 version = { workspace = true }
 edition = { workspace = true }
 
-<<<<<<< HEAD
-=======
 [lints]
 workspace = true
 
->>>>>>> f24194cf
 [dependencies]
 async-trait = { workspace = true }
 serde = { workspace = true }
@@ -21,10 +18,7 @@
 url = { workspace = true }
 regex = { workspace = true }
 percent-encoding = { workspace = true }
-<<<<<<< HEAD
 sail-delta-lake = { path = "../sail-delta-lake" }
-=======
->>>>>>> f24194cf
 
 [build-dependencies]
 serde = { workspace = true }
