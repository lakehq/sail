use std::iter::once;
use std::path::PathBuf;

use quote::{format_ident, quote};
use serde::Deserialize;

#[derive(Debug, Deserialize)]
#[serde(deny_unknown_fields)]
pub struct OptionEntry {
    /// The key for the option (case-insensitive).
    pub key: String,
    /// The aliases for the option (case-insensitive), if any.
    pub aliases: Option<Vec<String>>,
    /// The default value for the option, or [`None`] if the option should not have a default.
    /// If the option is not set by the user, there are two scenarios:
    ///   1. If the option has a default, the default value is used.
    ///   2. If the option does not have a default, certain global configuration options may apply.
    pub default: Option<String>,
    /// The option description in Markdown format.
    pub description: String,
    /// Whether the option is supported by the data source.
    /// Unsupported options will be excluded from the generated code.
    pub supported: bool,
    /// The Rust type for the option, which defaults to `String`.
    pub rust_type: Option<String>,
    /// The Rust deserialization function, which defaults to a `String` deserializer.
    /// The function should deserialize `Option<T>` when `rust_type` is `T`.
    pub rust_deserialize_with: Option<String>,
}

fn build_options(name: &str, kind: &str) -> Result<(), Box<dyn std::error::Error>> {
    let path = format!("src/options/data/{kind}.yaml");
    println!("cargo:rerun-if-changed={path}");

    let content = std::fs::read_to_string(path)?;
    let options: Vec<OptionEntry> = serde_yaml::from_str(&content)?;
    let key_pattern = regex::Regex::new(r"^[a-z][a-z0-9_]+$")?;

    let ident = format_ident!("{name}");
    let fields = options
        .iter()
        .filter(|entry| entry.supported)
        .map(|entry| {
            if !key_pattern.is_match(&entry.key) {
                return Err(syn::Error::new(
                    proc_macro2::Span::call_site(),
                    format!("invalid key: {}", entry.key),
                ));
            }
            let key = format_ident!("{}", &entry.key);
            let rust_type = entry.rust_type.as_deref().unwrap_or("String");
            let rust_type: syn::Type = syn::parse_str(rust_type)?;
            let rust_deserialize_with = entry
                .rust_deserialize_with
                .as_deref()
                .unwrap_or("crate::options::serde::deserialize_string");
            let aliases = if let Some(aliases) = &entry.aliases {
                let tokens = aliases.iter().map(|alias| {
                    let alias = alias.to_lowercase();
                    quote! { #[serde(alias = #alias)] }
                });
                quote! { #(#tokens)* }
            } else {
                quote! {}
            };
            // All the fields are optional, so that some options can be unset,
            // or some options can have no default value.
            Ok(quote! {
                #[serde(default)]
                #[serde(deserialize_with = #rust_deserialize_with)]
                #aliases
                pub #key: Option<#rust_type>,
            })
        })
        .collect::<Result<Vec<_>, syn::Error>>()?;
    let allowed_keys = options
        .iter()
        .filter(|entry| entry.supported)
        .flat_map(|entry| {
            once(entry.key.clone()).chain(entry.aliases.iter().flatten().map(|x| x.to_lowercase()))
        })
        .map(|key| quote! { #key, })
        .collect::<Vec<_>>();
    let default_values = options
        .iter()
        .filter(|entry| entry.supported)
        .map(|entry| {
            if let Some(default) = &entry.default {
                let key = &entry.key;
                let value = &default;
                quote! { (#key, #value), }
            } else {
                quote! {}
            }
        })
        .collect::<Vec<_>>();

    let tokens = quote! {
        #[derive(Debug, Clone, serde::Deserialize)]
        #[serde(deny_unknown_fields)]
        pub struct #ident {
            #(#fields)*
        }

        impl crate::options::DataSourceOptions for #ident {
            const ALLOWED_KEYS: &'static [&'static str] = &[
                #(#allowed_keys)*
            ];
            const DEFAULT_VALUES: &'static [(&'static str, &'static str)] = &[
                #(#default_values)*
            ];
        }
    };

    let out_dir = PathBuf::from(std::env::var("OUT_DIR")?).join("options");
    match std::fs::create_dir_all(&out_dir) {
        Ok(_) => {}
        Err(e) if e.kind() == std::io::ErrorKind::AlreadyExists => {}
        Err(e) => return Err(Box::new(e)),
    };
    std::fs::write(
        out_dir.join(format!("{kind}.rs")),
        prettyplease::unparse(&syn::parse2(tokens)?),
    )?;
    Ok(())
}

fn main() -> Result<(), Box<dyn std::error::Error>> {
    println!("cargo:rerun-if-changed=build.rs");
    build_options("BinaryReadOptions", "binary_read")?;
    build_options("CsvReadOptions", "csv_read")?;
    build_options("CsvWriteOptions", "csv_write")?;
    build_options("JsonReadOptions", "json_read")?;
    build_options("JsonWriteOptions", "json_write")?;
    build_options("ParquetReadOptions", "parquet_read")?;
    build_options("ParquetWriteOptions", "parquet_write")?;
    build_options("DeltaReadOptions", "delta_read")?;
    build_options("DeltaWriteOptions", "delta_write")?;
<<<<<<< HEAD
    build_options("DuckLakeReadOptions", "ducklake_read")?;
=======
    build_options("IcebergReadOptions", "iceberg_read")?;
>>>>>>> d1084e6e
    build_options("IcebergWriteOptions", "iceberg_write")?;
    build_options("TextReadOptions", "text_read")?;
    build_options("TextWriteOptions", "text_write")?;
    build_options("SocketReadOptions", "socket_read")?;
    build_options("RateReadOptions", "rate_read")?;
    Ok(())
}<|MERGE_RESOLUTION|>--- conflicted
+++ resolved
@@ -136,11 +136,8 @@
     build_options("ParquetWriteOptions", "parquet_write")?;
     build_options("DeltaReadOptions", "delta_read")?;
     build_options("DeltaWriteOptions", "delta_write")?;
-<<<<<<< HEAD
     build_options("DuckLakeReadOptions", "ducklake_read")?;
-=======
     build_options("IcebergReadOptions", "iceberg_read")?;
->>>>>>> d1084e6e
     build_options("IcebergWriteOptions", "iceberg_write")?;
     build_options("TextReadOptions", "text_read")?;
     build_options("TextWriteOptions", "text_write")?;
