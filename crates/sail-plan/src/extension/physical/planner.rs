use std::sync::Arc;

use async_trait::async_trait;
use datafusion::execution::context::SessionState;
use datafusion::physical_plan::sorts::sort::SortExec;
use datafusion::physical_plan::ExecutionPlan;
use datafusion::physical_planner::{ExtensionPlanner, PhysicalPlanner};
<<<<<<< HEAD
use datafusion_common::{internal_datafusion_err, internal_err, Result, ToDFSchema};
use datafusion_expr::{EmptyRelation, LogicalPlan, UserDefinedLogicalNode};
use datafusion_physical_expr::{create_physical_sort_exprs, LexOrdering};
use sail_catalog::manager::CatalogManager;
use sail_catalog::provider::TableKind;
use sail_common_datafusion::datasource::SourceInfo;
use sail_data_source::default_registry;
=======
use datafusion_common::{internal_err, DFSchema, Result};
use datafusion_expr::{Expr, LogicalPlan, UserDefinedLogicalNode};
use datafusion_physical_expr::{create_physical_sort_exprs, LexOrdering, Partitioning};
use sail_common_datafusion::streaming::event::schema::{
    to_flow_event_field_names, to_flow_event_projection,
};
use sail_common_datafusion::utils::rename_projected_physical_plan;
use sail_logical_plan::repartition::ExplicitRepartitionNode;
use sail_logical_plan::streaming::collector::StreamCollectorNode;
use sail_logical_plan::streaming::limit::StreamLimitNode;
use sail_logical_plan::streaming::source_adapter::StreamSourceAdapterNode;
use sail_logical_plan::streaming::source_wrapper::StreamSourceWrapperNode;
use sail_physical_plan::repartition::ExplicitRepartitionExec;
use sail_physical_plan::streaming::collector::StreamCollectorExec;
use sail_physical_plan::streaming::limit::StreamLimitExec;
use sail_physical_plan::streaming::source_adapter::StreamSourceAdapterExec;
>>>>>>> 4a8c01e5

use crate::extension::logical::{
    FileDeleteNode, FileWriteNode, MapPartitionsNode, RangeNode, SchemaPivotNode, ShowStringNode,
    SortWithinPartitionsNode,
};
use crate::extension::physical::map_partitions::MapPartitionsExec;
use crate::extension::physical::range::RangeExec;
use crate::extension::physical::schema_pivot::SchemaPivotExec;
use crate::extension::physical::show_string::ShowStringExec;
<<<<<<< HEAD
use crate::extension::physical::{
    create_file_delete_physical_plan, create_file_write_physical_plan,
};
use crate::utils::ItemTaker;
=======
>>>>>>> 4a8c01e5

pub(crate) struct ExtensionPhysicalPlanner {}

#[async_trait]
impl ExtensionPlanner for ExtensionPhysicalPlanner {
    async fn plan_extension(
        &self,
        planner: &dyn PhysicalPlanner,
        node: &dyn UserDefinedLogicalNode,
        logical_inputs: &[&LogicalPlan],
        physical_inputs: &[Arc<dyn ExecutionPlan>],
        session_state: &SessionState,
    ) -> Result<Option<Arc<dyn ExecutionPlan>>> {
<<<<<<< HEAD
        let physical_inputs = physical_inputs.to_vec();
=======
>>>>>>> 4a8c01e5
        let plan: Arc<dyn ExecutionPlan> = if let Some(node) =
            node.as_any().downcast_ref::<RangeNode>()
        {
            Arc::new(RangeExec::new(
                node.range().clone(),
                node.num_partitions(),
<<<<<<< HEAD
                node.schema().inner().clone(),
            ))
        } else if let Some(node) = node.as_any().downcast_ref::<ShowStringNode>() {
            Arc::new(ShowStringExec::new(
                physical_inputs.one()?,
                node.names().to_vec(),
                node.limit(),
                node.format().clone(),
                node.schema().inner().clone(),
            ))
        } else if let Some(node) = node.as_any().downcast_ref::<MapPartitionsNode>() {
            Arc::new(MapPartitionsExec::new(
                physical_inputs.one()?,
                node.udf().clone(),
                node.schema().inner().clone(),
            ))
        } else if let Some(node) = node.as_any().downcast_ref::<SortWithinPartitionsNode>() {
            let expr = create_physical_sort_exprs(
                node.sort_expr(),
                node.schema(),
=======
                UserDefinedLogicalNode::schema(node).inner().clone(),
            ))
        } else if let Some(node) = node.as_any().downcast_ref::<ShowStringNode>() {
            let [input] = physical_inputs else {
                return internal_err!("ShowStringExec requires exactly one physical input");
            };
            Arc::new(ShowStringExec::new(
                input.clone(),
                node.names().to_vec(),
                node.limit(),
                node.format().clone(),
                UserDefinedLogicalNode::schema(node).inner().clone(),
            ))
        } else if let Some(node) = node.as_any().downcast_ref::<MapPartitionsNode>() {
            let [input] = physical_inputs else {
                return internal_err!("MapPartitionsExec requires exactly one physical input");
            };
            Arc::new(MapPartitionsExec::new(
                input.clone(),
                node.udf().clone(),
                UserDefinedLogicalNode::schema(node).inner().clone(),
            ))
        } else if let Some(node) = node.as_any().downcast_ref::<SortWithinPartitionsNode>() {
            let [input] = physical_inputs else {
                return internal_err!("SortExec requires exactly one physical input");
            };
            let expr = create_physical_sort_exprs(
                node.sort_expr(),
                UserDefinedLogicalNode::schema(node),
>>>>>>> 4a8c01e5
                session_state.execution_props(),
            )?;
            let Some(ordering) = LexOrdering::new(expr) else {
                return internal_err!("SortExec requires at least one sort expression");
            };
<<<<<<< HEAD
            let sort = SortExec::new(ordering, physical_inputs.one()?)
=======
            let sort = SortExec::new(ordering, input.clone())
>>>>>>> 4a8c01e5
                .with_fetch(node.fetch())
                .with_preserve_partitioning(true);
            Arc::new(sort)
        } else if let Some(node) = node.as_any().downcast_ref::<SchemaPivotNode>() {
<<<<<<< HEAD
            Arc::new(SchemaPivotExec::new(
                physical_inputs.one()?,
=======
            let [input] = physical_inputs else {
                return internal_err!("SchemaPivotExec requires exactly one physical input");
            };
            Arc::new(SchemaPivotExec::new(
                input.clone(),
>>>>>>> 4a8c01e5
                node.names().to_vec(),
                node.schema().inner().clone(),
            ))
        } else if let Some(node) = node.as_any().downcast_ref::<FileWriteNode>() {
            let [logical_input] = logical_inputs else {
                return internal_err!("FileWriteNode requires exactly one logical input");
<<<<<<< HEAD
            };
            let Ok(physical_input) = physical_inputs.one() else {
                return internal_err!("FileWriteNode requires exactly one physical input");
            };
            create_file_write_physical_plan(
                session_state,
                planner,
                logical_input,
                physical_input,
                node.options().clone(),
            )
            .await?
        } else if let Some(node) = node.as_any().downcast_ref::<FileDeleteNode>() {
            if !logical_inputs.is_empty() || !physical_inputs.is_empty() {
                return internal_err!("FileDeleteNode should have no inputs");
            }
            // Create a dummy logical plan for schema context
            let catalog_manager = session_state
                .config()
                .get_extension::<CatalogManager>()
                .ok_or_else(|| internal_datafusion_err!("CatalogManager extension not found"))?;
            let table_status = catalog_manager
                .get_table_or_view(&node.options().table_name)
                .await
                .map_err(|e| internal_datafusion_err!("Failed to get table: {e}"))?;

            let schema = match &table_status.kind {
                TableKind::Table {
                    columns,
                    format,
                    location,
                    ..
                } if columns.is_empty() && format.eq_ignore_ascii_case("DELTA") => {
                    let Some(location) = location.as_ref() else {
                        return internal_err!("Table for delete has no location");
                    };
                    let source_info = SourceInfo {
                        paths: vec![location.clone()],
                        schema: None,
                        constraints: Default::default(),
                        partition_by: vec![],
                        bucket_by: None,
                        sort_order: vec![],
                        options: vec![],
                    };
                    let provider = default_registry()
                        .get_format(format)?
                        .create_provider(session_state, source_info)
                        .await?;
                    Ok(provider.schema().to_dfschema_ref()?)
                }
                TableKind::Table { columns, .. } => {
                    let schema = datafusion::arrow::datatypes::Schema::new(
                        columns.iter().map(|c| c.field()).collect::<Vec<_>>(),
                    );
                    Ok(schema.to_dfschema_ref()?)
                }
                _ => internal_err!("Expected a table for DELETE"),
            }?;
            let dummy_logical_plan = LogicalPlan::EmptyRelation(EmptyRelation {
                produce_one_row: false,
                schema,
            });
            create_file_delete_physical_plan(
                session_state,
                planner,
                &dummy_logical_plan,
                node.options().clone(),
            )
            .await?
        } else {
            return internal_err!("Unsupported logical extension node: {:?}", node);
=======
            };
            let [physical_input] = physical_inputs else {
                return internal_err!("FileWriteNode requires exactly one physical input");
            };
            create_file_write_physical_plan(
                session_state,
                planner,
                logical_input,
                physical_input.clone(),
                node.options().clone(),
            )
            .await?
        } else if let Some(node) = node.as_any().downcast_ref::<ExplicitRepartitionNode>() {
            let [input] = physical_inputs else {
                return internal_err!(
                    "ExplicitRepartitionExec requires exactly one physical input"
                );
            };
            let partitioning = plan_explicit_partitioning(
                planner,
                UserDefinedLogicalNode::schema(node),
                input.as_ref(),
                node.num_partitions(),
                node.partitioning_expressions(),
                session_state,
            )?;
            Arc::new(ExplicitRepartitionExec::new(input.clone(), partitioning))
        } else if node.as_any().is::<StreamSourceAdapterNode>() {
            let [input] = physical_inputs else {
                return internal_err!("StreamSourceExec requires exactly one physical input");
            };
            Arc::new(StreamSourceAdapterExec::new(input.clone()))
        } else if let Some(node) = node.as_any().downcast_ref::<StreamSourceWrapperNode>() {
            let plan = node
                .source()
                .scan(
                    session_state,
                    node.projection(),
                    node.filters(),
                    node.fetch(),
                )
                .await?;
            match node.names() {
                Some(names) => {
                    let names = to_flow_event_field_names(names);
                    let projection = node.projection().map(|x| to_flow_event_projection(x));
                    rename_projected_physical_plan(plan, &names, projection.as_ref())?
                }
                None => plan,
            }
        } else if let Some(node) = node.as_any().downcast_ref::<StreamLimitNode>() {
            let [input] = physical_inputs else {
                return internal_err!("StreamLimitExec requires exactly one physical input");
            };
            Arc::new(StreamLimitExec::try_new(
                input.clone(),
                node.skip(),
                node.fetch(),
            )?)
        } else if node.as_any().is::<StreamCollectorNode>() {
            let [input] = physical_inputs else {
                return internal_err!("StreamCollectorExec requires exactly one physical input");
            };
            Arc::new(StreamCollectorExec::try_new(input.clone())?)
        } else {
            return internal_err!("unsupported logical extension node: {:?}", node);
>>>>>>> 4a8c01e5
        };
        Ok(Some(plan))
    }
}

fn plan_explicit_partitioning(
    planner: &dyn PhysicalPlanner,
    schema: &DFSchema,
    input: &dyn ExecutionPlan,
    num_partitions: Option<usize>,
    expressions: &[Expr],
    session_state: &SessionState,
) -> Result<Partitioning> {
    match (num_partitions, expressions) {
        (Some(0), _) => internal_err!("number of explicit partitions cannot be zero"),
        (Some(1), _) => Ok(Partitioning::UnknownPartitioning(1)),
        (Some(_) | None, expressions) => {
            if expressions.is_empty() {
                return internal_err!(
                    "explicit repartitioning requires at least one partitioning expression"
                );
            }
            let num_partitions = num_partitions
                .unwrap_or_else(|| input.properties().output_partitioning().partition_count());
            let expressions = expressions
                .iter()
                .map(|e| planner.create_physical_expr(e, schema, session_state))
                .collect::<Result<Vec<_>>>()?;
            Ok(Partitioning::Hash(expressions, num_partitions))
        }
    }
}<|MERGE_RESOLUTION|>--- conflicted
+++ resolved
@@ -5,22 +5,17 @@
 use datafusion::physical_plan::sorts::sort::SortExec;
 use datafusion::physical_plan::ExecutionPlan;
 use datafusion::physical_planner::{ExtensionPlanner, PhysicalPlanner};
-<<<<<<< HEAD
-use datafusion_common::{internal_datafusion_err, internal_err, Result, ToDFSchema};
-use datafusion_expr::{EmptyRelation, LogicalPlan, UserDefinedLogicalNode};
-use datafusion_physical_expr::{create_physical_sort_exprs, LexOrdering};
+use datafusion_common::{internal_datafusion_err, internal_err, DFSchema, Result, ToDFSchema};
+use datafusion_expr::{EmptyRelation, Expr, LogicalPlan, UserDefinedLogicalNode};
+use datafusion_physical_expr::{create_physical_sort_exprs, LexOrdering, Partitioning};
 use sail_catalog::manager::CatalogManager;
 use sail_catalog::provider::TableKind;
 use sail_common_datafusion::datasource::SourceInfo;
-use sail_data_source::default_registry;
-=======
-use datafusion_common::{internal_err, DFSchema, Result};
-use datafusion_expr::{Expr, LogicalPlan, UserDefinedLogicalNode};
-use datafusion_physical_expr::{create_physical_sort_exprs, LexOrdering, Partitioning};
 use sail_common_datafusion::streaming::event::schema::{
     to_flow_event_field_names, to_flow_event_projection,
 };
 use sail_common_datafusion::utils::rename_projected_physical_plan;
+use sail_data_source::default_registry;
 use sail_logical_plan::repartition::ExplicitRepartitionNode;
 use sail_logical_plan::streaming::collector::StreamCollectorNode;
 use sail_logical_plan::streaming::limit::StreamLimitNode;
@@ -30,7 +25,6 @@
 use sail_physical_plan::streaming::collector::StreamCollectorExec;
 use sail_physical_plan::streaming::limit::StreamLimitExec;
 use sail_physical_plan::streaming::source_adapter::StreamSourceAdapterExec;
->>>>>>> 4a8c01e5
 
 use crate::extension::logical::{
     FileDeleteNode, FileWriteNode, MapPartitionsNode, RangeNode, SchemaPivotNode, ShowStringNode,
@@ -40,13 +34,9 @@
 use crate::extension::physical::range::RangeExec;
 use crate::extension::physical::schema_pivot::SchemaPivotExec;
 use crate::extension::physical::show_string::ShowStringExec;
-<<<<<<< HEAD
 use crate::extension::physical::{
     create_file_delete_physical_plan, create_file_write_physical_plan,
 };
-use crate::utils::ItemTaker;
-=======
->>>>>>> 4a8c01e5
 
 pub(crate) struct ExtensionPhysicalPlanner {}
 
@@ -60,38 +50,12 @@
         physical_inputs: &[Arc<dyn ExecutionPlan>],
         session_state: &SessionState,
     ) -> Result<Option<Arc<dyn ExecutionPlan>>> {
-<<<<<<< HEAD
-        let physical_inputs = physical_inputs.to_vec();
-=======
->>>>>>> 4a8c01e5
         let plan: Arc<dyn ExecutionPlan> = if let Some(node) =
             node.as_any().downcast_ref::<RangeNode>()
         {
             Arc::new(RangeExec::new(
                 node.range().clone(),
                 node.num_partitions(),
-<<<<<<< HEAD
-                node.schema().inner().clone(),
-            ))
-        } else if let Some(node) = node.as_any().downcast_ref::<ShowStringNode>() {
-            Arc::new(ShowStringExec::new(
-                physical_inputs.one()?,
-                node.names().to_vec(),
-                node.limit(),
-                node.format().clone(),
-                node.schema().inner().clone(),
-            ))
-        } else if let Some(node) = node.as_any().downcast_ref::<MapPartitionsNode>() {
-            Arc::new(MapPartitionsExec::new(
-                physical_inputs.one()?,
-                node.udf().clone(),
-                node.schema().inner().clone(),
-            ))
-        } else if let Some(node) = node.as_any().downcast_ref::<SortWithinPartitionsNode>() {
-            let expr = create_physical_sort_exprs(
-                node.sort_expr(),
-                node.schema(),
-=======
                 UserDefinedLogicalNode::schema(node).inner().clone(),
             ))
         } else if let Some(node) = node.as_any().downcast_ref::<ShowStringNode>() {
@@ -121,47 +85,36 @@
             let expr = create_physical_sort_exprs(
                 node.sort_expr(),
                 UserDefinedLogicalNode::schema(node),
->>>>>>> 4a8c01e5
                 session_state.execution_props(),
             )?;
             let Some(ordering) = LexOrdering::new(expr) else {
                 return internal_err!("SortExec requires at least one sort expression");
             };
-<<<<<<< HEAD
-            let sort = SortExec::new(ordering, physical_inputs.one()?)
-=======
             let sort = SortExec::new(ordering, input.clone())
->>>>>>> 4a8c01e5
                 .with_fetch(node.fetch())
                 .with_preserve_partitioning(true);
             Arc::new(sort)
         } else if let Some(node) = node.as_any().downcast_ref::<SchemaPivotNode>() {
-<<<<<<< HEAD
+            let [input] = physical_inputs else {
+                return internal_err!("SchemaPivotExec requires exactly one physical input");
+            };
             Arc::new(SchemaPivotExec::new(
-                physical_inputs.one()?,
-=======
-            let [input] = physical_inputs else {
-                return internal_err!("SchemaPivotExec requires exactly one physical input");
-            };
-            Arc::new(SchemaPivotExec::new(
-                input.clone(),
->>>>>>> 4a8c01e5
+                input.clone(),
                 node.names().to_vec(),
                 node.schema().inner().clone(),
             ))
         } else if let Some(node) = node.as_any().downcast_ref::<FileWriteNode>() {
             let [logical_input] = logical_inputs else {
                 return internal_err!("FileWriteNode requires exactly one logical input");
-<<<<<<< HEAD
-            };
-            let Ok(physical_input) = physical_inputs.one() else {
+            };
+            let [physical_input] = physical_inputs else {
                 return internal_err!("FileWriteNode requires exactly one physical input");
             };
             create_file_write_physical_plan(
                 session_state,
                 planner,
                 logical_input,
-                physical_input,
+                physical_input.clone(),
                 node.options().clone(),
             )
             .await?
@@ -223,21 +176,6 @@
                 node.options().clone(),
             )
             .await?
-        } else {
-            return internal_err!("Unsupported logical extension node: {:?}", node);
-=======
-            };
-            let [physical_input] = physical_inputs else {
-                return internal_err!("FileWriteNode requires exactly one physical input");
-            };
-            create_file_write_physical_plan(
-                session_state,
-                planner,
-                logical_input,
-                physical_input.clone(),
-                node.options().clone(),
-            )
-            .await?
         } else if let Some(node) = node.as_any().downcast_ref::<ExplicitRepartitionNode>() {
             let [input] = physical_inputs else {
                 return internal_err!(
@@ -292,7 +230,6 @@
             Arc::new(StreamCollectorExec::try_new(input.clone())?)
         } else {
             return internal_err!("unsupported logical extension node: {:?}", node);
->>>>>>> 4a8c01e5
         };
         Ok(Some(plan))
     }
