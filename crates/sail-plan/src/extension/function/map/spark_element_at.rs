use std::any::Any;

use datafusion::arrow::array::{
    make_array, Array, ArrayRef, AsArray, Capacities, MapArray, MutableArrayData,
};
use datafusion::arrow::datatypes::DataType;
use datafusion_common::{exec_err, internal_err, Result, ScalarValue};
use datafusion_expr::{ColumnarValue, ScalarFunctionArgs, ScalarUDFImpl, Signature, Volatility};
use datafusion_functions_nested::extract::ArrayElement;

use crate::extension::function::functions_nested_utils::make_scalar_function;

#[derive(Debug)]
pub struct SparkElementAt {
    signature: Signature,
}

impl Default for SparkElementAt {
    fn default() -> Self {
        Self::new()
    }
}

impl SparkElementAt {
    pub fn new() -> Self {
        Self {
            signature: Signature::any(2, Volatility::Immutable),
        }
    }
}

impl ScalarUDFImpl for SparkElementAt {
    fn as_any(&self) -> &dyn Any {
        self
    }

    fn name(&self) -> &str {
        "spark_element_at"
    }

    fn signature(&self) -> &Signature {
        &self.signature
    }

    fn return_type(&self, arg_types: &[DataType]) -> Result<DataType> {
        match &arg_types[0] {
            DataType::List(field)
            | DataType::ListView(field)
            | DataType::FixedSizeList(field, _)
            | DataType::LargeList(field)
            | DataType::LargeListView(field) => Ok(field.data_type().clone()),
            DataType::Map(field, _) => {
                let field_data_type = field.data_type();
                match field_data_type {
                    DataType::Struct(fields) => Ok(fields[1].data_type().clone()),
                    _ => {
                        internal_err!(
                            "Spark `element_at`: expected a Struct type, got {field_data_type:?}"
                        )
                    }
                }
            }
            other => {
                internal_err!("Spark `element_at`: expected a List or Map type, got {other:?}")
            }
        }
    }

    fn invoke_with_args(&self, args: ScalarFunctionArgs) -> Result<ColumnarValue> {
        if args.args.len() != 2 {
            return exec_err!(
                "Spark `element_at` requires 2 arguments, got {}",
                args.args.len()
            );
        }
        if !matches!(args.args[0].data_type(), DataType::Map(_, _)) {
            let ScalarFunctionArgs {
                args,
                number_rows,
                return_type,
            } = args;
            let args = match args[1].data_type() {
                DataType::Int64 => args,
<<<<<<< HEAD
                DataType::Int32 => {
                    [args[0].clone(), args[1].cast_to(&DataType::Int64, None)?].to_vec()
                }
=======
                DataType::Int8
                | DataType::Int16
                | DataType::Int32
                | DataType::UInt8
                | DataType::UInt16
                | DataType::UInt32
                | DataType::UInt64 => &[args[0].clone(), args[1].cast_to(&DataType::Int64, None)?],
>>>>>>> 992baba1
                _ => {
                    return exec_err!(
                        "Spark `element_at` for array requires the second argument to be INT, got {}",
                        args[1].data_type()
                    );
                }
            };
            let args = ScalarFunctionArgs {
                args,
                number_rows,
                return_type,
            };
            ArrayElement::new().invoke_with_args(args)
        } else {
            make_scalar_function(map_element_at)(&args.args)
        }
    }
}

fn map_element_at(args: &[ArrayRef]) -> Result<ArrayRef> {
    let map_array: &MapArray = args[0].as_map();
    let query_keys = &args[1];

    if map_array.key_type() != query_keys.data_type() {
        return exec_err!(
            "Spark `element_at` key type mismatch: query key type is {}, but map key type is {}",
            query_keys.data_type(),
            map_array.key_type()
        );
    }

    let map_keys = map_array.keys();
    let map_data = map_array.values().to_data();
    let mut mutable_array_data =
        MutableArrayData::with_capacities(vec![&map_data], true, Capacities::Array(map_data.len()));

    for (row_index, offset_window) in map_array.value_offsets().windows(2).enumerate() {
        let query_key = query_keys.slice(row_index, 1);
        let start = offset_window[0] as usize;
        let end = offset_window[1] as usize;
        let value_index =
            (0..end - start).find(|&i| map_keys.slice(start + i, 1).as_ref() == query_key.as_ref());

        match value_index {
            Some(index) => {
                mutable_array_data.extend(0, start + index, start + index + 1);
            }
            None => {
                mutable_array_data.extend_nulls(1);
            }
        }
    }

    Ok(make_array(mutable_array_data.freeze()))
}

#[derive(Debug)]
pub struct SparkTryElementAt {
    signature: Signature,
}

impl Default for SparkTryElementAt {
    fn default() -> Self {
        Self::new()
    }
}

impl SparkTryElementAt {
    pub fn new() -> Self {
        Self {
            signature: Signature::any(2, Volatility::Immutable),
        }
    }
}

impl ScalarUDFImpl for SparkTryElementAt {
    fn as_any(&self) -> &dyn Any {
        self
    }

    fn name(&self) -> &str {
        "spark_try_element_at"
    }

    fn signature(&self) -> &Signature {
        &self.signature
    }

    fn return_type(&self, arg_types: &[DataType]) -> Result<DataType> {
        match &arg_types[0] {
            DataType::List(field)
            | DataType::ListView(field)
            | DataType::FixedSizeList(field, _)
            | DataType::LargeList(field)
            | DataType::LargeListView(field) => Ok(field.data_type().clone()),
            DataType::Map(field, _) => {
                let field_data_type = field.data_type();
                match field_data_type {
                    DataType::Struct(fields) => Ok(fields[1].data_type().clone()),
                    _ => {
                        internal_err!(
                            "Spark `element_at`: expected a Struct type, got {field_data_type:?}"
                        )
                    }
                }
            }
            other => {
                internal_err!("Spark `element_at`: expected a List or Map type, got {other:?}")
            }
        }
    }

    fn invoke_with_args(&self, args: ScalarFunctionArgs) -> Result<ColumnarValue> {
        let result = SparkElementAt::new().invoke_with_args(args);
        match result {
            Ok(result) => Ok(result),
            Err(_) => Ok(ColumnarValue::Scalar(ScalarValue::Null)),
        }
    }
}<|MERGE_RESOLUTION|>--- conflicted
+++ resolved
@@ -81,19 +81,15 @@
             } = args;
             let args = match args[1].data_type() {
                 DataType::Int64 => args,
-<<<<<<< HEAD
-                DataType::Int32 => {
-                    [args[0].clone(), args[1].cast_to(&DataType::Int64, None)?].to_vec()
-                }
-=======
                 DataType::Int8
                 | DataType::Int16
                 | DataType::Int32
                 | DataType::UInt8
                 | DataType::UInt16
                 | DataType::UInt32
-                | DataType::UInt64 => &[args[0].clone(), args[1].cast_to(&DataType::Int64, None)?],
->>>>>>> 992baba1
+                | DataType::UInt64 => {
+                    [args[0].clone(), args[1].cast_to(&DataType::Int64, None)?].to_vec()
+                }
                 _ => {
                     return exec_err!(
                         "Spark `element_at` for array requires the second argument to be INT, got {}",
