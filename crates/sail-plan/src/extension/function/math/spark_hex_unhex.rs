--- conflicted
+++ resolved
@@ -1,4 +1,5 @@
 use std::any::Any;
+use std::fmt::Write;
 use std::sync::Arc;
 
 use datafusion::arrow::array::{
@@ -132,13 +133,6 @@
     let mut s = String::with_capacity(data.as_ref().len() * 2);
     if lower_case {
         for b in data.as_ref() {
-<<<<<<< HEAD
-            s.push_str(&format!("{b:02x}"));
-        }
-    } else {
-        for b in data.as_ref() {
-            s.push_str(&format!("{b:02X}"));
-=======
             // Writing to a string never errors, so we can unwrap here.
             #[allow(clippy::unwrap_used)]
             write!(&mut s, "{b:02x}").unwrap();
@@ -148,7 +142,6 @@
             // Writing to a string never errors, so we can unwrap here.
             #[allow(clippy::unwrap_used)]
             write!(&mut s, "{b:02X}").unwrap();
->>>>>>> 260a6bc6
         }
     }
     s
