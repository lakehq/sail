use std::collections::{HashMap, HashSet};
use std::sync::Arc;

use async_recursion::async_recursion;
use datafusion::arrow::array::AsArray;
use datafusion::arrow::datatypes as adt;
use datafusion::arrow::datatypes::Int64Type;
use datafusion::dataframe::DataFrame;
use datafusion::datasource::file_format::format_as_file_type;
use datafusion::datasource::{provider_as_source, MemTable};
use datafusion::functions::core::expr_ext::FieldAccessor;
use datafusion::functions_aggregate::count::count_udaf;
use datafusion::functions_window::row_number::row_number_udwf;
use datafusion::logical_expr::sqlparser::ast::NullTreatment;
use datafusion::logical_expr::{logical_plan as plan, Expr, Extension, LogicalPlan, UNNAMED_TABLE};
use datafusion::prelude::coalesce;
use datafusion_common::display::{PlanType, StringifiedPlan, ToStringifiedPlan};
use datafusion_common::tree_node::{Transformed, TransformedResult, TreeNode, TreeNodeRewriter};
use datafusion_common::utils::expr::COUNT_STAR_EXPANSION;
use datafusion_common::{
    Column, DFSchema, DFSchemaRef, JoinType, ParamValues, ScalarValue, TableReference, ToDFSchema,
};
use datafusion_expr::builder::project;
use datafusion_expr::dml::InsertOp;
use datafusion_expr::expr::{AggregateFunctionParams, ScalarFunction, Sort, WindowFunctionParams};
use datafusion_expr::expr_rewriter::normalize_col;
use datafusion_expr::registry::FunctionRegistry;
use datafusion_expr::select_expr::SelectExpr;
use datafusion_expr::utils::{
    columnize_expr, conjunction, expand_qualified_wildcard, expand_wildcard, expr_as_column_expr,
    find_aggregate_exprs,
};
use datafusion_expr::{
    and, build_join_schema, col, expr, ident, lit, or, when, Aggregate, AggregateUDF, BinaryExpr,
    ExplainFormat, ExprSchemable, LogicalPlanBuilder, Operator, Projection, ScalarUDF, TryCast,
    WindowFrame, WindowFunctionDefinition,
};
use rand::{rng, Rng};
use sail_common::spec;
use sail_common::spec::TableFileFormat;
use sail_common_datafusion::utils::{cast_record_batch, read_record_batches, rename_logical_plan};
use sail_data_source::TableProviderFactory;
use sail_python_udf::cereal::pyspark_udf::PySparkUdfPayload;
use sail_python_udf::get_udf_name;
use sail_python_udf::udf::pyspark_batch_collector::PySparkBatchCollectorUDF;
use sail_python_udf::udf::pyspark_cogroup_map_udf::PySparkCoGroupMapUDF;
use sail_python_udf::udf::pyspark_group_map_udf::PySparkGroupMapUDF;
use sail_python_udf::udf::pyspark_map_iter_udf::{PySparkMapIterKind, PySparkMapIterUDF};
use sail_python_udf::udf::pyspark_unresolved_udf::PySparkUnresolvedUDF;

use crate::error::{PlanError, PlanResult};
use crate::extension::function::array::spark_sequence::SparkSequence;
use crate::extension::function::math::rand_poisson::RandPoisson;
use crate::extension::function::math::random::Random;
use crate::extension::function::multi_expr::MultiExpr;
use crate::extension::logical::{
    CatalogCommand, CatalogCommandNode, CatalogTableDefinition, MapPartitionsNode, RangeNode,
    ShowStringFormat, ShowStringNode, ShowStringStyle, SortWithinPartitionsNode,
};
use crate::extension::source::rename::RenameTableProvider;
use crate::function::{
    get_built_in_table_function, get_outer_built_in_generator_functions,
    is_built_in_generator_function,
};
use crate::literal::LiteralEvaluator;
use crate::resolver::expression::NamedExpr;
use crate::resolver::function::PythonUdtf;
use crate::resolver::state::{AggregateState, PlanResolverState};
use crate::resolver::tree::explode::ExplodeRewriter;
use crate::resolver::tree::window::WindowRewriter;
use crate::resolver::tree::PlanRewriter;
use crate::resolver::PlanResolver;
use crate::temp_view::manage_temporary_views;
use crate::utils::ItemTaker;

#[derive(Debug)]
pub struct NamedPlan {
    pub plan: LogicalPlan,
    /// The user-facing fields for query plan,
    /// or `None` for a non-query plan (e.g. a DDL statement).
    pub fields: Option<Vec<String>>,
}

impl PlanResolver<'_> {
    pub async fn resolve_named_plan(&self, plan: spec::Plan) -> PlanResult<NamedPlan> {
        let mut state = PlanResolverState::new();
        match plan {
            spec::Plan::Query(query) => {
                let plan = self.resolve_query_plan(query, &mut state).await?;
                let fields = Some(Self::get_field_names(plan.schema(), &state)?);
                Ok(NamedPlan { plan, fields })
            }
            spec::Plan::Command(command) => {
                let plan = self.resolve_command_plan(command, &mut state).await?;
                Ok(NamedPlan { plan, fields: None })
            }
        }
    }

    /// Resolve query plan.
    /// The resolved plan may contain hidden fields.
    /// If the hidden fields cannot be handled,
    /// [`Self::resolve_query_plan`] should be used instead,
    #[async_recursion]
    pub(super) async fn resolve_query_plan_with_hidden_fields(
        &self,
        plan: spec::QueryPlan,
        state: &mut PlanResolverState,
    ) -> PlanResult<LogicalPlan> {
        use spec::QueryNode;

        let plan_id = plan.plan_id;
        let plan = match plan.node {
            QueryNode::Read {
                read_type,
                is_streaming: _,
            } => match read_type {
                spec::ReadType::NamedTable(table) => {
                    self.resolve_query_read_named_table(table, state).await?
                }
                spec::ReadType::Udtf(udtf) => self.resolve_query_read_udtf(udtf, state).await?,
                spec::ReadType::DataSource(source) => {
                    self.resolve_query_read_data_source(source, state).await?
                }
            },
            QueryNode::Project { input, expressions } => {
                self.resolve_query_project(input.map(|x| *x), expressions, state)
                    .await?
            }
            QueryNode::Filter { input, condition } => {
                self.resolve_query_filter(*input, condition, state).await?
            }
            QueryNode::Join(join) => self.resolve_query_join(join, state).await?,
            QueryNode::SetOperation(op) => self.resolve_query_set_operation(op, state).await?,
            QueryNode::Sort {
                input,
                order,
                is_global,
            } => {
                self.resolve_query_sort(*input, order, is_global, state)
                    .await?
            }
            QueryNode::Limit { input, skip, limit } => {
                self.resolve_query_limit(*input, skip, limit, state).await?
            }
            QueryNode::Aggregate(aggregate) => {
                self.resolve_query_aggregate(aggregate, state).await?
            }
            QueryNode::WithParameters {
                input,
                positional_arguments,
                named_arguments,
            } => {
                self.resolve_query_with_parameters(
                    *input,
                    positional_arguments,
                    named_arguments,
                    state,
                )
                .await?
            }
            QueryNode::LocalRelation { data, schema } => {
                self.resolve_query_local_relation(data, schema, state)
                    .await?
            }
            QueryNode::Sample(sample) => self.resolve_query_sample(sample, state).await?,
            QueryNode::Deduplicate(deduplicate) => {
                self.resolve_query_deduplicate(deduplicate, state).await?
            }
            QueryNode::Range(range) => self.resolve_query_range(range, state).await?,
            QueryNode::SubqueryAlias {
                input,
                alias,
                qualifier,
            } => {
                self.resolve_query_subquery_alias(*input, alias, qualifier, state)
                    .await?
            }
            QueryNode::Repartition {
                input,
                num_partitions,
                shuffle: _,
            } => {
                self.resolve_query_repartition(*input, num_partitions, state)
                    .await?
            }
            QueryNode::ToDf {
                input,
                column_names,
            } => {
                self.resolve_query_to_df(*input, column_names, state)
                    .await?
            }
            QueryNode::WithColumnsRenamed {
                input,
                rename_columns_map,
            } => {
                self.resolve_query_with_columns_renamed(*input, rename_columns_map, state)
                    .await?
            }
            QueryNode::Drop {
                input,
                columns,
                column_names,
            } => {
                self.resolve_query_drop(*input, columns, column_names, state)
                    .await?
            }
            QueryNode::Tail { input, limit } => {
                self.resolve_query_tail(*input, limit, state).await?
            }
            QueryNode::WithColumns { input, aliases } => {
                self.resolve_query_with_columns(*input, aliases, state)
                    .await?
            }
            QueryNode::Hint {
                input,
                name,
                parameters,
            } => {
                self.resolve_query_hint(*input, name, parameters, state)
                    .await?
            }
            QueryNode::Pivot(pivot) => self.resolve_query_pivot(pivot, state).await?,
            QueryNode::Unpivot(unpivot) => self.resolve_query_unpivot(unpivot, state).await?,
            QueryNode::ToSchema { input, schema } => {
                self.resolve_query_to_schema(*input, schema, state).await?
            }
            QueryNode::RepartitionByExpression {
                input,
                partition_expressions,
                num_partitions,
            } => {
                self.resolve_query_repartition_by_expression(
                    *input,
                    partition_expressions,
                    num_partitions,
                    state,
                )
                .await?
            }
            QueryNode::MapPartitions {
                input,
                function,
                is_barrier,
            } => {
                self.resolve_query_map_partitions(*input, function, is_barrier, state)
                    .await?
            }
            QueryNode::CollectMetrics {
                input,
                name,
                metrics,
            } => {
                self.resolve_query_collect_metrics(*input, name, metrics, state)
                    .await?
            }
            QueryNode::Parse(parse) => self.resolve_query_parse(parse, state).await?,
            QueryNode::GroupMap(map) => self.resolve_query_group_map(map, state).await?,
            QueryNode::CoGroupMap(map) => self.resolve_query_co_group_map(map, state).await?,
            QueryNode::WithWatermark(watermark) => {
                self.resolve_query_with_watermark(watermark, state).await?
            }
            QueryNode::ApplyInPandasWithState(apply) => {
                self.resolve_query_apply_in_pandas_with_state(apply, state)
                    .await?
            }
            QueryNode::CachedLocalRelation { .. } => {
                return Err(PlanError::todo("cached local relation"));
            }
            QueryNode::CachedRemoteRelation { .. } => {
                return Err(PlanError::todo("cached remote relation"));
            }
            QueryNode::CommonInlineUserDefinedTableFunction(udtf) => {
                self.resolve_query_common_inline_udtf(udtf, state).await?
            }
            QueryNode::FillNa {
                input,
                columns,
                values,
            } => {
                self.resolve_query_fill_na(*input, columns, values, state)
                    .await?
            }
            QueryNode::DropNa {
                input,
                columns,
                min_non_nulls,
            } => {
                self.resolve_query_drop_na(*input, columns, min_non_nulls, state)
                    .await?
            }
            QueryNode::Replace {
                input,
                columns,
                replacements,
            } => {
                self.resolve_query_replace(*input, columns, replacements, state)
                    .await?
            }
            QueryNode::StatSummary { input, statistics } => {
                self.resolve_query_summary(*input, vec![], statistics, state)
                    .await?
            }
            QueryNode::StatCrosstab {
                input,
                left_column,
                right_column,
            } => {
                self.resolve_query_cross_tab(*input, left_column, right_column, state)
                    .await?
            }
            QueryNode::StatDescribe { input, columns } => {
                let statistics = vec![
                    "count".to_string(),
                    "mean".to_string(),
                    "stddev".to_string(),
                    "min".to_string(),
                    "max".to_string(),
                ];
                self.resolve_query_summary(*input, columns, statistics, state)
                    .await?
            }
            QueryNode::StatCov {
                input,
                left_column,
                right_column,
            } => {
                self.resolve_query_stat_cov(*input, left_column, right_column, state)
                    .await?
            }
            QueryNode::StatCorr {
                input,
                left_column,
                right_column,
                method,
            } => {
                self.resolve_query_stat_corr(*input, left_column, right_column, method, state)
                    .await?
            }
            QueryNode::StatApproxQuantile { .. } => {
                return Err(PlanError::todo("approx quantile"));
            }
            QueryNode::StatFreqItems { .. } => {
                return Err(PlanError::todo("freq items"));
            }
            QueryNode::StatSampleBy {
                input,
                column,
                fractions,
                seed,
            } => {
                self.resolve_query_sample_by(*input, column, fractions, seed, state)
                    .await?
            }
            QueryNode::Empty { produce_one_row } => {
                LogicalPlan::EmptyRelation(plan::EmptyRelation {
                    produce_one_row,
                    schema: DFSchemaRef::new(DFSchema::empty()),
                })
            }
            QueryNode::Values(values) => self.resolve_query_values(values, state).await?,
            QueryNode::TableAlias {
                input,
                name,
                columns,
            } => {
                self.resolve_query_table_alias(*input, name, columns, state)
                    .await?
            }
            QueryNode::WithCtes {
                input,
                recursive,
                ctes,
            } => {
                self.resolve_query_with_ctes(*input, recursive, ctes, state)
                    .await?
            }
            QueryNode::LateralView {
                input,
                function,
                arguments,
                named_arguments,
                table_alias,
                column_aliases,
                outer,
            } => {
                self.resolve_query_lateral_view(
                    input.map(|x| *x),
                    function,
                    arguments,
                    named_arguments,
                    table_alias,
                    column_aliases,
                    outer,
                    state,
                )
                .await?
            }
        };
        self.verify_query_plan(&plan, state)?;
        self.register_schema_with_plan_id(&plan, plan_id, state)?;
        Ok(plan)
    }

    /// Resolve query plan.
    /// No hidden fields are kept in the resolved plan.
    #[async_recursion]
    pub(super) async fn resolve_query_plan(
        &self,
        plan: spec::QueryPlan,
        state: &mut PlanResolverState,
    ) -> PlanResult<LogicalPlan> {
        let plan = self
            .resolve_query_plan_with_hidden_fields(plan, state)
            .await?;
        self.remove_hidden_fields(plan, state)
    }

    pub(super) fn resolve_empty_query_plan(&self) -> PlanResult<LogicalPlan> {
        Ok(LogicalPlan::EmptyRelation(plan::EmptyRelation {
            // allows literal projection with no input
            produce_one_row: true,
            schema: DFSchemaRef::new(DFSchema::empty()),
        }))
    }

    pub(super) async fn resolve_recursive_query_plan(
        &self,
        plan: spec::QueryPlan,
        state: &mut PlanResolverState,
    ) -> PlanResult<LogicalPlan> {
        match plan {
            spec::QueryPlan {
                node:
                    spec::QueryNode::SetOperation(spec::SetOperation {
                        left: _,
                        right: _,
                        set_op_type: _,
                        is_all: _,
                        by_name: _,
                        allow_missing_columns: _,
                    }),
                ..
            } => Err(PlanError::todo("Recursive CTEs")),
            other => self.resolve_query_plan(other, state).await,
        }
    }

    pub(super) async fn resolve_command_plan(
        &self,
        plan: spec::CommandPlan,
        state: &mut PlanResolverState,
    ) -> PlanResult<LogicalPlan> {
        use spec::CommandNode;

        match plan.node {
            CommandNode::ShowString(show) => self.resolve_command_show_string(show, state).await,
            CommandNode::HtmlString(html) => self.resolve_command_html_string(html, state).await,
            CommandNode::CurrentDatabase => {
                self.resolve_catalog_command(CatalogCommand::CurrentDatabase)
            }
            CommandNode::SetCurrentDatabase { database_name } => {
                self.resolve_catalog_command(CatalogCommand::SetCurrentDatabase {
                    database_name: database_name.into(),
                })
            }
            CommandNode::ListDatabases {
                catalog,
                database_pattern,
            } => self.resolve_catalog_command(CatalogCommand::ListDatabases {
                catalog: catalog.map(|x| x.into()),
                database_pattern,
            }),
            CommandNode::ListTables {
                database,
                table_pattern,
            } => self.resolve_catalog_command(CatalogCommand::ListTables {
                database: database
                    .map(|db| self.resolve_schema_reference(&db))
                    .transpose()?,
                table_pattern,
            }),
            CommandNode::ListViews {
                database,
                view_pattern,
            } => self.resolve_catalog_command(CatalogCommand::ListViews {
                database: database
                    .map(|db| self.resolve_schema_reference(&db))
                    .transpose()?,
                view_pattern,
            }),
            CommandNode::ListFunctions {
                database,
                function_pattern,
            } => self.resolve_catalog_command(CatalogCommand::ListFunctions {
                database: database
                    .map(|db| self.resolve_schema_reference(&db))
                    .transpose()?,
                function_pattern,
            }),
            CommandNode::ListColumns { table } => {
                self.resolve_catalog_command(CatalogCommand::ListColumns {
                    table: self.resolve_table_reference(&table)?,
                })
            }
            CommandNode::GetDatabase { database } => {
                self.resolve_catalog_command(CatalogCommand::GetDatabase {
                    database: self.resolve_schema_reference(&database)?,
                })
            }
            CommandNode::GetTable { table } => {
                self.resolve_catalog_command(CatalogCommand::GetTable {
                    table: self.resolve_table_reference(&table)?,
                })
            }
            CommandNode::GetFunction { function } => {
                self.resolve_catalog_command(CatalogCommand::GetFunction {
                    function: self.resolve_table_reference(&function)?,
                })
            }
            CommandNode::DatabaseExists { database } => {
                self.resolve_catalog_command(CatalogCommand::DatabaseExists {
                    database: self.resolve_schema_reference(&database)?,
                })
            }
            CommandNode::TableExists { table } => {
                self.resolve_catalog_command(CatalogCommand::TableExists {
                    table: self.resolve_table_reference(&table)?,
                })
            }
            CommandNode::FunctionExists { function } => {
                self.resolve_catalog_command(CatalogCommand::FunctionExists {
                    function: self.resolve_table_reference(&function)?,
                })
            }
            CommandNode::CreateTable { table, definition } => {
                self.resolve_catalog_create_table(table, definition, state)
                    .await
            }
            CommandNode::DropView {
                view,
                kind,
                if_exists,
            } => self.resolve_catalog_drop_view(view, kind, if_exists).await,
            CommandNode::DropDatabase {
                database,
                if_exists,
                cascade,
            } => self.resolve_catalog_command(CatalogCommand::DropDatabase {
                database: self.resolve_schema_reference(&database)?,
                if_exists,
                cascade,
            }),
            CommandNode::DropFunction {
                function,
                if_exists,
                is_temporary,
            } => self.resolve_catalog_command(CatalogCommand::DropFunction {
                function: self.resolve_table_reference(&function)?,
                if_exists,
                is_temporary,
            }),
            CommandNode::DropTable {
                table,
                if_exists,
                purge,
            } => self.resolve_catalog_command(CatalogCommand::DropTable {
                table: self.resolve_table_reference(&table)?,
                if_exists,
                purge,
            }),
            CommandNode::RecoverPartitions { .. } => {
                Err(PlanError::todo("PlanNode::RecoverPartitions"))
            }
            CommandNode::IsCached { .. } => Err(PlanError::todo("PlanNode::IsCached")),
            CommandNode::CacheTable { .. } => Err(PlanError::todo("PlanNode::CacheTable")),
            CommandNode::UncacheTable { .. } => Err(PlanError::todo("PlanNode::UncacheTable")),
            CommandNode::ClearCache => Err(PlanError::todo("PlanNode::ClearCache")),
            CommandNode::RefreshTable { .. } => Err(PlanError::todo("PlanNode::RefreshTable")),
            CommandNode::RefreshByPath { .. } => Err(PlanError::todo("PlanNode::RefreshByPath")),
            CommandNode::CurrentCatalog => {
                self.resolve_catalog_command(CatalogCommand::CurrentCatalog)
            }
            CommandNode::SetCurrentCatalog { catalog_name } => {
                self.resolve_catalog_command(CatalogCommand::SetCurrentCatalog {
                    catalog_name: catalog_name.into(),
                })
            }
            CommandNode::ListCatalogs { catalog_pattern } => {
                self.resolve_catalog_command(CatalogCommand::ListCatalogs { catalog_pattern })
            }
            CommandNode::CreateCatalog { .. } => Err(PlanError::todo("create catalog")),
            CommandNode::CreateDatabase {
                database,
                definition,
            } => self.resolve_catalog_create_database(database, definition),
            CommandNode::RegisterFunction(function) => {
                self.resolve_catalog_register_function(function, state)
            }
            CommandNode::RegisterTableFunction(function) => {
                self.resolve_catalog_register_table_function(function, state)
            }
            CommandNode::RefreshFunction { .. } => {
                Err(PlanError::todo("CommandNode::RefreshFunction"))
            }
            CommandNode::CreateView { view, definition } => {
                self.resolve_catalog_create_view(view, definition, state)
                    .await
            }
            CommandNode::Write(write) => self.resolve_command_write(write, state).await,
            CommandNode::Explain { mode, input } => {
                self.resolve_command_explain(*input, mode, state).await
            }
            CommandNode::InsertOverwriteDirectory { .. } => {
                Err(PlanError::todo("CommandNode::InsertOverwriteDirectory"))
            }
            CommandNode::InsertInto {
                input,
                table,
                columns,
                partition_spec,
                replace,
                if_not_exists,
                overwrite,
            } => {
                if replace.is_some() {
                    return Err(PlanError::todo("INSERT INTO ... REPLACE"));
                }
                if if_not_exists {
                    return Err(PlanError::todo("IF NOT EXISTS for INSERT"));
                }
                self.resolve_command_insert_into(
                    *input,
                    table,
                    columns,
                    partition_spec,
                    overwrite,
                    state,
                )
                .await
            }
            CommandNode::MergeInto { .. } => Err(PlanError::todo("CommandNode::MergeInto")),
            CommandNode::SetVariable { variable, value } => {
                self.resolve_command_set_variable(variable, value).await
            }
            CommandNode::Update { .. } => Err(PlanError::todo("CommandNode::Update")),
            CommandNode::Delete { .. } => Err(PlanError::todo("CommandNode::Delete")),
            CommandNode::AlterTable { .. } => Err(PlanError::todo("CommandNode::AlterTable")),
            CommandNode::AlterView { .. } => Err(PlanError::todo("CommandNode::AlterView")),
            CommandNode::LoadData { .. } => Err(PlanError::todo("CommandNode::LoadData")),
            CommandNode::AnalyzeTable { .. } => Err(PlanError::todo("CommandNode::AnalyzeTable")),
            CommandNode::AnalyzeTables { .. } => Err(PlanError::todo("CommandNode::AnalyzeTables")),
            CommandNode::DescribeQuery { .. } => Err(PlanError::todo("CommandNode::DescribeQuery")),
            CommandNode::DescribeFunction { .. } => {
                Err(PlanError::todo("CommandNode::DescribeFunction"))
            }
            CommandNode::DescribeCatalog { .. } => {
                Err(PlanError::todo("CommandNode::DescribeCatalog"))
            }
            CommandNode::DescribeDatabase { .. } => {
                Err(PlanError::todo("CommandNode::DescribeDatabase"))
            }
            CommandNode::DescribeTable { .. } => Err(PlanError::todo("CommandNode::DescribeTable")),
            CommandNode::CommentOnCatalog { .. } => {
                Err(PlanError::todo("CommandNode::CommentOnCatalog"))
            }
            CommandNode::CommentOnDatabase { .. } => {
                Err(PlanError::todo("CommandNode::CommentOnDatabase"))
            }
            CommandNode::CommentOnTable { .. } => {
                Err(PlanError::todo("CommandNode::CommentOnTable"))
            }
            CommandNode::CommentOnColumn { .. } => {
                Err(PlanError::todo("CommandNode::CommentOnColumn"))
            }
        }
    }

    async fn resolve_query_read_named_table(
        &self,
        table: spec::ReadNamedTable,
        state: &mut PlanResolverState,
    ) -> PlanResult<LogicalPlan> {
        let spec::ReadNamedTable {
            name,
            temporal,
            sample,
            options,
        } = table;
        if temporal.is_some() {
            return Err(PlanError::todo("read table AS OF clause"));
        }
        if sample.is_some() {
            return Err(PlanError::todo("read table TABLESAMPLE clause"));
        }

        let table_reference = self.resolve_table_reference(&name)?;
        if let Some(cte) = state.get_cte(&table_reference) {
            return Ok(cte.clone());
        }

        let view = match &table_reference {
            TableReference::Bare { table } => {
                let view = manage_temporary_views(self.ctx, false, |views| {
                    views.get_view(table.as_ref())
                })?;
                view.map(|x| x.as_ref().clone())
            }
            TableReference::Partial { schema, table } => {
                if schema.as_ref() == self.config.global_temp_database {
                    let view = manage_temporary_views(self.ctx, true, |views| {
                        views.get_view(table.as_ref())
                    })?;
                    let view = view.ok_or_else(|| {
                        PlanError::AnalysisError(format!(
                            "global temporary view not found: {table}"
                        ))
                    })?;
                    Some(view.as_ref().clone())
                } else {
                    None
                }
            }
            TableReference::Full { .. } => None,
        };
        if let Some(view) = view {
            let names = state.register_fields(view.schema().inner().fields());
            return Ok(rename_logical_plan(view, &names)?);
        }

        if !options.is_empty() {
            return Err(PlanError::todo("table options"));
        }
        let table_provider = self.ctx.table_provider(table_reference.clone()).await?;
        let names = state.register_fields(table_provider.schema().fields());
        let table_provider = RenameTableProvider::try_new(table_provider, names)?;
        Ok(LogicalPlan::TableScan(plan::TableScan::try_new(
            table_reference,
            provider_as_source(Arc::new(table_provider)),
            None,
            vec![],
            None,
        )?))
    }

    async fn resolve_query_read_udtf(
        &self,
        udtf: spec::ReadUdtf,
        state: &mut PlanResolverState,
    ) -> PlanResult<LogicalPlan> {
        let mut scope = state.enter_config_scope();
        let state = scope.state();
        state.config_mut().arrow_allow_large_var_types = true;
        let spec::ReadUdtf {
            name,
            arguments,
            named_arguments,
            options,
        } = udtf;
        if !options.is_empty() {
            return Err(PlanError::todo("ReadType::UDTF options"));
        }
        let Ok(function_name) = <Vec<String>>::from(name).one() else {
            return Err(PlanError::unsupported("qualified table function name"));
        };
        let canonical_function_name = function_name.to_ascii_lowercase();
        if is_built_in_generator_function(&canonical_function_name) {
            let expr = spec::Expr::UnresolvedFunction(spec::UnresolvedFunction {
                function_name: spec::ObjectName::bare(function_name),
                arguments,
                named_arguments,
                is_distinct: false,
                is_user_defined_function: false,
                is_internal: None,
                ignore_nulls: None,
                filter: None,
                order_by: None,
            });
            self.resolve_query_project(None, vec![expr], state).await
        } else {
            let udf = self.ctx.udf(&canonical_function_name).ok();
            if let Some(f) = udf
                .as_ref()
                .and_then(|x| x.inner().as_any().downcast_ref::<PySparkUnresolvedUDF>())
            {
                if f.eval_type().is_table_function() {
                    let udtf = PythonUdtf {
                        python_version: f.python_version().to_string(),
                        eval_type: f.eval_type(),
                        command: f.command().to_vec(),
                        return_type: f.output_type().clone(),
                    };
                    let input = self.resolve_empty_query_plan()?;
                    let arguments = self
                        .resolve_named_expressions(arguments, input.schema(), state)
                        .await?;
                    self.resolve_python_udtf_plan(
                        udtf,
                        &function_name,
                        input,
                        arguments,
                        None,
                        None,
                        f.deterministic(),
                        state,
                    )
                } else {
                    Err(PlanError::invalid(format!(
                        "user-defined function is not a table function: {function_name}"
                    )))
                }
            } else {
                let schema = Arc::new(DFSchema::empty());
                let arguments = self.resolve_expressions(arguments, &schema, state).await?;
                let table_function =
                    if let Ok(f) = self.ctx.table_function(&canonical_function_name) {
                        f
                    } else if let Ok(f) = get_built_in_table_function(&canonical_function_name) {
                        f
                    } else {
                        return Err(PlanError::unsupported(format!(
                            "unknown table function: {function_name}"
                        )));
                    };
                let table_provider = table_function.create_table_provider(&arguments)?;
                let names = state.register_fields(table_provider.schema().fields());
                let table_provider = RenameTableProvider::try_new(table_provider, names)?;
                Ok(LogicalPlan::TableScan(plan::TableScan::try_new(
                    function_name,
                    provider_as_source(Arc::new(table_provider)),
                    None,
                    vec![],
                    None,
                )?))
            }
        }
    }

    async fn resolve_query_read_data_source(
        &self,
        source: spec::ReadDataSource,
        state: &mut PlanResolverState,
    ) -> PlanResult<LogicalPlan> {
        let spec::ReadDataSource {
            format,
            schema,
            options,
            paths,
            predicates,
        } = source;
        if !predicates.is_empty() {
            return Err(PlanError::todo("data source predicates"));
        }
        let Some(format) = format else {
            return Err(PlanError::invalid("missing data source format"));
        };
        let schema = match schema {
            Some(schema) => Some(self.resolve_schema(schema, state)?),
            None => None,
        };
        let table_provider = TableProviderFactory::new(self.ctx)
            .read_table(&format, paths, schema, options)
            .await?;
        let names = state.register_fields(table_provider.schema().fields());
        let table_provider = RenameTableProvider::try_new(table_provider, names)?;
        Ok(LogicalPlan::TableScan(plan::TableScan::try_new(
            UNNAMED_TABLE,
            provider_as_source(Arc::new(table_provider)),
            None,
            vec![],
            None,
        )?))
    }

    async fn resolve_query_project(
        &self,
        input: Option<spec::QueryPlan>,
        expr: Vec<spec::Expr>,
        state: &mut PlanResolverState,
    ) -> PlanResult<LogicalPlan> {
        let input = match input {
            Some(x) => self.resolve_query_plan_with_hidden_fields(x, state).await?,
            None => self.resolve_empty_query_plan()?,
        };
        let schema = input.schema();
        let expr = self.resolve_named_expressions(expr, schema, state).await?;
        let (input, expr) = self.rewrite_wildcard(input, expr, state)?;
        let (input, expr) = self.rewrite_projection::<ExplodeRewriter>(input, expr, state)?;
        let (input, expr) = self.rewrite_projection::<WindowRewriter>(input, expr, state)?;
        let expr = self.rewrite_multi_expr(expr)?;
        let has_aggregate = expr.iter().any(|e| {
            e.expr
                .exists(|e| match e {
                    Expr::AggregateFunction(_) => Ok(true),
                    _ => Ok(false),
                })
                .unwrap_or(false)
        });
        if has_aggregate {
            self.rewrite_aggregate(input, expr, vec![], None, false, state)
        } else {
            let expr = self.rewrite_named_expressions(expr, state)?;
            Ok(LogicalPlan::Projection(Projection::try_new(
                expr,
                Arc::new(input),
            )?))
        }
    }

    async fn resolve_query_filter(
        &self,
        input: spec::QueryPlan,
        condition: spec::Expr,
        state: &mut PlanResolverState,
    ) -> PlanResult<LogicalPlan> {
        let input = self
            .resolve_query_plan_with_hidden_fields(input, state)
            .await?;
        let schema = input.schema();
        let predicate = self.resolve_expression(condition, schema, state).await?;
        let filter = plan::Filter::try_new(predicate, Arc::new(input))?;
        Ok(LogicalPlan::Filter(filter))
    }

    async fn resolve_query_join(
        &self,
        join: spec::Join,
        state: &mut PlanResolverState,
    ) -> PlanResult<LogicalPlan> {
        let spec::Join {
            left,
            right,
            join_type,
            join_criteria,
            join_data_type,
        } = join;
        let left = self.resolve_query_plan(*left, state).await?;
        let right = self.resolve_query_plan(*right, state).await?;
        let join_type = match join_type {
            spec::JoinType::Inner => Some(JoinType::Inner),
            spec::JoinType::LeftOuter => Some(JoinType::Left),
            spec::JoinType::RightOuter => Some(JoinType::Right),
            spec::JoinType::FullOuter => Some(JoinType::Full),
            spec::JoinType::LeftSemi => Some(JoinType::LeftSemi),
            spec::JoinType::RightSemi => Some(JoinType::RightSemi),
            spec::JoinType::LeftAnti => Some(JoinType::LeftAnti),
            spec::JoinType::RightAnti => Some(JoinType::RightAnti),
            spec::JoinType::Cross => None,
        };

        match (join_type, join_criteria) {
            (None, Some(_)) => Err(PlanError::invalid("cross join with join criteria")),
            // When the join criteria are not specified, any join type has the semantics of a cross join.
            (Some(_), None) | (None, None) => {
                if join_data_type.is_some() {
                    return Err(PlanError::invalid("cross join with join data type"));
                }
                Ok(LogicalPlanBuilder::from(left).cross_join(right)?.build()?)
            }
            (Some(join_type), Some(spec::JoinCriteria::On(condition))) => {
                let join_schema = Arc::new(build_join_schema(
                    left.schema(),
                    right.schema(),
                    &join_type,
                )?);
                let condition = self
                    .resolve_expression(condition, &join_schema, state)
                    .await?
                    .unalias_nested()
                    .data;
                let plan = LogicalPlanBuilder::from(left)
                    .join_on(right, join_type, Some(condition))?
                    .build()?;
                Ok(plan)
            }
            (Some(join_type), Some(spec::JoinCriteria::Natural)) => {
                let left_names = Self::get_field_names(left.schema(), state)?;
                let right_names = Self::get_field_names(right.schema(), state)?;
                let using = left_names
                    .iter()
                    .filter(|name| right_names.contains(name))
                    .map(|x| x.clone().into())
                    .collect::<Vec<_>>();
                // We let the column resolver return errors when either plan contains
                // duplicated columns for the natural join key.
                let join_columns =
                    self.resolve_query_join_using_columns(&left, &right, using, state)?;
                self.resolve_query_join_using(left, right, join_type, join_columns, state)
            }
            (Some(join_type), Some(spec::JoinCriteria::Using(using))) => {
                let join_columns =
                    self.resolve_query_join_using_columns(&left, &right, using, state)?;
                self.resolve_query_join_using(left, right, join_type, join_columns, state)
            }
        }
    }

    fn resolve_query_join_using_columns(
        &self,
        left: &LogicalPlan,
        right: &LogicalPlan,
        using: Vec<spec::Identifier>,
        state: &PlanResolverState,
    ) -> PlanResult<Vec<(String, (Column, Column))>> {
        using
            .into_iter()
            .map(|name| {
                let left_column = self.resolve_one_column(left.schema(), name.as_ref(), state)?;
                let right_column = self.resolve_one_column(right.schema(), name.as_ref(), state)?;
                Ok((name.into(), (left_column, right_column)))
            })
            .collect()
    }

    fn resolve_query_join_using(
        &self,
        left: LogicalPlan,
        right: LogicalPlan,
        join_type: JoinType,
        join_columns: Vec<(String, (Column, Column))>,
        state: &mut PlanResolverState,
    ) -> PlanResult<LogicalPlan> {
        let (left_columns, right_columns) = join_columns
            .iter()
            .map(|(_, (left, right))| (left.clone(), right.clone()))
            .unzip::<_, _, Vec<_>, Vec<_>>();

        let builder = LogicalPlanBuilder::from(left).join_detailed(
            right,
            join_type,
            (left_columns.clone(), right_columns.clone()),
            None,
            false,
        )?;
        let builder = match join_type {
            JoinType::Inner | JoinType::Left | JoinType::Right | JoinType::Full => {
                let columns = builder
                    .schema()
                    .columns()
                    .into_iter()
                    .map(|col| {
                        if left_columns.iter().any(|x| x.name == col.name)
                            || right_columns.iter().any(|x| x.name == col.name)
                        {
                            let info = state.get_field_info(col.name())?.clone();
                            let field_id = state.register_hidden_field_name(info.name());
                            for plan_id in info.plan_ids() {
                                state.register_plan_id_for_field(&field_id, plan_id)?;
                            }
                            Ok(Expr::Column(col).alias(field_id))
                        } else {
                            Ok(Expr::Column(col))
                        }
                    })
                    .collect::<PlanResult<Vec<_>>>()?;
                let projections = join_columns
                    .into_iter()
                    .map(|(name, (left, right))| {
                        coalesce(vec![Expr::Column(left), Expr::Column(right)])
                            .alias(state.register_field_name(name))
                    })
                    .chain(columns);
                builder.project(projections)?
            }
            JoinType::LeftSemi
            | JoinType::RightSemi
            | JoinType::LeftAnti
            | JoinType::RightAnti
            | JoinType::LeftMark => builder,
        };
        Ok(builder.build()?)
    }

    async fn resolve_query_set_operation(
        &self,
        op: spec::SetOperation,
        state: &mut PlanResolverState,
    ) -> PlanResult<LogicalPlan> {
        use spec::SetOpType;

        let spec::SetOperation {
            left,
            right,
            set_op_type,
            is_all,
            by_name,
            allow_missing_columns,
        } = op;
        let left = self.resolve_query_plan(*left, state).await?;
        let right = self.resolve_query_plan(*right, state).await?;
        match set_op_type {
            SetOpType::Intersect => Ok(LogicalPlanBuilder::intersect(left, right, is_all)?),
            SetOpType::Union => {
                let (left, right) = if by_name {
                    let left_names = Self::get_field_names(left.schema(), state)?;
                    let right_names = Self::get_field_names(right.schema(), state)?;
                    let (mut left_reordered_columns, mut right_reordered_columns): (
                        Vec<Expr>,
                        Vec<Expr>,
                    ) = left_names
                        .iter()
                        .enumerate()
                        .map(|(left_idx, left_name)| {
                            match right_names
                                .iter()
                                .position(|right_name| left_name.eq_ignore_ascii_case(right_name))
                            {
                                Some(right_idx) => Ok((
                                    Expr::Column(Column::from(
                                        left.schema().qualified_field(left_idx),
                                    )),
                                    Expr::Column(Column::from(
                                        right.schema().qualified_field(right_idx),
                                    )),
                                )),
                                None if allow_missing_columns => Ok((
                                    Expr::Column(Column::from(
                                        left.schema().qualified_field(left_idx),
                                    )),
                                    Expr::Literal(ScalarValue::Null, None)
                                        .alias(state.register_field_name(left_name)),
                                )),
                                None => Err(PlanError::invalid(format!(
                                    "right column not found: {left_name}"
                                ))),
                            }
                        })
                        .collect::<PlanResult<Vec<(Expr, Expr)>>>()?
                        .into_iter()
                        .unzip();
                    if allow_missing_columns {
                        let (left_extra_columns, right_extra_columns): (Vec<Expr>, Vec<Expr>) =
                            right_names
                                .into_iter()
                                .enumerate()
                                .filter(|(_, right_name)| {
                                    !left_names
                                        .iter()
                                        .any(|left_name| left_name.eq_ignore_ascii_case(right_name))
                                })
                                .map(|(right_idx, right_name)| {
                                    (
                                        Expr::Literal(ScalarValue::Null, None)
                                            .alias(state.register_field_name(right_name)),
                                        Expr::Column(Column::from(
                                            right.schema().qualified_field(right_idx),
                                        )),
                                    )
                                })
                                .collect::<Vec<(Expr, Expr)>>()
                                .into_iter()
                                .unzip();
                        right_reordered_columns.extend(right_extra_columns);
                        left_reordered_columns.extend(left_extra_columns);
                        (
                            project(left, left_reordered_columns)?,
                            project(right, right_reordered_columns)?,
                        )
                    } else {
                        (left, project(right, right_reordered_columns)?)
                    }
                } else {
                    (left, right)
                };
                if is_all {
                    Ok(LogicalPlanBuilder::new(left).union(right)?.build()?)
                } else {
                    Ok(LogicalPlanBuilder::new(left)
                        .union_distinct(right)?
                        .build()?)
                }
            }
            SetOpType::Except => {
                let left_len = left.schema().fields().len();
                let right_len = right.schema().fields().len();

                if left_len != right_len {
                    return Err(PlanError::invalid(format!(
                        "`EXCEPT ALL` must have the same number of columns. Left has {left_len} columns, right has {right_len} columns."
                    )));
                }

                let mut join_keys = left
                    .schema()
                    .fields()
                    .iter()
                    .zip(right.schema().fields().iter())
                    .map(|(left_field, right_field)| {
                        (
                            Column::from_name(left_field.name()),
                            Column::from_name(right_field.name()),
                        )
                    })
                    .collect::<Vec<_>>();

                let plan = if is_all {
                    let left_row_number_alias = state.register_field_name("row_num");
                    let right_row_number_alias = state.register_field_name("row_num");
                    let left_row_number_window =
                        Expr::WindowFunction(Box::new(expr::WindowFunction {
                            fun: WindowFunctionDefinition::WindowUDF(row_number_udwf()),
                            params: WindowFunctionParams {
                                args: vec![],
                                partition_by: left
                                    .schema()
                                    .fields()
                                    .iter()
                                    .map(|field| Expr::Column(Column::from_name(field.name())))
                                    .collect::<Vec<_>>(),
                                order_by: vec![],
                                window_frame: WindowFrame::new(None),
                                null_treatment: Some(NullTreatment::RespectNulls),
                            },
                        }))
                        .alias(left_row_number_alias.as_str());
                    let right_row_number_window =
                        Expr::WindowFunction(Box::new(expr::WindowFunction {
                            fun: WindowFunctionDefinition::WindowUDF(row_number_udwf()),
                            params: WindowFunctionParams {
                                args: vec![],
                                partition_by: right
                                    .schema()
                                    .fields()
                                    .iter()
                                    .map(|field| Expr::Column(Column::from_name(field.name())))
                                    .collect::<Vec<_>>(),
                                order_by: vec![],
                                window_frame: WindowFrame::new(None),
                                null_treatment: Some(NullTreatment::RespectNulls),
                            },
                        }))
                        .alias(right_row_number_alias.as_str());
                    let left = LogicalPlanBuilder::from(left)
                        .window(vec![left_row_number_window])?
                        .build()?;
                    let right = LogicalPlanBuilder::from(right)
                        .window(vec![right_row_number_window])?
                        .build()?;
                    let left_join_columns = join_keys
                        .iter()
                        .map(|(left_col, _)| left_col.clone())
                        .collect::<Vec<_>>();
                    join_keys.push((
                        Column::from_name(left_row_number_alias),
                        Column::from_name(right_row_number_alias),
                    ));
                    LogicalPlanBuilder::from(left)
                        .join_detailed(
                            right,
                            JoinType::LeftAnti,
                            join_keys.into_iter().unzip(),
                            None,
                            true,
                        )?
                        .project(left_join_columns)?
                        .build()
                } else {
                    LogicalPlanBuilder::from(left)
                        .distinct()?
                        .join_detailed(
                            right,
                            JoinType::LeftAnti,
                            join_keys.into_iter().unzip(),
                            None,
                            true,
                        )?
                        .build()
                }?;
                Ok(plan)
            }
        }
    }

    async fn resolve_query_sort(
        &self,
        input: spec::QueryPlan,
        order: Vec<spec::SortOrder>,
        is_global: bool,
        state: &mut PlanResolverState,
    ) -> PlanResult<LogicalPlan> {
        let input = self
            .resolve_query_plan_with_hidden_fields(input, state)
            .await?;
        let sorts = self
            .resolve_query_sort_orders_by_plan(&input, &order, state)
            .await?;
        let sorts = Self::rebase_query_sort_orders(sorts, &input)?;
        if is_global {
            Ok(LogicalPlanBuilder::from(input).sort(sorts)?.build()?)
        } else {
            // TODO: Use the logical plan builder to include logic such as expression rebase.
            //   We can build a plan with a `Sort` node and then replace it with the
            //   `SortWithinPartitions` node using a tree node rewriter.
            Ok(LogicalPlan::Extension(Extension {
                node: Arc::new(SortWithinPartitionsNode::new(Arc::new(input), sorts, None)),
            }))
        }
    }

    /// Rebase sort expressions using aggregation expressions when the aggregate plan
    /// is inside a projection plan.
    /// Usually the [LogicalPlanBuilder] handles rebase, but this particular case is not handled yet.
    /// We do not do so recursively to make sure this workaround is only applied to a particular pattern.
    ///
    /// This workaround is needed for queries where the aggregation expression is aliased.
    /// Here is an example.
    /// ```sql
    /// SELECT a, sum(b) AS s FROM VALUES (1, 2) AS t(a, b) GROUP BY a ORDER BY sum(b)
    /// ```
    fn rebase_query_sort_orders(sorts: Vec<Sort>, plan: &LogicalPlan) -> PlanResult<Vec<Sort>> {
        match plan {
            LogicalPlan::Projection(Projection { input, .. }) => {
                if let LogicalPlan::Aggregate(Aggregate {
                    input,
                    group_expr,
                    aggr_expr,
                    ..
                }) = input.as_ref()
                {
                    let base = group_expr
                        .iter()
                        .cloned()
                        .chain(aggr_expr.iter().cloned())
                        .collect::<Vec<_>>();
                    sorts
                        .into_iter()
                        .map(|x| {
                            let Sort {
                                expr,
                                asc,
                                nulls_first,
                            } = x;
                            let expr = rebase_expression(expr, &base, input.as_ref())?;
                            Ok(Sort {
                                expr,
                                asc,
                                nulls_first,
                            })
                        })
                        .collect::<PlanResult<Vec<_>>>()
                } else {
                    Ok(sorts)
                }
            }
            _ => Ok(sorts),
        }
    }

    /// Resolve sort orders by attempting child plans recursively.
    async fn resolve_query_sort_orders_by_plan(
        &self,
        plan: &LogicalPlan,
        sorts: &[spec::SortOrder],
        state: &mut PlanResolverState,
    ) -> PlanResult<Vec<Sort>> {
        let mut results: Vec<Sort> = Vec::with_capacity(sorts.len());
        for sort in sorts {
            let expr = self
                .resolve_query_sort_order_by_plan(plan, sort, state)
                .await?;
            results.push(expr);
        }
        Ok(results)
    }

    /// Resolve a sort order by attempting child plans recursively.
    /// This is needed since the sort order may refer to a column in a child plan,
    /// So we need to use the schema of the child plan to map between user-facing
    /// field name and the opaque field ID.
    #[async_recursion]
    async fn resolve_query_sort_order_by_plan(
        &self,
        plan: &LogicalPlan,
        sort: &spec::SortOrder,
        state: &mut PlanResolverState,
    ) -> PlanResult<Sort> {
        let sort_expr = self
            .resolve_sort_order(sort.clone(), true, plan.schema(), state)
            .await;
        match sort_expr {
            Ok(sort_expr) => Ok(sort_expr),
            Err(_) => {
                let mut sorts = Vec::with_capacity(plan.inputs().len());
                for input_plan in plan.inputs() {
                    let sort_expr = self
                        .resolve_query_sort_order_by_plan(input_plan, sort, state)
                        .await?;
                    sorts.push(sort_expr);
                }
                if sorts.len() != 1 {
                    Err(PlanError::invalid(format!("sort expression: {sort:?}")))
                } else {
                    Ok(sorts.one()?)
                }
            }
        }
    }

    async fn resolve_query_limit(
        &self,
        input: spec::QueryPlan,
        skip: Option<spec::Expr>,
        limit: Option<spec::Expr>,
        state: &mut PlanResolverState,
    ) -> PlanResult<LogicalPlan> {
        let input = self
            .resolve_query_plan_with_hidden_fields(input, state)
            .await?;
        let skip = if let Some(skip) = skip {
            Some(self.resolve_expression(skip, input.schema(), state).await?)
        } else {
            None
        };
        let limit = if let Some(limit) = limit {
            Some(
                self.resolve_expression(limit, input.schema(), state)
                    .await?,
            )
        } else {
            None
        };
        Ok(LogicalPlan::Limit(plan::Limit {
            skip: skip.map(Box::new),
            fetch: limit.map(Box::new),
            input: Arc::new(input),
        }))
    }

    async fn resolve_query_aggregate(
        &self,
        aggregate: spec::Aggregate,
        state: &mut PlanResolverState,
    ) -> PlanResult<LogicalPlan> {
        let spec::Aggregate {
            input,
            grouping,
            aggregate: projections,
            having,
            with_grouping_expressions,
        } = aggregate;

        let input = self
            .resolve_query_plan_with_hidden_fields(*input, state)
            .await?;
        let schema = input.schema();
        let projections = self
            .resolve_named_expressions(projections, schema, state)
            .await?;

        let grouping = {
            let mut scope = state.enter_aggregate_scope(AggregateState::Grouping {
                projections: projections.clone(),
            });
            let state = scope.state();
            self.resolve_named_expressions(grouping, schema, state)
                .await?
        };
        let having = {
            let mut scope = state.enter_aggregate_scope(AggregateState::Having {
                projections: projections.clone(),
                grouping: grouping.clone(),
            });
            let state = scope.state();
            match having {
                Some(having) => Some(self.resolve_expression(having, schema, state).await?),
                None => None,
            }
        };

        self.rewrite_aggregate(
            input,
            projections,
            grouping,
            having,
            with_grouping_expressions,
            state,
        )
    }

    async fn resolve_query_with_parameters(
        &self,
        input: spec::QueryPlan,
        positional: Vec<spec::Expr>,
        named: Vec<(String, spec::Expr)>,
        state: &mut PlanResolverState,
    ) -> PlanResult<LogicalPlan> {
        let evaluator = LiteralEvaluator::new();
        let schema = Arc::new(DFSchema::empty());
        let input = self
            .resolve_query_plan_with_hidden_fields(input, state)
            .await?;
        let input = if !positional.is_empty() {
            let params = {
                let mut params = vec![];
                for arg in positional {
                    let expr = self.resolve_expression(arg, &schema, state).await?;
                    let param = evaluator
                        .evaluate(&expr)
                        .map_err(|e| PlanError::invalid(e.to_string()))?;
                    params.push(param);
                }
                params
            };
            input.with_param_values(ParamValues::List(params))?
        } else {
            input
        };
        if !named.is_empty() {
            let params = {
                let mut params = HashMap::new();
                for (name, arg) in named {
                    let expr = self.resolve_expression(arg, &schema, state).await?;
                    let param = evaluator
                        .evaluate(&expr)
                        .map_err(|e| PlanError::invalid(e.to_string()))?;
                    params.insert(name, param);
                }
                params
            };
            Ok(input.with_param_values(ParamValues::Map(params))?)
        } else {
            Ok(input)
        }
    }

    async fn resolve_query_local_relation(
        &self,
        data: Option<Vec<u8>>,
        schema: Option<spec::Schema>,
        state: &mut PlanResolverState,
    ) -> PlanResult<LogicalPlan> {
        let batches = if let Some(data) = data {
            read_record_batches(&data)?
        } else {
            vec![]
        };
        let (schema, batches) = if let Some(schema) = schema {
            let schema: adt::SchemaRef = Arc::new(self.resolve_schema(schema, state)?);
            let batches = batches
                .into_iter()
                .map(|b| Ok(cast_record_batch(b, schema.clone())?))
                .collect::<PlanResult<_>>()?;
            (schema, batches)
        } else if let [batch, ..] = batches.as_slice() {
            (batch.schema(), batches)
        } else {
            return Err(PlanError::invalid("missing schema for local relation"));
        };
        let names = state.register_fields(schema.fields());
        let provider = RenameTableProvider::try_new(
            Arc::new(MemTable::try_new(schema, vec![batches])?),
            names,
        )?;
        Ok(LogicalPlan::TableScan(plan::TableScan::try_new(
            UNNAMED_TABLE,
            provider_as_source(Arc::new(provider)),
            None,
            vec![],
            None,
        )?))
    }

    async fn resolve_query_sample(
        &self,
        sample: spec::Sample,
        state: &mut PlanResolverState,
    ) -> PlanResult<LogicalPlan> {
        let spec::Sample {
            input,
            lower_bound,
            upper_bound,
            with_replacement,
            seed,
            ..
        } = sample;
        if lower_bound >= upper_bound {
            return Err(PlanError::invalid(format!(
                "invalid sample bounds: [{lower_bound}, {upper_bound})"
            )));
        }
        // if defined seed use these values otherwise use random seed
        // to generate the random values in with_replacement mode, in lambda value
        let seed: i64 = seed.unwrap_or_else(|| {
            let mut rng = rng();
            rng.random::<i64>()
        });

        let input: LogicalPlan = self
            .resolve_query_plan_with_hidden_fields(*input, state)
            .await?;
        let rand_column_name: String = state.register_field_name("rand_value");
        let rand_expr: Expr = if with_replacement {
            Expr::ScalarFunction(ScalarFunction {
                func: Arc::new(ScalarUDF::from(RandPoisson::new())),
                args: vec![
                    Expr::Literal(ScalarValue::Float64(Some(upper_bound)), None),
                    Expr::Literal(ScalarValue::Int64(Some(seed)), None),
                ],
            })
            .alias(&rand_column_name)
        } else {
            Expr::ScalarFunction(ScalarFunction {
                func: Arc::new(ScalarUDF::from(Random::new())),
                args: vec![Expr::Literal(ScalarValue::Int64(Some(seed)), None)],
            })
            .alias(&rand_column_name)
        };
        let init_exprs: Vec<Expr> = input
            .schema()
            .columns()
            .iter()
            .map(|col| Expr::Column(col.clone()))
            .collect();
        let mut all_exprs: Vec<Expr> = init_exprs.clone();
        all_exprs.push(rand_expr);
        let plan_with_rand: LogicalPlan = LogicalPlanBuilder::from(input)
            .project(all_exprs)?
            .build()?;

        if !with_replacement {
            let plan: LogicalPlan = LogicalPlanBuilder::from(plan_with_rand)
                .filter(col(&rand_column_name).lt(lit(upper_bound)))?
                .filter(col(&rand_column_name).gt_eq(lit(lower_bound)))?
                .build()?;
            let plan: LogicalPlan = LogicalPlanBuilder::from(plan)
                .project(init_exprs)?
                .build()?;
            Ok(plan)
        } else {
            let plan: LogicalPlan = plan_with_rand.clone();
            let init_exprs_aux: Vec<Expr> = plan
                .schema()
                .columns()
                .iter()
                .map(|col| Expr::Column(col.clone()))
                .collect();
            let array_column_name: String = state.register_field_name("array_value");
            let arr_expr: Expr = Expr::ScalarFunction(ScalarFunction {
                func: Arc::new(ScalarUDF::from(SparkSequence::new())),
                args: vec![
                    Expr::Literal(ScalarValue::Int64(Some(1)), None),
                    col(&rand_column_name),
                ],
            })
            .alias(&array_column_name);
            let plan: LogicalPlan = LogicalPlanBuilder::from(plan)
                .project(
                    init_exprs_aux
                        .clone()
                        .into_iter()
                        .chain(vec![arr_expr])
                        .map(Into::into)
                        .collect::<Vec<SelectExpr>>(),
                )?
                .build()?;
            let plan: LogicalPlan = LogicalPlanBuilder::from(plan)
                .unnest_column(array_column_name.clone())?
                .build()?;

            Ok(LogicalPlanBuilder::from(plan)
                .project(
                    init_exprs
                        .into_iter()
                        .map(Into::into)
                        .collect::<Vec<SelectExpr>>(),
                )?
                .build()?)
        }
    }

    async fn resolve_query_deduplicate(
        &self,
        deduplicate: spec::Deduplicate,
        state: &mut PlanResolverState,
    ) -> PlanResult<LogicalPlan> {
        let spec::Deduplicate {
            input,
            column_names,
            all_columns_as_keys,
            within_watermark,
        } = deduplicate;
        let input = self
            .resolve_query_plan_with_hidden_fields(*input, state)
            .await?;
        let schema = input.schema();
        if within_watermark {
            return Err(PlanError::todo("deduplicate within watermark"));
        }
        if !column_names.is_empty() && !all_columns_as_keys {
            let on_expr: Vec<Expr> = self
                .resolve_columns(schema, &column_names, state)?
                .into_iter()
                .map(Expr::Column)
                .collect();
            let select_expr: Vec<Expr> = schema.columns().into_iter().map(Expr::Column).collect();
            Ok(LogicalPlan::Distinct(plan::Distinct::On(
                plan::DistinctOn::try_new(on_expr, select_expr, None, Arc::new(input))?,
            )))
        } else if column_names.is_empty() && all_columns_as_keys {
            Ok(LogicalPlan::Distinct(plan::Distinct::All(Arc::new(input))))
        } else {
            Err(PlanError::invalid(
                "must either specify deduplicate column names or use all columns as keys",
            ))
        }
    }

    async fn resolve_query_range(
        &self,
        range: spec::Range,
        state: &mut PlanResolverState,
    ) -> PlanResult<LogicalPlan> {
        let spec::Range {
            start,
            end,
            step,
            num_partitions,
        } = range;
        let start = start.unwrap_or(0);
        // TODO: use parallelism in Spark configuration as the default
        let num_partitions = num_partitions.unwrap_or(1);
        if num_partitions < 1 {
            return Err(PlanError::invalid(format!(
                "invalid number of partitions: {num_partitions}"
            )));
        }
        let alias = state.register_field_name("id");
        Ok(LogicalPlan::Extension(Extension {
            node: Arc::new(RangeNode::try_new(alias, start, end, step, num_partitions)?),
        }))
    }

    async fn resolve_query_subquery_alias(
        &self,
        input: spec::QueryPlan,
        alias: spec::Identifier,
        qualifier: Vec<spec::Identifier>,
        state: &mut PlanResolverState,
    ) -> PlanResult<LogicalPlan> {
        let input = self
            .resolve_query_plan_with_hidden_fields(input, state)
            .await?;
        Ok(LogicalPlan::SubqueryAlias(plan::SubqueryAlias::try_new(
            Arc::new(input),
            self.resolve_table_reference(&spec::ObjectName::from(qualifier).child(alias))?,
        )?))
    }

    async fn resolve_query_repartition(
        &self,
        input: spec::QueryPlan,
        num_partitions: usize,
        state: &mut PlanResolverState,
    ) -> PlanResult<LogicalPlan> {
        let input = self
            .resolve_query_plan_with_hidden_fields(input, state)
            .await?;
        // TODO: handle shuffle partition
        Ok(LogicalPlan::Repartition(plan::Repartition {
            input: Arc::new(input),
            partitioning_scheme: plan::Partitioning::RoundRobinBatch(num_partitions),
        }))
    }

    async fn resolve_query_to_df(
        &self,
        input: spec::QueryPlan,
        columns: Vec<spec::Identifier>,
        state: &mut PlanResolverState,
    ) -> PlanResult<LogicalPlan> {
        let input = self.resolve_query_plan(input, state).await?;
        let schema = input.schema();
        if columns.len() != schema.fields().len() {
            return Err(PlanError::invalid(format!(
                "number of column names ({}) does not match number of columns ({})",
                columns.len(),
                schema.fields().len()
            )));
        }
        let expr = schema
            .columns()
            .into_iter()
            .zip(columns.into_iter())
            .map(|(col, name)| NamedExpr::new(vec![name.into()], Expr::Column(col)))
            .collect();
        let expr = self.rewrite_named_expressions(expr, state)?;
        Ok(LogicalPlan::Projection(Projection::try_new(
            expr,
            Arc::new(input),
        )?))
    }

    async fn resolve_query_with_columns_renamed(
        &self,
        input: spec::QueryPlan,
        rename_columns_map: Vec<(spec::Identifier, spec::Identifier)>,
        state: &mut PlanResolverState,
    ) -> PlanResult<LogicalPlan> {
        let input = self.resolve_query_plan(input, state).await?;
        let rename_columns_map: HashMap<String, String> = rename_columns_map
            .into_iter()
            .map(|(k, v)| (k.into(), v.into()))
            .collect();
        let schema = input.schema();
        let expr = schema
            .columns()
            .into_iter()
            .map(|column| {
                let name = state.get_field_info(column.name())?.name();
                match rename_columns_map.get(name) {
                    Some(n) => Ok(NamedExpr::new(vec![n.clone()], Expr::Column(column))),
                    None => Ok(NamedExpr::new(vec![name.to_string()], Expr::Column(column))),
                }
            })
            .collect::<PlanResult<Vec<_>>>()?;
        let expr = self.rewrite_named_expressions(expr, state)?;
        Ok(LogicalPlan::Projection(Projection::try_new(
            expr,
            Arc::new(input),
        )?))
    }

    async fn resolve_query_drop(
        &self,
        input: spec::QueryPlan,
        columns: Vec<spec::Expr>,
        column_names: Vec<spec::Identifier>,
        state: &mut PlanResolverState,
    ) -> PlanResult<LogicalPlan> {
        let input = self.resolve_query_plan(input, state).await?;
        let schema = input.schema();
        let excluded = columns
            .into_iter()
            .filter_map(|col| {
                let spec::Expr::UnresolvedAttribute {
                    name,
                    plan_id,
                    is_metadata_column: false,
                } = col
                else {
                    return Some(Err(PlanError::invalid("expecting column to drop")));
                };
                let name: Vec<String> = name.into();
                let Ok(name) = name.one() else {
                    // Ignore nested names since they cannot match a column name.
                    // This is not an error in Spark.
                    return None;
                };
                // An error is returned when there are ambiguous columns.
                self.resolve_optional_column(schema, &name, plan_id, state)
                    .transpose()
            })
            .collect::<PlanResult<Vec<_>>>()?;
        let excluded = excluded
            .into_iter()
            .chain(column_names.into_iter().flat_map(|name| {
                let name: String = name.into();
                // The excluded column names are allow to refer to ambiguous columns,
                // so we just check the column name here.
                self.resolve_column_candidates(schema, &name, None, state)
                    .into_iter()
            }))
            .collect::<Vec<_>>();
        let expr: Vec<Expr> = schema
            .columns()
            .into_iter()
            .filter(|column| !excluded.contains(column))
            .map(Expr::Column)
            .collect();
        Ok(LogicalPlan::Projection(Projection::try_new(
            expr,
            Arc::new(input),
        )?))
    }

    async fn resolve_query_tail(
        &self,
        input: spec::QueryPlan,
        limit: spec::Expr,
        state: &mut PlanResolverState,
    ) -> PlanResult<LogicalPlan> {
        let input = self
            .resolve_query_plan_with_hidden_fields(input, state)
            .await?;
        let limit = self
            .resolve_expression(limit, input.schema(), state)
            .await?;
        let limit_num = match &limit {
            Expr::Literal(ScalarValue::Int8(Some(value)), _metadata) => Ok(*value as i64),
            Expr::Literal(ScalarValue::Int16(Some(value)), _metadata) => Ok(*value as i64),
            Expr::Literal(ScalarValue::Int32(Some(value)), _metadata) => Ok(*value as i64),
            Expr::Literal(ScalarValue::Int64(Some(value)), _metadata) => Ok(*value),
            Expr::Literal(ScalarValue::UInt8(Some(value)), _metadata) => Ok(*value as i64),
            Expr::Literal(ScalarValue::UInt16(Some(value)), _metadata) => Ok(*value as i64),
            Expr::Literal(ScalarValue::UInt32(Some(value)), _metadata) => Ok(*value as i64),
            Expr::Literal(ScalarValue::UInt64(Some(value)), _metadata) => Ok(*value as i64),
            _ => Err(PlanError::invalid("`tail` limit must be an integer")),
        }?;
        // TODO: This can be expensive for large input datasets
        //  According to Spark's docs:
        //    Running tail requires moving data into the application's driver process, and doing so
        //    with a very large `num` can crash the driver process with OutOfMemoryError.
        let count_alias = state.register_field_name("COUNT(*)");
        let count_expr = Expr::AggregateFunction(expr::AggregateFunction {
            func: count_udaf(),
            params: AggregateFunctionParams {
                args: vec![Expr::Literal(COUNT_STAR_EXPANSION, None)],
                distinct: false,
                filter: None,
                order_by: None,
                null_treatment: None,
            },
        })
        .alias(count_alias);
        let count_plan = LogicalPlan::Aggregate(Aggregate::try_new(
            Arc::new(input.clone()),
            vec![],
            vec![count_expr],
        )?);
        let count_batches = self
            .ctx
            .execute_logical_plan(count_plan)
            .await?
            .collect()
            .await?;
        let count = count_batches[0]
            .column(0)
            .as_primitive::<Int64Type>()
            .value(0);
        Ok(LogicalPlan::Limit(plan::Limit {
            skip: Some(Box::new(lit(0i64.max(count - limit_num)))),
            fetch: Some(Box::new(limit)),
            input: Arc::new(input),
        }))
    }

    async fn resolve_query_with_columns(
        &self,
        input: spec::QueryPlan,
        aliases: Vec<spec::Expr>,
        state: &mut PlanResolverState,
    ) -> PlanResult<LogicalPlan> {
        let input = self.resolve_query_plan(input, state).await?;
        let schema = input.schema();
        let mut aliases: HashMap<String, (Expr, bool, Vec<_>)> = async {
            let mut results: HashMap<String, (Expr, bool, Vec<_>)> = HashMap::new();
            for alias in aliases {
                let (name, expr, metadata) = match alias {
                    spec::Expr::Alias {
                        name,
                        expr,
                        metadata,
                    } => {
                        let name = name
                            .one()
                            .map_err(|_| PlanError::invalid("multi-alias for column"))?;
                        (name, *expr, metadata.unwrap_or(Vec::new()))
                    }
                    _ => return Err(PlanError::invalid("alias expression expected for column")),
                };
                let expr = self.resolve_expression(expr, schema, state).await?;
                results.insert(name.into(), (expr, false, metadata));
            }
            Ok(results) as PlanResult<_>
        }
        .await?;
        let mut expr = schema
            .columns()
            .into_iter()
            .map(|column| {
                let name = state.get_field_info(column.name())?.name();
                match aliases.get_mut(name) {
                    Some((e, exists, metadata)) => {
                        *exists = true;
                        if !metadata.is_empty() {
                            Ok(NamedExpr::new(vec![name.to_string()], e.clone())
                                .with_metadata(metadata.clone()))
                        } else {
                            Ok(NamedExpr::new(vec![name.to_string()], e.clone()))
                        }
                    }
                    None => Ok(NamedExpr::new(vec![name.to_string()], Expr::Column(column))),
                }
            })
            .collect::<PlanResult<Vec<_>>>()?;
        for (name, (e, exists, metadata)) in &aliases {
            if !exists {
                if !metadata.is_empty() {
                    expr.push(
                        NamedExpr::new(vec![name.clone()], e.clone())
                            .with_metadata(metadata.clone()),
                    );
                } else {
                    expr.push(NamedExpr::new(vec![name.clone()], e.clone()));
                }
            }
        }
        let (input, expr) = self.rewrite_projection::<ExplodeRewriter>(input, expr, state)?;
        let (input, expr) = self.rewrite_projection::<WindowRewriter>(input, expr, state)?;
        let expr = self.rewrite_multi_expr(expr)?;
        let expr = self.rewrite_named_expressions(expr, state)?;
        Ok(LogicalPlan::Projection(Projection::try_new(
            expr,
            Arc::new(input),
        )?))
    }

    async fn resolve_query_hint(
        &self,
        _input: spec::QueryPlan,
        _name: String,
        _parameters: Vec<spec::Expr>,
        _state: &mut PlanResolverState,
    ) -> PlanResult<LogicalPlan> {
        Err(PlanError::todo("hint"))
    }

    async fn resolve_query_pivot(
        &self,
        _pivot: spec::Pivot,
        _state: &mut PlanResolverState,
    ) -> PlanResult<LogicalPlan> {
        Err(PlanError::todo("pivot"))
    }

    async fn resolve_query_unpivot(
        &self,
        _unpivot: spec::Unpivot,
        _state: &mut PlanResolverState,
    ) -> PlanResult<LogicalPlan> {
        Err(PlanError::todo("unpivot"))
    }

    async fn resolve_query_to_schema(
        &self,
        input: spec::QueryPlan,
        schema: spec::Schema,
        state: &mut PlanResolverState,
    ) -> PlanResult<LogicalPlan> {
        let input = self.resolve_query_plan(input, state).await?;
        let target_schema = self.resolve_schema(schema, state)?;
        let input_names = Self::get_field_names(input.schema(), state)?;
        let mut projected_exprs = Vec::new();
        for target_field in target_schema.fields() {
            let target_name = target_field.name();
            let input_idx = input_names
                .iter()
                .position(|input_name| input_name.eq_ignore_ascii_case(target_name))
                .ok_or_else(|| {
                    PlanError::invalid(format!("field not found in input schema: {target_name}"))
                })?;
            let (input_qualifier, input_field) = input.schema().qualified_field(input_idx);
            let expr = Expr::Column(Column::from((input_qualifier, input_field)));
            let expr = if input_field.data_type() == target_field.data_type() {
                expr
            } else {
                expr.cast_to(target_field.data_type(), &input.schema())?
                    .alias_qualified(input_qualifier.cloned(), input_field.name())
            };
            projected_exprs.push(expr);
        }
        let projected_plan =
            LogicalPlan::Projection(Projection::try_new(projected_exprs, Arc::new(input))?);
        Ok(projected_plan)
    }

    async fn resolve_query_repartition_by_expression(
        &self,
        input: spec::QueryPlan,
        partition_expressions: Vec<spec::Expr>,
        num_partitions: Option<usize>,
        state: &mut PlanResolverState,
    ) -> PlanResult<LogicalPlan> {
        let input = self
            .resolve_query_plan_with_hidden_fields(input, state)
            .await?;
        let schema = input.schema();
        let expr = self
            .resolve_expressions(partition_expressions, schema, state)
            .await?;
        let num_partitions = num_partitions
            .ok_or_else(|| PlanError::todo("rebalance partitioning by expression"))?;
        Ok(LogicalPlan::Repartition(plan::Repartition {
            input: Arc::new(input),
            partitioning_scheme: plan::Partitioning::Hash(expr, num_partitions),
        }))
    }

    async fn resolve_query_map_partitions(
        &self,
        input: spec::QueryPlan,
        function: spec::CommonInlineUserDefinedFunction,
        _is_barrier: bool,
        state: &mut PlanResolverState,
    ) -> PlanResult<LogicalPlan> {
        let mut scope = state.enter_config_scope();
        let state = scope.state();
        state.config_mut().arrow_allow_large_var_types = true;
        let spec::CommonInlineUserDefinedFunction {
            function_name,
            deterministic: _,
            is_distinct,
            arguments,
            function,
        } = function;
        if is_distinct {
            return Err(PlanError::invalid("distinct MapPartitions UDF"));
        }
        let function_name: String = function_name.into();
        let input = self
            .resolve_query_project(Some(input), arguments, state)
            .await?;
        let input_names = Self::get_field_names(input.schema(), state)?;
        let function = self.resolve_python_udf(function, state)?;
        let output_schema = match function.output_type {
            adt::DataType::Struct(fields) => Arc::new(adt::Schema::new(fields)),
            _ => {
                return Err(PlanError::invalid(
                    "MapPartitions UDF output type must be struct",
                ))
            }
        };
        let output_names = state.register_fields(output_schema.fields());
        let output_qualifiers = vec![None; output_names.len()];
        let payload = PySparkUdfPayload::build(
            &function.python_version,
            &function.command,
            function.eval_type,
            // MapPartitions UDF has the iterator as the only argument
            &[0],
            &self.config.pyspark_udf_config,
        )?;
        let kind = match function.eval_type {
            spec::PySparkUdfType::MapPandasIter => PySparkMapIterKind::Pandas,
            spec::PySparkUdfType::MapArrowIter => PySparkMapIterKind::Arrow,
            _ => {
                return Err(PlanError::invalid(
                    "only MapPandasIter UDF is supported in MapPartitions",
                ));
            }
        };
        let func = PySparkMapIterUDF::new(
            kind,
            get_udf_name(&function_name, &payload),
            payload,
            input_names,
            output_schema,
            self.config.pyspark_udf_config.clone(),
        );
        Ok(LogicalPlan::Extension(Extension {
            node: Arc::new(MapPartitionsNode::try_new(
                Arc::new(input),
                output_names,
                output_qualifiers,
                Arc::new(func),
            )?),
        }))
    }

    async fn resolve_query_collect_metrics(
        &self,
        _input: spec::QueryPlan,
        _name: String,
        _metrics: Vec<spec::Expr>,
        _state: &mut PlanResolverState,
    ) -> PlanResult<LogicalPlan> {
        Err(PlanError::todo("collect metrics"))
    }

    async fn resolve_query_parse(
        &self,
        _parse: spec::Parse,
        _state: &mut PlanResolverState,
    ) -> PlanResult<LogicalPlan> {
        Err(PlanError::todo("parse"))
    }

    async fn resolve_query_group_map(
        &self,
        map: spec::GroupMap,
        state: &mut PlanResolverState,
    ) -> PlanResult<LogicalPlan> {
        let mut scope = state.enter_config_scope();
        let state = scope.state();
        state.config_mut().arrow_allow_large_var_types = true;
        let spec::GroupMap {
            input,
            grouping_expressions: grouping,
            function,
            sorting_expressions,
            initial_input,
            initial_grouping_expressions,
            is_map_groups_with_state,
            output_mode,
            timeout_conf,
            state_schema,
        } = map;
        // The following group map fields are not used in PySpark,
        // so there is no plan to support them.
        if !sorting_expressions.is_empty() {
            return Err(PlanError::invalid(
                "sorting expressions not supported in group map",
            ));
        }
        if initial_input.is_some() {
            return Err(PlanError::invalid(
                "initial input not supported in group map",
            ));
        }
        if !initial_grouping_expressions.is_empty() {
            return Err(PlanError::invalid(
                "initial grouping expressions not supported in group map",
            ));
        }
        if is_map_groups_with_state.is_some() {
            return Err(PlanError::invalid(
                "is map groups with state not supported in group map",
            ));
        }
        if output_mode.is_some() {
            return Err(PlanError::invalid("output mode not supported in group map"));
        }
        if timeout_conf.is_some() {
            return Err(PlanError::invalid(
                "timeout configuration not supported in group map",
            ));
        }
        if state_schema.is_some() {
            return Err(PlanError::invalid(
                "state schema not supported in group map",
            ));
        }

        let spec::CommonInlineUserDefinedFunction {
            function_name,
            deterministic,
            is_distinct,
            arguments,
            function,
        } = function;
        let function_name: String = function_name.into();
        let function = self.resolve_python_udf(function, state)?;
        let output_fields = match function.output_type {
            adt::DataType::Struct(fields) => fields,
            _ => {
                return Err(PlanError::invalid(
                    "GroupMap UDF output type must be struct",
                ))
            }
        };
        let udf_output_type = adt::DataType::List(Arc::new(adt::Field::new_list_field(
            adt::DataType::Struct(output_fields.clone()),
            false,
        )));
        if !matches!(function.eval_type, spec::PySparkUdfType::GroupedMapPandas) {
            return Err(PlanError::invalid(
                "only MapPandasIter UDF is supported in MapPartitions",
            ));
        }
        let input = self.resolve_query_plan(*input, state).await?;
        let schema = input.schema();
        let args = self
            .resolve_named_expressions(arguments, schema, state)
            .await?;
        let grouping = self
            .resolve_named_expressions(grouping, schema, state)
            .await?;
        let (args, offsets) = Self::resolve_group_map_argument_offsets(&args, &grouping)?;
        let input_names = args
            .iter()
            .map(|x| Ok(x.name.clone().one()?))
            .collect::<PlanResult<Vec<_>>>()?;
        let args = args.into_iter().map(|x| x.expr).collect::<Vec<_>>();
        let grouping = grouping.into_iter().map(|x| x.expr).collect::<Vec<_>>();
        let input_types = Self::resolve_expression_types(&args, schema)?;
        let payload = PySparkUdfPayload::build(
            &function.python_version,
            &function.command,
            function.eval_type,
            &offsets,
            &self.config.pyspark_udf_config,
        )?;
        let udaf = PySparkGroupMapUDF::new(
            get_udf_name(&function_name, &payload),
            payload,
            deterministic,
            input_names,
            input_types,
            udf_output_type,
            self.config.pyspark_udf_config.clone(),
        );
        let agg = Expr::AggregateFunction(expr::AggregateFunction {
            func: Arc::new(AggregateUDF::from(udaf)),
            params: AggregateFunctionParams {
                args,
                distinct: is_distinct,
                filter: None,
                order_by: None,
                null_treatment: None,
            },
        });
        let output_name = agg.name_for_alias()?;
        let output_col = Column::new_unqualified(&output_name);
        let plan = LogicalPlanBuilder::from(input)
            .aggregate(grouping, vec![agg])?
            .project(vec![Expr::Column(output_col.clone())])?
            .unnest_column(output_col.clone())?
            .project(
                output_fields
                    .iter()
                    .map(|f| {
                        let expr = Expr::Column(output_col.clone()).field(f.name());
                        let name = state.register_field(f);
                        Ok(expr.alias(name))
                    })
                    .collect::<PlanResult<Vec<_>>>()?,
            )?
            .build()?;
        Ok(plan)
    }

    async fn resolve_query_co_group_map(
        &self,
        map: spec::CoGroupMap,
        state: &mut PlanResolverState,
    ) -> PlanResult<LogicalPlan> {
        let mut scope = state.enter_config_scope();
        let state = scope.state();
        state.config_mut().arrow_allow_large_var_types = true;
        let spec::CoGroupMap {
            input: left,
            input_grouping_expressions: left_grouping,
            other: right,
            other_grouping_expressions: right_grouping,
            function,
            input_sorting_expressions: left_sorting,
            other_sorting_expressions: right_sorting,
        } = map;
        // The following co-group map fields are not used in PySpark,
        // so there is no plan to support them.
        if !left_sorting.is_empty() || !right_sorting.is_empty() {
            return Err(PlanError::invalid(
                "sorting expressions not supported in co-group map",
            ));
        }

        // prepare the inputs aggregation and the join operation
        let left = self
            .resolve_co_group_map_data(*left, left_grouping, state)
            .await?;
        let right = self
            .resolve_co_group_map_data(*right, right_grouping, state)
            .await?;
        if left.grouping.len() != right.grouping.len() {
            return Err(PlanError::invalid(
                "child plan grouping expressions must have the same length",
            ));
        }
        let on = left
            .grouping
            .iter()
            .zip(right.grouping.iter())
            .map(|(left, right)| left.clone().eq(right.clone()))
            .collect::<Vec<_>>();
        let offsets: Vec<usize> = left
            .offsets
            .into_iter()
            .chain(right.offsets.into_iter())
            .collect();

        // prepare the output mapping UDF
        let spec::CommonInlineUserDefinedFunction {
            function_name,
            deterministic,
            is_distinct,
            arguments: _, // no arguments are passed for co-group map
            function,
        } = function;
        if is_distinct {
            return Err(PlanError::invalid("distinct CoGroupMap UDF"));
        }
        let function_name: String = function_name.into();
        let function = self.resolve_python_udf(function, state)?;
        let output_fields = match function.output_type {
            adt::DataType::Struct(fields) => fields,
            _ => {
                return Err(PlanError::invalid(
                    "GroupMap UDF output type must be struct",
                ))
            }
        };
        let mapper_output_type = adt::DataType::List(Arc::new(adt::Field::new_list_field(
            adt::DataType::Struct(output_fields.clone()),
            false,
        )));
        if !matches!(function.eval_type, spec::PySparkUdfType::CogroupedMapPandas) {
            return Err(PlanError::invalid(
                "only CoGroupedMapPandas UDF is supported in co-group map",
            ));
        }
        let payload = PySparkUdfPayload::build(
            &function.python_version,
            &function.command,
            function.eval_type,
            &offsets,
            &self.config.pyspark_udf_config,
        )?;
        let udf = PySparkCoGroupMapUDF::try_new(
            get_udf_name(&function_name, &payload),
            payload,
            deterministic,
            left.mapper_input_types,
            left.mapper_input_names,
            right.mapper_input_types,
            right.mapper_input_names,
            mapper_output_type,
            self.config.pyspark_udf_config.clone(),
        )?;
        let mapping = Expr::ScalarFunction(ScalarFunction {
            func: Arc::new(ScalarUDF::from(udf)),
            args: vec![left.mapper_input, right.mapper_input],
        });
        let output_name = mapping.name_for_alias()?;
        let output_col = Column::new_unqualified(&output_name);

        let builder = if on.is_empty() {
            LogicalPlanBuilder::new(left.plan).cross_join(right.plan)?
        } else {
            LogicalPlanBuilder::new(left.plan).join_on(right.plan, JoinType::Full, on)?
        };
        let plan = builder
            .project(vec![mapping])?
            .unnest_column(output_col.clone())?
            .project(
                output_fields
                    .iter()
                    .map(|f| {
                        let expr = Expr::Column(output_col.clone()).field(f.name());
                        let name = state.register_field(f);
                        Ok(expr.alias(name))
                    })
                    .collect::<PlanResult<Vec<_>>>()?,
            )?
            .build()?;
        Ok(plan)
    }

    async fn resolve_co_group_map_data(
        &self,
        plan: spec::QueryPlan,
        grouping: Vec<spec::Expr>,
        state: &mut PlanResolverState,
    ) -> PlanResult<CoGroupMapData> {
        let plan = self.resolve_query_plan(plan, state).await?;
        let schema = plan.schema();
        let grouping = self
            .resolve_named_expressions(grouping, schema, state)
            .await?;
        let args: Vec<_> = schema
            .columns()
            .into_iter()
            .map(|col| {
                Ok(NamedExpr {
                    name: vec![state.get_field_info(&col.name)?.name().to_string()],
                    expr: Expr::Column(col),
                    metadata: vec![],
                })
            })
            .collect::<PlanResult<Vec<_>>>()?;
        let (args, offsets) = Self::resolve_group_map_argument_offsets(&args, &grouping)?;
        let input_names = args
            .iter()
            .map(|x| Ok(x.name.clone().one()?))
            .collect::<PlanResult<Vec<_>>>()?;
        let args = args.into_iter().map(|x| x.expr).collect::<Vec<_>>();
        let group_exprs = grouping
            .into_iter()
            .map(|x| {
                let name = x.name.clone().one()?;
                Ok(x.expr.clone().alias(state.register_field_name(name)))
            })
            .collect::<PlanResult<Vec<_>>>()?;
        let input_types = Self::resolve_expression_types(&args, plan.schema())?;
        let udaf = PySparkBatchCollectorUDF::new(input_types.clone(), input_names.clone());
        let agg = Expr::AggregateFunction(expr::AggregateFunction {
            func: Arc::new(AggregateUDF::from(udaf)),
            params: AggregateFunctionParams {
                args,
                distinct: false,
                filter: None,
                order_by: None,
                null_treatment: None,
            },
        });
        let agg_name = agg.name_for_alias()?;
        let agg_alias = state.register_field_name(&agg_name);
        let agg_col = ident(&agg_name).alias(agg_alias.clone());
        let grouping = group_exprs
            .iter()
            .map(|x| Ok(ident(x.name_for_alias()?)))
            .collect::<PlanResult<Vec<_>>>()?;
        let mut projections = grouping.clone();
        projections.push(agg_col);
        let plan = LogicalPlanBuilder::new(plan)
            .aggregate(group_exprs, vec![agg])?
            .project(projections)?
            .build()?;
        Ok(CoGroupMapData {
            plan,
            grouping,
            mapper_input: ident(agg_alias),
            mapper_input_types: input_types,
            mapper_input_names: input_names,
            offsets,
        })
    }

    async fn resolve_query_with_watermark(
        &self,
        _watermark: spec::WithWatermark,
        _state: &mut PlanResolverState,
    ) -> PlanResult<LogicalPlan> {
        Err(PlanError::todo("with watermark"))
    }

    async fn resolve_query_apply_in_pandas_with_state(
        &self,
        _apply: spec::ApplyInPandasWithState,
        _state: &mut PlanResolverState,
    ) -> PlanResult<LogicalPlan> {
        Err(PlanError::todo("apply in pandas with state"))
    }

    async fn resolve_query_values(
        &self,
        values: Vec<Vec<spec::Expr>>,
        state: &mut PlanResolverState,
    ) -> PlanResult<LogicalPlan> {
        let schema = Arc::new(DFSchema::empty());
        let values = async {
            let mut results: Vec<Vec<Expr>> = Vec::with_capacity(values.len());
            for value in values {
                let value = self.resolve_expressions(value, &schema, state).await?;
                results.push(value);
            }
            Ok(results) as PlanResult<_>
        }
        .await?;
        let plan = LogicalPlanBuilder::values(values)?.build()?;
        let expr = plan
            .schema()
            .columns()
            .into_iter()
            .enumerate()
            .map(|(i, col)| Expr::Column(col).alias(state.register_field_name(format!("col{i}"))))
            .collect::<Vec<_>>();
        Ok(LogicalPlan::Projection(Projection::try_new(
            expr,
            Arc::new(plan),
        )?))
    }

    async fn resolve_query_table_alias(
        &self,
        input: spec::QueryPlan,
        name: spec::Identifier,
        columns: Vec<spec::Identifier>,
        state: &mut PlanResolverState,
    ) -> PlanResult<LogicalPlan> {
        let input = self.resolve_query_plan(input, state).await?;
        let schema = input.schema();
        let input = if columns.is_empty() {
            input
        } else {
            if columns.len() != schema.fields().len() {
                return Err(PlanError::invalid(format!(
                    "number of column names ({}) does not match number of columns ({})",
                    columns.len(),
                    schema.fields().len()
                )));
            }
            let expr: Vec<Expr> = schema
                .columns()
                .into_iter()
                .zip(columns.into_iter())
                .map(|(col, name)| Expr::Column(col.clone()).alias(state.register_field_name(name)))
                .collect();
            LogicalPlan::Projection(Projection::try_new(expr, Arc::new(input))?)
        };
        Ok(LogicalPlan::SubqueryAlias(plan::SubqueryAlias::try_new(
            Arc::new(input),
            TableReference::Bare {
                table: Arc::from(String::from(name)),
            },
        )?))
    }

    async fn resolve_query_with_ctes(
        &self,
        input: spec::QueryPlan,
        recursive: bool,
        ctes: Vec<(spec::Identifier, spec::QueryPlan)>,
        state: &mut PlanResolverState,
    ) -> PlanResult<LogicalPlan> {
        let cte_names = ctes
            .iter()
            .map(|(name, _)| name.clone())
            .collect::<HashSet<_>>();
        if cte_names.len() < ctes.len() {
            return Err(PlanError::invalid(
                "CTE query name specified more than once",
            ));
        }
        let mut scope = state.enter_cte_scope();
        let state = scope.state();
        for (name, query) in ctes.into_iter() {
            let reference = self.resolve_table_reference(&spec::ObjectName::bare(name.clone()))?;
            let plan = if recursive {
                self.resolve_recursive_query_plan(query, state).await?
            } else {
                self.resolve_query_plan(query, state).await?
            };
            let plan = LogicalPlan::SubqueryAlias(plan::SubqueryAlias::try_new(
                Arc::new(plan),
                reference.clone(),
            )?);
            state.insert_cte(reference, plan);
        }
        self.resolve_query_plan(input, state).await
    }

    #[allow(clippy::too_many_arguments)]
    async fn resolve_query_lateral_view(
        &self,
        input: Option<spec::QueryPlan>,
        function: spec::ObjectName,
        arguments: Vec<spec::Expr>,
        named_arguments: Vec<(spec::Identifier, spec::Expr)>,
        table_alias: Option<spec::ObjectName>,
        column_aliases: Option<Vec<spec::Identifier>>,
        outer: bool,
        state: &mut PlanResolverState,
    ) -> PlanResult<LogicalPlan> {
        let Ok(function_name) = <Vec<String>>::from(function).one() else {
            return Err(PlanError::unsupported(
                "qualified lateral view function name",
            ));
        };
        let canonical_function_name = function_name.to_ascii_lowercase();
        let mut scope = state.enter_config_scope();
        let state = scope.state();
        if let Ok(f) = self.ctx.udf(&canonical_function_name) {
            if f.inner().as_any().is::<PySparkUnresolvedUDF>() {
                state.config_mut().arrow_allow_large_var_types = true;
            }
        }
        let input = match input {
            Some(x) => self.resolve_query_plan(x, state).await?,
            None => self.resolve_empty_query_plan()?,
        };
        let schema = input.schema().clone();

        if let Ok(f) = self.ctx.udf(&canonical_function_name) {
            if let Some(f) = f.inner().as_any().downcast_ref::<PySparkUnresolvedUDF>() {
                if !f.eval_type().is_table_function() {
                    return Err(PlanError::invalid(format!(
                        "not a table function for UDTF lateral view: {function_name}"
                    )));
                }
                let udtf = PythonUdtf {
                    python_version: f.python_version().to_string(),
                    eval_type: f.eval_type(),
                    command: f.command().to_vec(),
                    return_type: f.output_type().clone(),
                };
                let arguments = self
                    .resolve_named_expressions(arguments, input.schema(), state)
                    .await?;
                let output_names =
                    column_aliases.map(|aliases| aliases.into_iter().map(|x| x.into()).collect());
                let output_qualifier = table_alias
                    .map(|alias| self.resolve_table_reference(&alias))
                    .transpose()?;
                return self.resolve_python_udtf_plan(
                    udtf,
                    &function_name,
                    input,
                    arguments,
                    output_names,
                    output_qualifier,
                    f.deterministic(),
                    state,
                );
            }
        }

        let function_name = if outer {
            get_outer_built_in_generator_functions(&function_name).to_string()
        } else {
            function_name
        };
        let expression = spec::Expr::UnresolvedFunction(spec::UnresolvedFunction {
            function_name: spec::ObjectName::bare(function_name),
            arguments,
            named_arguments,
            is_distinct: false,
            is_user_defined_function: false,
            is_internal: None,
            ignore_nulls: None,
            filter: None,
            order_by: None,
        });
        let expression = if let Some(aliases) = column_aliases {
            spec::Expr::Alias {
                expr: Box::new(expression),
                name: aliases,
                metadata: None,
            }
        } else {
            expression
        };
        let expr = self
            .resolve_named_expression(expression, &schema, state)
            .await?;
        let (input, expr) = self.rewrite_wildcard(input, vec![expr], state)?;
        let (input, expr) = self.rewrite_projection::<ExplodeRewriter>(input, expr, state)?;
        let expr = self.rewrite_multi_expr(expr)?;
        let expr = self.rewrite_named_expressions(expr, state)?;
        let expr = if let Some(table_alias) = table_alias {
            let table_reference = self.resolve_table_reference(&table_alias)?;
            expr.into_iter()
                .map(|x| {
                    let name = x.schema_name().to_string();
                    x.alias_qualified(Some(table_reference.clone()), name)
                })
                .collect()
        } else {
            expr
        };
        let projections = schema
            .columns()
            .into_iter()
            .map(Expr::Column)
            .chain(expr.into_iter())
            .collect::<Vec<_>>();
        Ok(LogicalPlan::Projection(Projection::try_new(
            projections,
            Arc::new(input),
        )?))
    }

    async fn resolve_query_common_inline_udtf(
        &self,
        udtf: spec::CommonInlineUserDefinedTableFunction,
        state: &mut PlanResolverState,
    ) -> PlanResult<LogicalPlan> {
        let mut scope = state.enter_config_scope();
        let state = scope.state();
        state.config_mut().arrow_allow_large_var_types = true;
        let spec::CommonInlineUserDefinedTableFunction {
            function_name,
            deterministic,
            arguments,
            function,
        } = udtf;
        let function_name: String = function_name.into();
        let function = self.resolve_python_udtf(function, state)?;
        let input = self.resolve_empty_query_plan()?;
        let arguments = self
            .resolve_named_expressions(arguments, input.schema(), state)
            .await?;
        self.resolve_python_udtf_plan(
            function,
            &function_name,
            input,
            arguments,
            None,
            None,
            deterministic,
            state,
        )
    }

    async fn resolve_command_show_string(
        &self,
        show: spec::ShowString,
        state: &mut PlanResolverState,
    ) -> PlanResult<LogicalPlan> {
        let spec::ShowString {
            input,
            num_rows,
            truncate,
            vertical,
        } = show;
        let input = self.resolve_query_plan(*input, state).await?;
        // add a `Limit` plan so that the optimizer can push down the limit
        let input = LogicalPlan::Limit(plan::Limit {
            skip: Some(Box::new(lit(0))),
            // fetch one more row so that the proper message can be displayed if there is more data
            fetch: Some(Box::new(lit(num_rows as i64 + 1))),
            input: Arc::new(input),
        });
        let style = match vertical {
            true => ShowStringStyle::Vertical,
            false => ShowStringStyle::Default,
        };
        let format = ShowStringFormat::new(style, truncate);
        let names = Self::get_field_names(input.schema(), state)?;
        Ok(LogicalPlan::Extension(Extension {
            node: Arc::new(ShowStringNode::try_new(
                Arc::new(input),
                names,
                num_rows,
                format,
                "show_string".to_string(),
            )?),
        }))
    }

    async fn resolve_command_html_string(
        &self,
        html: spec::HtmlString,
        state: &mut PlanResolverState,
    ) -> PlanResult<LogicalPlan> {
        let spec::HtmlString {
            input,
            num_rows,
            truncate,
        } = html;
        let input = self.resolve_query_plan(*input, state).await?;
        let format = ShowStringFormat::new(ShowStringStyle::Html, truncate);
        let names = Self::get_field_names(input.schema(), state)?;
        Ok(LogicalPlan::Extension(Extension {
            node: Arc::new(ShowStringNode::try_new(
                Arc::new(input),
                names,
                num_rows,
                format,
                "html_string".to_string(),
            )?),
        }))
    }

    async fn resolve_command_explain(
        &self,
        input: spec::QueryPlan,
        mode: spec::ExplainMode,
        state: &mut PlanResolverState,
    ) -> PlanResult<LogicalPlan> {
        let input = self.resolve_query_plan(input, state).await?;
        let stringified_plans: Vec<StringifiedPlan> =
            vec![input.to_stringified(PlanType::InitialLogicalPlan)];
        let schema = LogicalPlan::explain_schema();
        let schema = schema.to_dfschema_ref()?;
        Ok(LogicalPlan::Explain(plan::Explain {
            verbose: matches!(mode, spec::ExplainMode::Verbose),
            explain_format: ExplainFormat::Indent,
            plan: Arc::new(input),
            stringified_plans,
            schema,
            logical_optimization_succeeded: true,
        }))
    }

    async fn resolve_command_write(
        &self,
        write: spec::Write,
        state: &mut PlanResolverState,
    ) -> PlanResult<LogicalPlan> {
        use spec::{SaveMode, SaveType, TableSaveMethod};

        let spec::Write {
            input,
            source,
            save_type,
            mode,
            sort_columns,
            partitioning_columns,
            clustering_columns,
            bucket_by,
            options,
            table_properties: _,
            overwrite_condition: _,
        } = write;
        if !clustering_columns.is_empty() {
            return Err(PlanError::unsupported("clustering columns"));
        }
        if bucket_by.is_some() {
            return Err(PlanError::unsupported("bucketing"));
        }

        let plan = self.resolve_query_plan(*input, state).await?;
        let fields = Self::get_field_names(plan.schema(), state)?;
        let plan = rename_logical_plan(plan, &fields)?;

        let sort_columns = self
            .resolve_sort_orders(sort_columns, true, plan.schema(), state)
            .await?;
        let partitioning_columns: Vec<String> =
            partitioning_columns.into_iter().map(String::from).collect();

        let plan = match save_type {
            SaveType::Path(path) => {
                // always write multi-file output
                let path = if path.ends_with(object_store::path::DELIMITER) {
                    path
                } else {
                    format!("{path}{}", object_store::path::DELIMITER)
                };
                let Some(source) = source else {
                    return Err(PlanError::invalid("missing source"));
                };
<<<<<<< HEAD
                let format_factory = TableProviderFactory::new(self.ctx)
                    .write_table(&source, options)
                    .await?;
=======
                let options: HashMap<String, String> = options.into_iter().collect();
                let (format_factory, _options): (
                    Arc<dyn FileFormatFactory>,
                    Vec<(String, String)>,
                ) = match source.as_str() {
                    "json" => {
                        let (options, json_options_vec) =
                            self.resolve_json_write_options(options)?;
                        (
                            Arc::new(JsonFormatFactory::new_with_options(options)),
                            json_options_vec,
                        )
                    }
                    "parquet" => {
                        let (options, parquet_options_vec) =
                            self.resolve_parquet_write_options(options)?;
                        (
                            Arc::new(ParquetFormatFactory::new_with_options(options)),
                            parquet_options_vec,
                        )
                    }
                    "csv" => {
                        let (options, csv_options_vec) = self.resolve_csv_write_options(options)?;
                        (
                            Arc::new(CsvFormatFactory::new_with_options(options)),
                            csv_options_vec,
                        )
                    }
                    "arrow" => {
                        if !options.is_empty() {
                            return Err(PlanError::unsupported(
                                "Arrow data source write options are not yet supported",
                            ));
                        }
                        (Arc::new(ArrowFormatFactory), vec![])
                    }
                    "avro" => {
                        if !options.is_empty() {
                            return Err(PlanError::unsupported(
                                "Avro data source write options are not yet supported",
                            ));
                        }
                        (Arc::new(AvroFormatFactory), vec![])
                    }
                    _ => return Err(PlanError::invalid(format!("unsupported source: {source}"))),
                };
>>>>>>> 4de2c73b
                let plan = if sort_columns.is_empty() {
                    plan
                } else {
                    LogicalPlanBuilder::from(plan).sort(sort_columns)?.build()?
                };
                LogicalPlanBuilder::copy_to(
                    plan,
                    path,
                    format_as_file_type(format_factory),
                    HashMap::new(),
                    partitioning_columns,
                )?
                .build()?
            }
            SaveType::Table { table, save_method } => {
                let table_ref = self.resolve_table_reference(&table)?;
                match save_method {
                    TableSaveMethod::SaveAsTable => {
                        // FIXME: It is incorrect to have side-effect in the resolver.
                        // FIXME: Should we materialize the table or create a view?
                        let df = DataFrame::new(self.ctx.state(), plan);
                        self.ctx.register_table(table_ref, df.into_view())?;
                        LogicalPlan::EmptyRelation(plan::EmptyRelation {
                            produce_one_row: false,
                            schema: Arc::new(DFSchema::empty()),
                        })
                    }
                    TableSaveMethod::InsertInto => {
                        // TODO: consolidate the logic with `INSERT INTO` command
                        let table_provider = self.ctx.table_provider(table_ref.clone()).await?;
                        let fields: Vec<_> = table_provider
                            .schema()
                            .fields()
                            .iter()
                            .map(|f| f.name().clone())
                            .collect();
                        // TODO: convert input in a way similar to `SqlToRel::insert_to_plan()`
                        let plan = rename_logical_plan(plan, &fields)?;
                        let insert_op = match mode {
                            SaveMode::Append => InsertOp::Append,
                            SaveMode::Overwrite => InsertOp::Overwrite,
                            SaveMode::Replace | SaveMode::CreateOrReplace => InsertOp::Replace,
                            _ => InsertOp::Append,
                        };
                        LogicalPlanBuilder::insert_into(
                            plan,
                            table_ref,
                            provider_as_source(table_provider),
                            insert_op,
                        )?
                        .build()?
                    }
                }
            }
        };
        Ok(plan)
    }

    fn resolve_catalog_command(&self, command: CatalogCommand) -> PlanResult<LogicalPlan> {
        Ok(LogicalPlan::Extension(Extension {
            node: Arc::new(CatalogCommandNode::try_new(command, self.config.clone())?),
        }))
    }

    async fn resolve_catalog_create_table(
        &self,
        table: spec::ObjectName,
        definition: spec::TableDefinition,
        state: &mut PlanResolverState,
    ) -> PlanResult<LogicalPlan> {
        let spec::TableDefinition {
            schema,
            comment,
            column_defaults,
            constraints,
            location,
            file_format,
            row_format,
            table_partition_cols,
            file_sort_order,
            if_not_exists,
            or_replace,
            unbounded,
            options,
            query,
            definition,
        } = definition;

        if query.is_some() {
            return Err(PlanError::todo("CREATE TABLE AS SELECT statement"));
        }
        if row_format.is_some() {
            return Err(PlanError::todo("ROW FORMAT in CREATE TABLE statement"));
        }

        let fields = self.resolve_fields(&schema.fields, state)?;
        let schema = Arc::new(DFSchema::from_unqualified_fields(fields, HashMap::new())?);
        let column_defaults: Vec<(String, Expr)> = async {
            let mut results: Vec<(String, Expr)> = Vec::with_capacity(column_defaults.len());
            for (name, expr) in column_defaults {
                let expr = self.resolve_expression(expr, &schema, state).await?;
                results.push((name.into(), expr));
            }
            Ok(results) as PlanResult<_>
        }
        .await?;
        let constraints = self.resolve_table_constraints(constraints, &schema)?;
        let location = if let Some(location) = location {
            location
        } else {
            // FIXME: handle name with special characters in path
            // TODO: support path with database name
            let name: String = table
                .parts()
                .last()
                .ok_or_else(|| PlanError::invalid("missing table name"))?
                .clone()
                .into();
            format!(
                "{}{}{}{}",
                self.config.default_warehouse_directory,
                object_store::path::DELIMITER,
                name,
                object_store::path::DELIMITER
            )
        };
        let file_format = if let Some(file_format) = file_format {
            match file_format {
                TableFileFormat::General { format } => format,
                TableFileFormat::Table { .. } => {
                    return Err(PlanError::todo(
                        "STORED AS INPUTFORMAT ... OUTPUTFORMAT ... in CREATE TABLE statement",
                    ));
                }
            }
        } else if unbounded {
            self.config.default_unbounded_table_file_format.clone()
        } else {
            self.config.default_bounded_table_file_format.clone()
        };
        let table_partition_cols: Vec<String> =
            table_partition_cols.into_iter().map(String::from).collect();
        let file_sort_order: Vec<Vec<Sort>> = async {
            let mut results: Vec<Vec<Sort>> = Vec::with_capacity(file_sort_order.len());
            for order in file_sort_order {
                let order = self
                    .resolve_sort_orders(order, true, &schema, state)
                    .await?;
                results.push(order);
            }
            Ok(results) as PlanResult<_>
        }
        .await?;

        let options: HashMap<String, String> = options.into_iter().collect();
        let options: Vec<(String, String)> = match file_format.to_lowercase().as_str() {
            "json" => {
                let (_options, json_options_vec) = self.resolve_json_write_options(options)?;
                json_options_vec
            }
            "parquet" => {
                let (_options, parquet_options_vec) =
                    self.resolve_parquet_write_options(options)?;
                parquet_options_vec
            }
            "csv" => {
                let (_options, csv_options_vec) = self.resolve_csv_write_options(options)?;
                csv_options_vec
            }
            "arrow" => {
                if !options.is_empty() {
                    return Err(PlanError::unsupported(
                        "Arrow data source write options are not yet supported",
                    ));
                }
                vec![]
            }
            "avro" => {
                if !options.is_empty() {
                    return Err(PlanError::unsupported(
                        "Avro data source write options are not yet supported",
                    ));
                }
                vec![]
            }
            other => {
                if !options.is_empty() {
                    return Err(PlanError::unsupported(format!(
                        "{other} data source write options are not supported"
                    )));
                }
                vec![]
            }
        };

        let command = CatalogCommand::CreateTable {
            table: self.resolve_table_reference(&table)?,
            definition: CatalogTableDefinition {
                schema,
                comment,
                column_defaults,
                constraints,
                location,
                file_format,
                table_partition_cols,
                file_sort_order,
                if_not_exists,
                or_replace,
                unbounded,
                options,
                definition,
            },
        };
        self.resolve_catalog_command(command)
    }

    fn resolve_catalog_create_database(
        &self,
        database: spec::ObjectName,
        definition: spec::DatabaseDefinition,
    ) -> PlanResult<LogicalPlan> {
        let spec::DatabaseDefinition {
            if_not_exists,
            comment,
            location,
            properties,
        } = definition;
        let properties = properties.into_iter().collect::<Vec<_>>();
        let command = CatalogCommand::CreateDatabase {
            database: self.resolve_schema_reference(&database)?,
            if_not_exists,
            comment,
            location,
            properties,
        };
        self.resolve_catalog_command(command)
    }

    fn resolve_view_name(view: TableReference) -> PlanResult<String> {
        match view {
            TableReference::Bare { table } => Ok(table.as_ref().to_string()),
            TableReference::Partial { .. } | TableReference::Full { .. } => {
                Err(PlanError::invalid("qualified view name"))
            }
        }
    }

    async fn resolve_catalog_drop_view(
        &self,
        view: spec::ObjectName,
        kind: Option<spec::ViewKind>,
        if_exists: bool,
    ) -> PlanResult<LogicalPlan> {
        use spec::ViewKind;

        let view = self.resolve_table_reference(&view)?;
        let (kind, view) = match kind {
            None => match view {
                TableReference::Bare { ref table } => {
                    let temporary = manage_temporary_views(self.ctx, false, |views| {
                        Ok(views.get_view(table)?.is_some())
                    })?;
                    if temporary {
                        (ViewKind::Temporary, view)
                    } else {
                        (ViewKind::Default, view)
                    }
                }
                TableReference::Partial { schema, table } => {
                    if schema.as_ref() == self.config.global_temp_database {
                        (ViewKind::GlobalTemporary, TableReference::bare(table))
                    } else {
                        (ViewKind::Default, TableReference::partial(schema, table))
                    }
                }
                TableReference::Full { .. } => (ViewKind::Default, view),
            },
            Some(x) => (x, view),
        };
        let command = match kind {
            ViewKind::Default => CatalogCommand::DropView { view, if_exists },
            ViewKind::Temporary => CatalogCommand::DropTemporaryView {
                view_name: Self::resolve_view_name(view)?,
                is_global: false,
                if_exists,
            },
            ViewKind::GlobalTemporary => CatalogCommand::DropTemporaryView {
                view_name: Self::resolve_view_name(view)?,
                is_global: true,
                if_exists,
            },
        };
        self.resolve_catalog_command(command)
    }

    async fn resolve_catalog_create_view(
        &self,
        view: spec::ObjectName,
        definition: spec::ViewDefinition,
        state: &mut PlanResolverState,
    ) -> PlanResult<LogicalPlan> {
        use spec::ViewKind;

        let spec::ViewDefinition {
            input,
            columns,
            kind,
            replace,
            definition,
        } = definition;
        let input = self.resolve_query_plan(*input, state).await?;
        let input = LogicalPlan::SubqueryAlias(plan::SubqueryAlias::try_new(
            Arc::new(input),
            self.resolve_table_reference(&view)?,
        )?);
        let fields = match columns {
            Some(columns) => columns.into_iter().map(String::from).collect(),
            None => Self::get_field_names(input.schema(), state)?,
        };
        let input = rename_logical_plan(input, &fields)?;
        let view = self.resolve_table_reference(&view)?;
        let command = match kind {
            ViewKind::Default => CatalogCommand::CreateView {
                input: Arc::new(input),
                view,
                replace,
                definition,
            },
            ViewKind::Temporary => CatalogCommand::CreateTemporaryView {
                input: Arc::new(input),
                view_name: Self::resolve_view_name(view)?,
                is_global: false,
                replace,
                definition,
            },
            ViewKind::GlobalTemporary => CatalogCommand::CreateTemporaryView {
                input: Arc::new(input),
                view_name: Self::resolve_view_name(view)?,
                is_global: true,
                replace,
                definition,
            },
        };
        self.resolve_catalog_command(command)
    }

    fn resolve_catalog_register_function(
        &self,
        function: spec::CommonInlineUserDefinedFunction,
        state: &mut PlanResolverState,
    ) -> PlanResult<LogicalPlan> {
        let mut scope = state.enter_config_scope();
        let state = scope.state();
        state.config_mut().arrow_allow_large_var_types = true;
        let spec::CommonInlineUserDefinedFunction {
            function_name,
            deterministic,
            is_distinct: _,
            arguments: _,
            function,
        } = function;

        let function_name: String = function_name.into();
        let function_name = function_name.to_ascii_lowercase();
        let function = self.resolve_python_udf(function, state)?;
        let udf = PySparkUnresolvedUDF::new(
            function_name,
            function.python_version,
            function.eval_type,
            function.command,
            function.output_type,
            deterministic,
        );

        let command = CatalogCommand::RegisterFunction {
            udf: ScalarUDF::from(udf),
        };
        self.resolve_catalog_command(command)
    }

    fn resolve_catalog_register_table_function(
        &self,
        function: spec::CommonInlineUserDefinedTableFunction,
        state: &mut PlanResolverState,
    ) -> PlanResult<LogicalPlan> {
        let mut scope = state.enter_config_scope();
        let state = scope.state();
        state.config_mut().arrow_allow_large_var_types = true;
        let spec::CommonInlineUserDefinedTableFunction {
            function_name,
            deterministic,
            arguments: _,
            function,
        } = function;
        let function_name: String = function_name.into();
        let function_name = function_name.to_ascii_lowercase();
        let function = self.resolve_python_udtf(function, state)?;
        let udtf = PySparkUnresolvedUDF::new(
            function_name,
            function.python_version,
            function.eval_type,
            function.command,
            function.return_type,
            deterministic,
        );
        // PySpark UDTF is registered as a scalar UDF since it will be used as a stream UDF
        // in the `MapPartitions` plan.
        let command = CatalogCommand::RegisterFunction {
            udf: ScalarUDF::from(udtf),
        };
        self.resolve_catalog_command(command)
    }

    async fn resolve_command_insert_into(
        &self,
        input: spec::QueryPlan,
        table: spec::ObjectName,
        columns: Vec<spec::Identifier>,
        partition_spec: Vec<(spec::Identifier, Option<spec::Expr>)>,
        overwrite: bool,
        state: &mut PlanResolverState,
    ) -> PlanResult<LogicalPlan> {
        if !partition_spec.is_empty() {
            return Err(PlanError::todo("partitioned insert"));
        }

        let input = self.resolve_query_plan(input, state).await?;
        let table_reference = self.resolve_table_reference(&table)?;
        let table_provider = self.ctx.table_provider(table_reference.clone()).await?;
        let schema = if columns.is_empty() {
            table_provider.schema()
        } else {
            self.resolve_schema_projection(table_provider.schema(), &columns)
                .await?
        };
        let df_schema = Arc::new(DFSchema::try_from_qualified_schema(
            table_reference.clone(),
            &schema,
        )?);
        let table_source = provider_as_source(table_provider);
        let fields = schema
            .fields
            .iter()
            .map(|f| f.name().clone())
            .collect::<Vec<_>>();

        let exprs = table_source
            .schema()
            .fields()
            .iter()
            .map(|field| {
                let expr = match fields.iter().find(|f| f == &field.name()) {
                    Some(matched_field) => Expr::Column(Column::from(matched_field))
                        .cast_to(field.data_type(), &df_schema)?,
                    None => table_source
                        .get_column_default(field.name())
                        .cloned()
                        .unwrap_or_else(|| Expr::Literal(ScalarValue::Null, None))
                        .cast_to(field.data_type(), &DFSchema::empty())?,
                };
                Ok(expr.alias(field.name()))
            })
            .collect::<PlanResult<Vec<_>>>()?;

        let input = project(rename_logical_plan(input, &fields)?, exprs)?;
        let insert_op = match overwrite {
            // TODO: resolve_command_insert_into should pass in insert_op instead of overwrite
            true => InsertOp::Overwrite,
            false => InsertOp::Append,
        };
        let plan =
            LogicalPlanBuilder::insert_into(input, table_reference, table_source, insert_op)?
                .build()?;
        Ok(plan)
    }

    async fn resolve_query_fill_na(
        &self,
        input: spec::QueryPlan,
        columns: Vec<spec::Identifier>,
        values: Vec<spec::Expr>,
        state: &mut PlanResolverState,
    ) -> PlanResult<LogicalPlan> {
        enum Strategy {
            All { value: Expr },
            Columns { columns: Vec<String>, value: Expr },
            EachColumn { columns: Vec<(String, Expr)> },
        }

        let input = self.resolve_query_plan(input, state).await?;
        let schema = input.schema();
        let values = self.resolve_expressions(values, schema, state).await?;
        let columns: Vec<String> = columns.into_iter().map(|x| x.into()).collect();

        if values.is_empty() {
            return Err(PlanError::invalid("missing fill na values"));
        }
        let strategy = if columns.is_empty() {
            let Ok(value) = values.one() else {
                return Err(PlanError::invalid(
                    "expected one value to fill na for all columns",
                ));
            };
            Strategy::All { value }
        } else if values.len() == 1 {
            let value = values.one()?;
            Strategy::Columns { columns, value }
        } else {
            if values.len() != columns.len() {
                return Err(PlanError::invalid(
                    "fill na number of values does not match number of columns",
                ));
            }
            let columns: Vec<(String, Expr)> =
                columns.into_iter().zip(values.into_iter()).collect();
            Strategy::EachColumn { columns }
        };

        let fill_na_exprs = schema
            .iter()
            .map(|(qualifier, field)| {
                let info = state.get_field_info(field.name())?;
                let value = match &strategy {
                    Strategy::All { value } => Some(value.clone()),
                    Strategy::Columns { columns, value } => columns
                        .iter()
                        .any(|col| info.matches(col, None))
                        .then(|| value.clone()),
                    Strategy::EachColumn { columns } => columns
                        .iter()
                        .find_map(|(col, val)| info.matches(col, None).then(|| val.clone())),
                };
                let column_expr = col((qualifier, field));
                let expr = if let Some(value) = value {
                    let value_type = value.get_type(schema)?;
                    if self.can_cast_fill_na_types(&value_type, field.data_type()) {
                        let value = Expr::TryCast(TryCast {
                            expr: Box::new(value),
                            data_type: field.data_type().clone(),
                        });
                        when(column_expr.clone().is_null(), value).otherwise(column_expr)?
                    } else {
                        column_expr
                    }
                } else {
                    column_expr
                };
                Ok(NamedExpr::new(vec![info.name().to_string()], expr))
            })
            .collect::<PlanResult<Vec<_>>>()?;

        Ok(LogicalPlan::Projection(Projection::try_new(
            self.rewrite_named_expressions(fill_na_exprs, state)?,
            Arc::new(input),
        )?))
    }

    fn can_cast_fill_na_types(&self, from_type: &adt::DataType, to_type: &adt::DataType) -> bool {
        // Spark only supports 4 data types for fill na: bool, long, double, string
        if from_type == to_type {
            return true;
        }
        match (from_type, to_type) {
            (
                adt::DataType::Utf8 | adt::DataType::LargeUtf8,
                adt::DataType::Utf8 | adt::DataType::LargeUtf8,
            ) => true,
            (adt::DataType::Null, _) => true,
            (_, adt::DataType::Null) => true,
            // Only care about checking numeric types because we do TryCast.
            (_, _) => from_type.is_numeric() && to_type.is_numeric(),
        }
    }

    async fn resolve_query_drop_na(
        &self,
        input: spec::QueryPlan,
        columns: Vec<spec::Identifier>,
        min_non_nulls: Option<usize>,
        state: &mut PlanResolverState,
    ) -> PlanResult<LogicalPlan> {
        let input = self.resolve_query_plan(input, state).await?;
        let schema = input.schema();

        let not_null_exprs = if columns.is_empty() {
            schema
                .columns()
                .into_iter()
                .map(|c| col(c).is_not_null())
                .collect::<Vec<Expr>>()
        } else {
            let columns: Vec<String> = columns.into_iter().map(|x| x.into()).collect();
            schema
                .columns()
                .into_iter()
                .filter(|column| {
                    state
                        .get_field_info(column.name())
                        .is_ok_and(|info| columns.iter().any(|c| info.matches(c, None)))
                })
                .map(|c| col(c).is_not_null())
                .collect::<Vec<Expr>>()
        };

        let filter_expr = match min_non_nulls {
            Some(min_non_nulls) if min_non_nulls > 0 => {
                let non_null_count = not_null_exprs
                    .into_iter()
                    .map(|expr| Ok(when(expr, lit(1)).otherwise(lit(0))?))
                    .try_fold(lit(0), |acc: Expr, predicate: PlanResult<Expr>| {
                        Ok(Expr::BinaryExpr(BinaryExpr::new(
                            Box::new(acc),
                            Operator::Plus,
                            Box::new(predicate?),
                        ))) as PlanResult<Expr>
                    })?;
                non_null_count.gt_eq(lit(min_non_nulls as u32))
            }
            _ => conjunction(not_null_exprs)
                .ok_or_else(|| PlanError::invalid("No columns specified for drop na."))?,
        };

        Ok(LogicalPlan::Filter(plan::Filter::try_new(
            filter_expr,
            Arc::new(input),
        )?))
    }

    async fn resolve_query_replace(
        &self,
        input: spec::QueryPlan,
        columns: Vec<spec::Identifier>,
        replacements: Vec<spec::Replacement>,
        state: &mut PlanResolverState,
    ) -> PlanResult<LogicalPlan> {
        let input = self.resolve_query_plan(input, state).await?;
        let schema = input.schema();
        let columns: Vec<String> = columns.into_iter().map(|x| x.into()).collect();
        let replacements: Vec<(Expr, Expr)> = replacements
            .into_iter()
            .map(|r| {
                Ok((
                    lit(self.resolve_literal(r.old_value, state)?),
                    lit(self.resolve_literal(r.new_value, state)?),
                ))
            })
            .collect::<PlanResult<_>>()?;

        let replace_exprs = schema
            .iter()
            .map(|(qualifier, field)| {
                let info = state.get_field_info(field.name())?;
                let column_expr = col((qualifier, field));
                let expr =
                    if columns.is_empty() || columns.iter().any(|col| info.matches(col, None)) {
                        let when_then_expr = replacements
                            .iter()
                            .map(|(old, new)| {
                                let new = Expr::TryCast(TryCast {
                                    expr: Box::new(new.clone()),
                                    data_type: field.data_type().clone(),
                                });
                                (Box::new(column_expr.clone().eq(old.clone())), Box::new(new))
                            })
                            .collect();
                        Expr::Case(datafusion_expr::Case {
                            expr: None,
                            when_then_expr,
                            else_expr: Some(Box::new(column_expr)),
                        })
                    } else {
                        column_expr
                    };
                Ok(NamedExpr::new(vec![info.name().to_string()], expr))
            })
            .collect::<PlanResult<Vec<_>>>()?;

        Ok(LogicalPlan::Projection(Projection::try_new(
            self.rewrite_named_expressions(replace_exprs, state)?,
            Arc::new(input),
        )?))
    }

    async fn resolve_command_set_variable(
        &self,
        variable: String,
        value: String,
    ) -> PlanResult<LogicalPlan> {
        let variable = if variable.eq_ignore_ascii_case("timezone")
            || variable.eq_ignore_ascii_case("time.zone")
        {
            "datafusion.execution.time_zone".to_string()
        } else {
            variable
        };
        let statement = plan::Statement::SetVariable(plan::SetVariable { variable, value });

        Ok(LogicalPlan::Statement(statement))
    }

    fn remove_hidden_fields(
        &self,
        plan: LogicalPlan,
        state: &PlanResolverState,
    ) -> PlanResult<LogicalPlan> {
        let mut columns = vec![];
        let mut has_hidden_columns = false;
        for column in plan.schema().columns() {
            let info = state.get_field_info(column.name())?;
            if info.is_hidden() {
                has_hidden_columns = true;
            } else {
                columns.push(column);
            }
        }
        if has_hidden_columns {
            let plan = LogicalPlanBuilder::new(plan)
                .project(columns.into_iter().map(Expr::Column))?
                .build()?;
            Ok(plan)
        } else {
            Ok(plan)
        }
    }

    /// All resolved plans must have "resolved columns".
    /// If you define new fields in the plan, register the field in the state and use the "resolved field name" to alias the newly created field.
    /// If you fetch an existing field in the plan, you likely have the "unresolved" field name from the spec.
    /// Convert the unresolved field name to the "resolved field name" using the state.
    fn verify_query_plan(&self, plan: &LogicalPlan, state: &PlanResolverState) -> PlanResult<()> {
        let invalid = plan
            .schema()
            .fields()
            .iter()
            .filter_map(|f| {
                if state.get_field_info(f.name()).is_ok() {
                    None
                } else {
                    Some(f.name().to_string())
                }
            })
            .collect::<Vec<_>>();
        if invalid.is_empty() {
            Ok(())
        } else {
            Err(PlanError::internal(format!(
                "a plan resolver bug has produced invalid fields: {invalid:?}",
            )))
        }
    }

    fn register_schema_with_plan_id(
        &self,
        plan: &LogicalPlan,
        plan_id: Option<i64>,
        state: &mut PlanResolverState,
    ) -> PlanResult<()> {
        if let Some(plan_id) = plan_id {
            for field in plan.schema().fields() {
                state.register_plan_id_for_field(field.name(), plan_id)?;
            }
        }
        Ok(())
    }

    fn resolve_grouping_positions(
        &self,
        exprs: Vec<NamedExpr>,
        projections: &[NamedExpr],
    ) -> PlanResult<Vec<NamedExpr>> {
        let num_projections = projections.len() as i64;
        exprs
            .into_iter()
            .map(|named_expr| {
                let NamedExpr { expr, .. } = &named_expr;
                match expr {
                    Expr::Literal(scalar_value, _metadata) => {
                        let position = match scalar_value {
                            ScalarValue::Int32(Some(position)) => *position as i64,
                            ScalarValue::Int64(Some(position)) => *position,
                            _ => return Ok(named_expr),
                        };
                        if position > 0_i64 && position <= num_projections {
                            Ok(projections[(position - 1) as usize].clone())
                        } else {
                            Err(PlanError::invalid(format!(
                                "Cannot resolve column position {position}. Valid positions are 1 to {num_projections}."
                            )))
                        }
                    }
                    _ => Ok(named_expr),
                }
            })
            .collect()
    }

    async fn resolve_query_stat_cov(
        &self,
        input: spec::QueryPlan,
        left_column: spec::Identifier,
        right_column: spec::Identifier,
        state: &mut PlanResolverState,
    ) -> PlanResult<LogicalPlan> {
        let input = self.resolve_query_plan(input, state).await?;
        let covar_samp = Expr::AggregateFunction(expr::AggregateFunction {
            func: datafusion::functions_aggregate::covariance::covar_samp_udaf(),
            params: AggregateFunctionParams {
                args: vec![
                    Expr::Column(self.resolve_one_column(
                        input.schema(),
                        left_column.as_ref(),
                        state,
                    )?),
                    Expr::Column(self.resolve_one_column(
                        input.schema(),
                        right_column.as_ref(),
                        state,
                    )?),
                ],
                distinct: false,
                filter: None,
                order_by: None,
                null_treatment: None,
            },
        })
        .alias(state.register_field_name("cov"));
        Ok(LogicalPlanBuilder::from(input)
            .aggregate(Vec::<Expr>::new(), vec![covar_samp])?
            .build()?)
    }

    async fn resolve_query_stat_corr(
        &self,
        input: spec::QueryPlan,
        left_column: spec::Identifier,
        right_column: spec::Identifier,
        method: String,
        state: &mut PlanResolverState,
    ) -> PlanResult<LogicalPlan> {
        if !method.eq_ignore_ascii_case("pearson") {
            return Err(PlanError::unsupported(format!(
                "Unsupported correlation method: {method}. Currently only Pearson is supported.",
            )));
        }
        let input = self.resolve_query_plan(input, state).await?;
        let corr = Expr::AggregateFunction(expr::AggregateFunction {
            func: datafusion::functions_aggregate::correlation::corr_udaf(),
            params: AggregateFunctionParams {
                args: vec![
                    Expr::Column(self.resolve_one_column(
                        input.schema(),
                        left_column.as_ref(),
                        state,
                    )?),
                    Expr::Column(self.resolve_one_column(
                        input.schema(),
                        right_column.as_ref(),
                        state,
                    )?),
                ],
                distinct: false,
                filter: None,
                order_by: None,
                null_treatment: None,
            },
        })
        .alias(state.register_field_name("corr"));
        Ok(LogicalPlanBuilder::from(input)
            .aggregate(Vec::<Expr>::new(), vec![corr])?
            .build()?)
    }

    async fn resolve_query_sample_by(
        &self,
        input: spec::QueryPlan,
        column: spec::Expr,
        fractions: Vec<spec::Fraction>,
        seed: Option<i64>,
        state: &mut PlanResolverState,
    ) -> PlanResult<LogicalPlan> {
        if fractions
            .iter()
            .any(|f| f.fraction < 0.0 || f.fraction > 1.0)
        {
            return Err(PlanError::invalid(
                "All fraction values must be >= 0.0 and <= 1.0",
            ));
        }

        let input: LogicalPlan = self
            .resolve_query_plan_with_hidden_fields(input, state)
            .await?;
        let schema = input.schema();
        let column_expr: Column = match &column {
            spec::Expr::UnresolvedAttribute {
                name,
                plan_id,
                is_metadata_column: false,
            } => {
                let name: Vec<String> = name.clone().into();
                let Ok(name) = name.one() else {
                    return Err(PlanError::invalid("Expected simple column name"));
                };
                match self.resolve_optional_column(schema, &name, *plan_id, state)? {
                    Some(col) => col,
                    None => {
                        return Err(PlanError::invalid(format!(
                            "Could not resolve column: {name}"
                        )));
                    }
                }
            }
            _ => {
                return Err(PlanError::invalid("Expected UnresolvedAttribute"));
            }
        };

        let init_exprs: Vec<Expr> = input
            .schema()
            .columns()
            .into_iter()
            .map(Expr::Column)
            .collect();
        let rand_column_name: String = state.register_hidden_field_name("rand_value");

        let rand_expr: Expr = Expr::ScalarFunction(ScalarFunction {
            func: Arc::new(ScalarUDF::from(Random::new())),
            args: vec![Expr::Literal(ScalarValue::Int64(seed), None)],
        })
        .alias(&rand_column_name);
        let mut all_exprs: Vec<Expr> = init_exprs.clone();
        all_exprs.push(rand_expr);
        let plan_with_rand: LogicalPlan = LogicalPlanBuilder::from(input)
            .project(all_exprs)?
            .build()?;

        let mut acc_exprs: Vec<Expr> = vec![];
        for frac in &fractions {
            let key_val = self.resolve_literal(frac.stratum.clone(), state)?;
            let f = and(
                Expr::Column(column_expr.clone()).eq(lit(key_val)),
                col(&rand_column_name).lt_eq(lit(frac.fraction)),
            );
            acc_exprs.push(f);
        }

        let final_expr: Expr = acc_exprs.into_iter().reduce(or).unwrap_or(lit(false));
        Ok(LogicalPlanBuilder::from(plan_with_rand)
            .filter(final_expr)?
            .build()?)
    }

    fn rewrite_aggregate(
        &self,
        input: LogicalPlan,
        projections: Vec<NamedExpr>,
        grouping: Vec<NamedExpr>,
        having: Option<Expr>,
        with_grouping_expressions: bool,
        state: &mut PlanResolverState,
    ) -> PlanResult<LogicalPlan> {
        let grouping = self.resolve_grouping_positions(grouping, &projections)?;
        let mut aggregate_candidates = projections
            .iter()
            .map(|x| x.expr.clone())
            .collect::<Vec<_>>();
        if let Some(having) = having.as_ref() {
            aggregate_candidates.push(having.clone());
        }
        let aggregate_exprs = find_aggregate_exprs(&aggregate_candidates);
        let group_exprs = grouping.iter().map(|x| x.expr.clone()).collect::<Vec<_>>();
        let plan = LogicalPlanBuilder::from(input)
            .aggregate(group_exprs, aggregate_exprs.clone())?
            .build()?;
        let (grouping_exprs, aggregate_or_grouping_exprs) = {
            let mut grouping_exprs = vec![];
            let mut aggregate_or_grouping_exprs = aggregate_exprs;
            for expr in grouping {
                let NamedExpr {
                    name,
                    expr,
                    metadata,
                } = expr;
                let exprs = match expr {
                    Expr::GroupingSet(g) => g.distinct_expr().into_iter().cloned().collect(),
                    expr => vec![expr],
                };
                if name.len() != exprs.len() {
                    return Err(PlanError::internal(format!(
                        "group-by name count does not match expression count: {name:?} {exprs:?}",
                    )));
                }
                grouping_exprs.extend(exprs.iter().zip(name.into_iter()).map(|(expr, name)| {
                    NamedExpr {
                        name: vec![name],
                        expr: expr.clone(),
                        metadata: metadata.clone(),
                    }
                }));
                aggregate_or_grouping_exprs.extend(exprs);
            }
            (grouping_exprs, aggregate_or_grouping_exprs)
        };
        let projections = if with_grouping_expressions {
            grouping_exprs.into_iter().chain(projections).collect()
        } else {
            projections
        };
        let projections = projections
            .into_iter()
            .map(|x| {
                let NamedExpr {
                    name,
                    expr,
                    metadata,
                } = x;
                let expr = rebase_expression(expr, &aggregate_or_grouping_exprs, &plan)?;
                Ok(NamedExpr {
                    name,
                    expr,
                    metadata,
                })
            })
            .collect::<PlanResult<Vec<_>>>()?;
        let plan = match having {
            Some(having) => {
                let having =
                    rebase_expression(having.clone(), &aggregate_or_grouping_exprs, &plan)?;
                LogicalPlanBuilder::from(plan).having(having)?.build()?
            }
            None => plan,
        };
        let (plan, projections) =
            self.rewrite_projection::<ExplodeRewriter>(plan, projections, state)?;
        let (plan, projections) =
            self.rewrite_projection::<WindowRewriter>(plan, projections, state)?;
        let projections = projections
            .into_iter()
            .map(|x| {
                let NamedExpr {
                    name,
                    expr,
                    metadata: _,
                } = x;
                Ok(expr.alias(state.register_field_name(name.one()?)))
            })
            .collect::<PlanResult<Vec<_>>>()?;
        Ok(LogicalPlanBuilder::from(plan)
            .project(projections)?
            .build()?)
    }

    fn rewrite_wildcard(
        &self,
        input: LogicalPlan,
        expr: Vec<NamedExpr>,
        state: &mut PlanResolverState,
    ) -> PlanResult<(LogicalPlan, Vec<NamedExpr>)> {
        fn to_named_expr(expr: Expr, state: &PlanResolverState) -> PlanResult<Option<NamedExpr>> {
            let Expr::Column(column) = expr else {
                return Err(PlanError::invalid(
                    "column expected for expanded wildcard expression",
                ));
            };
            let info = state.get_field_info(column.name())?;
            if info.is_hidden() {
                return Ok(None);
            }
            Ok(Some(NamedExpr::new(
                vec![info.name().to_string()],
                Expr::Column(column),
            )))
        }

        let schema = input.schema();
        let mut projected = vec![];
        for e in expr {
            let NamedExpr {
                name,
                expr,
                metadata,
            } = e;
            // FIXME: wildcard options do not take into account opaque field IDs
            match expr {
                #[allow(deprecated)]
                Expr::Wildcard {
                    qualifier: None,
                    options,
                } => {
                    for e in expand_wildcard(schema, &input, Some(&options))? {
                        projected.extend(to_named_expr(e, state)?)
                    }
                }
                #[allow(deprecated)]
                Expr::Wildcard {
                    qualifier: Some(qualifier),
                    options,
                } => {
                    for e in expand_qualified_wildcard(&qualifier, schema, Some(&options))? {
                        projected.extend(to_named_expr(e, state)?)
                    }
                }
                _ => projected.push(NamedExpr {
                    name,
                    expr: columnize_expr(normalize_col(expr, &input)?, &input)?,
                    metadata,
                }),
            }
        }
        Ok((input, projected))
    }

    pub(super) fn rewrite_projection<'s, T>(
        &self,
        input: LogicalPlan,
        expr: Vec<NamedExpr>,
        state: &'s mut PlanResolverState,
    ) -> PlanResult<(LogicalPlan, Vec<NamedExpr>)>
    where
        T: PlanRewriter<'s> + TreeNodeRewriter<Node = Expr>,
    {
        let mut rewriter = T::new_from_plan(input, state);
        let expr = expr
            .into_iter()
            .map(|e| {
                let NamedExpr {
                    name,
                    expr,
                    metadata,
                } = e;
                Ok(NamedExpr {
                    name,
                    expr: expr.rewrite(&mut rewriter)?.data,
                    metadata,
                })
            })
            .collect::<PlanResult<Vec<_>>>()?;
        Ok((rewriter.into_plan(), expr))
    }

    fn rewrite_multi_expr(&self, expr: Vec<NamedExpr>) -> PlanResult<Vec<NamedExpr>> {
        let mut out = vec![];
        for e in expr {
            let NamedExpr {
                name,
                expr,
                metadata,
            } = e;
            match expr {
                Expr::ScalarFunction(ScalarFunction { func, args }) => {
                    if func.inner().as_any().is::<MultiExpr>() {
                        // The metadata from the original expression are ignored.
                        if name.len() == args.len() {
                            for (name, arg) in name.into_iter().zip(args) {
                                out.push(NamedExpr::new(vec![name], arg));
                            }
                        } else {
                            for arg in args {
                                out.push(NamedExpr::try_from_alias_expr(arg)?);
                            }
                        }
                    } else {
                        out.push(NamedExpr {
                            name,
                            expr: func.call(args),
                            metadata,
                        });
                    }
                }
                _ => {
                    out.push(NamedExpr {
                        name,
                        expr,
                        metadata,
                    });
                }
            };
        }
        Ok(out)
    }

    /// Rewrite named expressions to DataFusion expressions.
    /// A field is registered for each name.
    /// If the expression is a column expression, all plan IDs for the column are registered for the field.
    /// This means the column must refer to a **registered field** of the input plan. Otherwise, the column must be wrapped with an alias.
    pub(super) fn rewrite_named_expressions(
        &self,
        expr: Vec<NamedExpr>,
        state: &mut PlanResolverState,
    ) -> PlanResult<Vec<Expr>> {
        expr.into_iter()
            .map(|e| {
                let NamedExpr {
                    name,
                    expr,
                    metadata,
                } = e;
                let name = if name.len() == 1 {
                    name.one()?
                } else {
                    let names = format!("({})", name.join(", "));
                    return Err(PlanError::invalid(format!(
                        "one name expected for expression, got: {names}"
                    )));
                };
                let plan_ids = if let Expr::Column(Column { name: field_id, .. }) = &expr {
                    let info = state.get_field_info(field_id)?;
                    info.plan_ids()
                } else {
                    vec![]
                };
                let field_id = state.register_field_name(name);
                for plan_id in plan_ids {
                    state.register_plan_id_for_field(&field_id, plan_id)?;
                }
                if !metadata.is_empty() {
                    Ok(expr.alias_with_metadata(field_id, Some(metadata.into_iter().collect())))
                } else {
                    Ok(expr.alias(field_id))
                }
            })
            .collect()
    }

    /// Resolves argument offsets for group map operations.
    /// Returns the deduplicated argument expressions and the offset array.
    /// The result offset array `offsets` has the following layout.
    ///   `offsets[0]`: the length of the offset array.
    ///   `offsets[1]`: the number of grouping (key) expressions.
    ///   `offsets[2..offsets[1]+2]`: the offsets of the grouping (key) expressions.
    ///   `offsets[offsets[1]+2..offsets[0]+1]`: the offsets of the data (value) expressions.
    /// See also:
    ///   org.apache.spark.sql.execution.python.PandasGroupUtils#resolveArgOffsets
    fn resolve_group_map_argument_offsets(
        exprs: &[NamedExpr],
        grouping_exprs: &[NamedExpr],
    ) -> PlanResult<(Vec<NamedExpr>, Vec<usize>)> {
        let mut out = exprs.to_vec();
        let mut key_offsets = vec![];
        let mut value_offsets = vec![];
        for expr in grouping_exprs {
            if let Some(pos) = exprs.iter().position(|x| x == expr) {
                key_offsets.push(pos);
            } else {
                let pos = out.len();
                out.push(expr.clone());
                key_offsets.push(pos);
            }
        }
        for i in 0..exprs.len() {
            value_offsets.push(i);
        }
        let mut offsets = Vec::with_capacity(2 + key_offsets.len() + value_offsets.len());
        offsets.push(1 + key_offsets.len() + value_offsets.len());
        offsets.push(key_offsets.len());
        offsets.extend(key_offsets);
        offsets.extend(value_offsets);
        Ok((out, offsets))
    }

    fn resolve_expression_types(
        exprs: &[Expr],
        schema: &DFSchema,
    ) -> PlanResult<Vec<adt::DataType>> {
        exprs
            .iter()
            .map(|arg| {
                let (data_type, _) = arg.data_type_and_nullable(schema)?;
                Ok(data_type)
            })
            .collect::<PlanResult<Vec<_>>>()
    }
}

/// Reference: [datafusion_sql::utils::rebase_expr]
fn rebase_expression(expr: Expr, base: &[Expr], plan: &LogicalPlan) -> PlanResult<Expr> {
    Ok(expr
        .transform_down(|e| {
            if base.contains(&e) {
                Ok(Transformed::yes(expr_as_column_expr(&e, plan)?))
            } else {
                Ok(Transformed::no(e))
            }
        })
        .data()?)
}

struct CoGroupMapData {
    plan: LogicalPlan,
    grouping: Vec<Expr>,
    mapper_input: Expr,
    mapper_input_types: Vec<adt::DataType>,
    mapper_input_names: Vec<String>,
    offsets: Vec<usize>,
}<|MERGE_RESOLUTION|>--- conflicted
+++ resolved
@@ -39,6 +39,7 @@
 use sail_common::spec;
 use sail_common::spec::TableFileFormat;
 use sail_common_datafusion::utils::{cast_record_batch, read_record_batches, rename_logical_plan};
+use sail_data_source::options::DataSourceOptionsResolver;
 use sail_data_source::TableProviderFactory;
 use sail_python_udf::cereal::pyspark_udf::PySparkUdfPayload;
 use sail_python_udf::get_udf_name;
@@ -2911,58 +2912,9 @@
                 let Some(source) = source else {
                     return Err(PlanError::invalid("missing source"));
                 };
-<<<<<<< HEAD
                 let format_factory = TableProviderFactory::new(self.ctx)
                     .write_table(&source, options)
                     .await?;
-=======
-                let options: HashMap<String, String> = options.into_iter().collect();
-                let (format_factory, _options): (
-                    Arc<dyn FileFormatFactory>,
-                    Vec<(String, String)>,
-                ) = match source.as_str() {
-                    "json" => {
-                        let (options, json_options_vec) =
-                            self.resolve_json_write_options(options)?;
-                        (
-                            Arc::new(JsonFormatFactory::new_with_options(options)),
-                            json_options_vec,
-                        )
-                    }
-                    "parquet" => {
-                        let (options, parquet_options_vec) =
-                            self.resolve_parquet_write_options(options)?;
-                        (
-                            Arc::new(ParquetFormatFactory::new_with_options(options)),
-                            parquet_options_vec,
-                        )
-                    }
-                    "csv" => {
-                        let (options, csv_options_vec) = self.resolve_csv_write_options(options)?;
-                        (
-                            Arc::new(CsvFormatFactory::new_with_options(options)),
-                            csv_options_vec,
-                        )
-                    }
-                    "arrow" => {
-                        if !options.is_empty() {
-                            return Err(PlanError::unsupported(
-                                "Arrow data source write options are not yet supported",
-                            ));
-                        }
-                        (Arc::new(ArrowFormatFactory), vec![])
-                    }
-                    "avro" => {
-                        if !options.is_empty() {
-                            return Err(PlanError::unsupported(
-                                "Avro data source write options are not yet supported",
-                            ));
-                        }
-                        (Arc::new(AvroFormatFactory), vec![])
-                    }
-                    _ => return Err(PlanError::invalid(format!("unsupported source: {source}"))),
-                };
->>>>>>> 4de2c73b
                 let plan = if sort_columns.is_empty() {
                     plan
                 } else {
@@ -3117,19 +3069,20 @@
         }
         .await?;
 
+        let resolver = DataSourceOptionsResolver::new(self.ctx);
         let options: HashMap<String, String> = options.into_iter().collect();
         let options: Vec<(String, String)> = match file_format.to_lowercase().as_str() {
             "json" => {
-                let (_options, json_options_vec) = self.resolve_json_write_options(options)?;
+                let (_options, json_options_vec) = resolver.resolve_json_write_options(options)?;
                 json_options_vec
             }
             "parquet" => {
                 let (_options, parquet_options_vec) =
-                    self.resolve_parquet_write_options(options)?;
+                    resolver.resolve_parquet_write_options(options)?;
                 parquet_options_vec
             }
             "csv" => {
-                let (_options, csv_options_vec) = self.resolve_csv_write_options(options)?;
+                let (_options, csv_options_vec) = resolver.resolve_csv_write_options(options)?;
                 csv_options_vec
             }
             "arrow" => {
