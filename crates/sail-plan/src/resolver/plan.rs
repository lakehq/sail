--- conflicted
+++ resolved
@@ -2920,16 +2920,13 @@
                     return Err(PlanError::invalid("missing source"));
                 };
                 let format_factory =
-<<<<<<< HEAD
-                    TableProviderFactory::new(self.ctx).write_table(&source, mode, options)?;
-=======
                     default_registry()
                         .get_format(&source)?
                         .create_writer(SinkInfo {
                             ctx: self.ctx,
+                            mode: mode.clone(),
                             options: options.into_iter().collect(),
                         })?;
->>>>>>> 6bdf9850
                 let plan = if sort_columns.is_empty() {
                     plan
                 } else {
