--- conflicted
+++ resolved
@@ -5,11 +5,8 @@
 use datafusion::functions::regex::regexpinstr::RegexpInstrFunc;
 use datafusion_common::{DFSchema, ScalarValue};
 use datafusion_expr::{cast, expr, lit, try_cast, when, ExprSchemable};
-<<<<<<< HEAD
+use sail_common_datafusion::utils::items::ItemTaker;
 use datafusion_spark::function::string::luhn_check::SparkLuhnCheck;
-=======
-use sail_common_datafusion::utils::items::ItemTaker;
->>>>>>> 9d637ec3
 use sail_function::scalar::string::levenshtein::Levenshtein;
 use sail_function::scalar::string::make_valid_utf8::MakeValidUtf8;
 use sail_function::scalar::string::spark_base64::{SparkBase64, SparkUnbase64};
@@ -237,7 +234,7 @@
         ("lower", F::custom(lower)),
         ("lpad", F::var_arg(expr_fn::lpad)),
         ("ltrim", F::var_arg(rev_args(expr_fn::ltrim))),
-        ("luhn_check", F::udf(SparkLuhnCheck::new())),
+        ("luhn_check", F::unknown("luhn_check")),
         ("make_valid_utf8", F::udf(MakeValidUtf8::new())),
         ("mask", F::udf(SparkMask::new())),
         ("octet_length", F::custom(octet_length)),
