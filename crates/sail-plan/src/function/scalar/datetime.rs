--- conflicted
+++ resolved
@@ -9,7 +9,6 @@
 use datafusion_expr::{lit, BinaryExpr, Operator, ScalarUDF};
 
 use crate::error::{PlanError, PlanResult};
-<<<<<<< HEAD
 use crate::extension::function::datetime::spark_from_utc_timestamp::SparkFromUtcTimestamp;
 use crate::extension::function::datetime::spark_last_day::SparkLastDay;
 use crate::extension::function::datetime::spark_make_timestamp::SparkMakeTimestampNtz;
@@ -18,13 +17,7 @@
 use crate::extension::function::datetime::spark_unix_timestamp::SparkUnixTimestamp;
 use crate::extension::function::datetime::spark_weekofyear::SparkWeekOfYear;
 use crate::extension::function::datetime::timestamp_now::TimestampNow;
-use crate::function::common::{Function, FunctionContext};
-=======
-use crate::extension::function::spark_unix_timestamp::SparkUnixTimestamp;
-use crate::extension::function::spark_weekofyear::SparkWeekOfYear;
-use crate::extension::function::timestamp_now::TimestampNow;
 use crate::function::common::{Function, FunctionInput};
->>>>>>> 34119ac6
 use crate::utils::{spark_datetime_format_to_chrono_strftime, ItemTaker};
 
 fn integer_part(expr: Expr, part: &str) -> Expr {
@@ -345,11 +338,11 @@
     })
 }
 
-fn make_ym_interval(args: Vec<Expr>, _function_context: &FunctionContext) -> PlanResult<Expr> {
-    let (years, months) = if args.len() == 2 {
-        args.two()?
-    } else {
-        (args.one()?, lit(ScalarValue::Int32(Some(0))))
+fn make_ym_interval(input: FunctionInput) -> PlanResult<Expr> {
+    let (years, months) = if input.arguments.len() == 2 {
+        input.arguments.two()?
+    } else {
+        (input.arguments.one()?, lit(ScalarValue::Int32(Some(0))))
     };
     Ok(Expr::ScalarFunction(expr::ScalarFunction {
         func: Arc::new(ScalarUDF::from(SparkMakeYmInterval::new())),
@@ -357,13 +350,13 @@
     }))
 }
 
-fn make_timestamp(args: Vec<Expr>, _function_context: &FunctionContext) -> PlanResult<Expr> {
-    if args.len() == 6 {
+fn make_timestamp(input: FunctionInput) -> PlanResult<Expr> {
+    if input.arguments.len() == 6 {
         Ok(Expr::ScalarFunction(expr::ScalarFunction {
             func: Arc::new(ScalarUDF::from(SparkMakeTimestampNtz::new())),
-            args,
+            args: input.arguments,
         }))
-    } else if args.len() == 7 {
+    } else if input.arguments.len() == 7 {
         Err(PlanError::todo(
             "make_timestamp with timezone is not yet implemented",
         ))
