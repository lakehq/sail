[package]
name = "sail-plan"
version = { workspace = true }
edition = { workspace = true }

[lints]
workspace = true

[dependencies]
sail-common = { path = "../sail-common" }
sail-common-datafusion = { path = "../sail-common-datafusion" }
sail-delta-lake = { path = "../sail-delta-lake" }
sail-object-store = { path = "../sail-object-store" }
sail-python-udf = { path = "../sail-python-udf" }
sail-sql-analyzer = { path = "../sail-sql-analyzer" }
sail-data-source = { path = "../sail-data-source" }
deltalake = { workspace = true }

datafusion = { workspace = true }
datafusion-common = { workspace = true }
datafusion-expr = { workspace = true }
datafusion-expr-common = { workspace = true }
datafusion-functions = { workspace = true }
datafusion-functions-nested = { workspace = true }
datafusion-spark = { workspace = true }
datafusion-functions-json = { workspace = true }
thiserror = { workspace = true }
tonic = { workspace = true }
tokio-stream = { workspace = true }
async-trait = { workspace = true }
async-recursion = { workspace = true }
lazy_static = { workspace = true }
regex = { workspace = true }
serde = { workspace = true }
serde_arrow = { workspace = true }
futures = { workspace = true }
comfy-table = { workspace = true }
html-escape = { workspace = true }
chrono = { workspace = true }
chrono-tz = { workspace = true }
ryu = { workspace = true }
either = { workspace = true }
tokio = { workspace = true }
rand = { workspace = true }
rand_chacha = { workspace = true }
rand_distr = { workspace = true }
object_store = { workspace = true }
sha1 = { workspace = true }
twox-hash = { workspace = true }
aes = { workspace = true }
aes-gcm = { workspace = true }
cbc = { workspace = true }
base64 = { workspace = true }
half = { workspace = true }
crc32fast = { workspace = true }
<<<<<<< HEAD
num = { workspace = true }
=======
num = { workspace = true }
arrow = { workspace = true }
>>>>>>> f24194cf
<|MERGE_RESOLUTION|>--- conflicted
+++ resolved
@@ -53,9 +53,5 @@
 base64 = { workspace = true }
 half = { workspace = true }
 crc32fast = { workspace = true }
-<<<<<<< HEAD
 num = { workspace = true }
-=======
-num = { workspace = true }
-arrow = { workspace = true }
->>>>>>> f24194cf
+arrow = { workspace = true }