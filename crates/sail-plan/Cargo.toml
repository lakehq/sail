[package]
name = "sail-plan"
version = { workspace = true }
edition = { workspace = true }

[lints]
workspace = true

[dependencies]
sail-common = { path = "../sail-common" }
sail-common-datafusion = { path = "../sail-common-datafusion" }
sail-python-udf = { path = "../sail-python-udf" }
sail-sql-analyzer = { path = "../sail-sql-analyzer" }
sail-data-source = { path = "../sail-data-source" }

datafusion = { workspace = true }
datafusion-common = { workspace = true }
datafusion-expr = { workspace = true }
datafusion-expr-common = { workspace = true }
datafusion-functions-nested = { workspace = true }
datafusion-spark = { workspace = true }
datafusion-functions-json = { workspace = true }
thiserror = { workspace = true }
tonic = { workspace = true }
tokio-stream = { workspace = true }
async-trait = { workspace = true }
async-recursion = { workspace = true }
lazy_static = { workspace = true }
regex = { workspace = true }
serde = { workspace = true }
serde_arrow = { workspace = true }
futures = { workspace = true }
comfy-table = { workspace = true }
html-escape = { workspace = true }
chrono = { workspace = true }
chrono-tz = { workspace = true }
ryu = { workspace = true }
either = { workspace = true }
tokio = { workspace = true }
rand = { workspace = true }
rand_chacha = { workspace = true }
rand_distr = { workspace = true }
object_store = { workspace = true }
sha1 = { workspace = true }
twox-hash = { workspace = true }
aes = { workspace = true }
aes-gcm = { workspace = true }
cbc = { workspace = true }
base64 = { workspace = true }
half = { workspace = true }
crc32fast = { workspace = true }
<<<<<<< HEAD
num = { workspace = true }
=======
num = { workspace = true }
chumsky = { workspace = true }
percent-encoding = { workspace = true }
arrow = { workspace = true }
>>>>>>> 4de2c73b
<|MERGE_RESOLUTION|>--- conflicted
+++ resolved
@@ -49,11 +49,5 @@
 base64 = { workspace = true }
 half = { workspace = true }
 crc32fast = { workspace = true }
-<<<<<<< HEAD
 num = { workspace = true }
-=======
-num = { workspace = true }
-chumsky = { workspace = true }
-percent-encoding = { workspace = true }
-arrow = { workspace = true }
->>>>>>> 4de2c73b
+arrow = { workspace = true }