--- conflicted
+++ resolved
@@ -10,11 +10,8 @@
 sail-object-store = { path = "../sail-object-store" }
 sail-python-udf = { path = "../sail-python-udf" }
 sail-sql-analyzer = { path = "../sail-sql-analyzer" }
-<<<<<<< HEAD
+sail-data-source = { path = "../sail-data-source" }
 deltalake = { workspace = true }
-=======
-sail-data-source = { path = "../sail-data-source" }
->>>>>>> dd9de282
 
 datafusion = { workspace = true }
 datafusion-common = { workspace = true }
