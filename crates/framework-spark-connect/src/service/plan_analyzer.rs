--- conflicted
+++ resolved
@@ -1,15 +1,10 @@
 use std::sync::Arc;
 
-<<<<<<< HEAD
-use datafusion::arrow::datatypes::SchemaRef;
 use datafusion::arrow::util::pretty::pretty_format_batches;
 use datafusion::dataframe::DataFrame;
-use framework_plan::resolver::{PlanResolver, PlanResolverState};
-=======
-use framework_common::utils::rename_schema;
+use framework_common::utils::{rename_logical_plan, rename_schema};
 use framework_plan::resolver::plan::NamedPlan;
 use framework_plan::resolver::PlanResolver;
->>>>>>> ab0325a7
 
 use crate::error::{ProtoFieldExt, SparkError, SparkResult};
 use crate::proto::data_type::parse_spark_data_type;
@@ -69,9 +64,13 @@
         plan::OpType::Command(_) => return Err(SparkError::invalid("relation expected")),
     };
     let resolver = PlanResolver::new(ctx, session.plan_config()?);
-    let plan = resolver
-        .resolve_plan(relation.try_into()?, &mut PlanResolverState::new())
-        .await?;
+    let NamedPlan { plan, fields } = resolver.resolve_named_plan(relation.try_into()?).await?;
+    let plan = if let Some(fields) = fields {
+        rename_logical_plan(plan, &fields)?
+    } else {
+        plan
+    };
+
     let explain_mode: i32 = request.explain_mode;
     let (verbose, analyze) = match ExplainMode::try_from(explain_mode) {
         Ok(ExplainMode::Unspecified) | Ok(ExplainMode::Simple) => (false, false),
