--- conflicted
+++ resolved
@@ -6,13 +6,8 @@
 use datafusion::execution::context::SessionState;
 use datafusion::execution::runtime_env::RuntimeEnv;
 use datafusion::prelude::{SessionConfig, SessionContext};
-<<<<<<< HEAD
 use framework_common::config::{ConfigEntry, SparkUdfConfig, TimestampType};
 use framework_plan::config::PlanConfig;
-use lazy_static::lazy_static;
-=======
-use framework_plan::config::{PlanConfig, TimestampType};
->>>>>>> b712cc6e
 
 use crate::config::{ConfigKeyValue, ConfigKeyValueList, SparkRuntimeConfig};
 use crate::error::SparkResult;
@@ -76,11 +71,11 @@
     }
 
     pub(crate) fn plan_config(&self) -> SparkResult<Arc<PlanConfig>> {
-<<<<<<< HEAD
-        let state = self.lock()?;
+        let state = self.state.lock()?;
         let time_zone = state
-            .get_config(SPARK_SQL_SESSION_TIME_ZONE)
-            .map(|x| x.clone())
+            .config
+            .get(SPARK_SQL_SESSION_TIME_ZONE)?
+            .map(|x| x.to_string())
             .unwrap_or_else(|| "UTC".into());
         let spark_udf_config = SparkUdfConfig {
             timezone: ConfigEntry {
@@ -89,40 +84,35 @@
             },
             pandas_window_bound_types: ConfigEntry {
                 key: "pandas_window_bound_types",
-                value: state.get_config("pandas_window_bound_types").cloned(),
+                value: state
+                    .config
+                    .get("pandas_window_bound_types")?
+                    .map(|s| s.to_string()),
             },
             pandas_grouped_map_assign_columns_by_name: ConfigEntry {
                 key: SPARK_SQL_LEGACY_EXECUTION_PANDAS_GROUPED_MAP_ASSIGN_COLUMNS_BY_NAME,
                 value: state
-                    .get_config(
-                        SPARK_SQL_LEGACY_EXECUTION_PANDAS_GROUPED_MAP_ASSIGN_COLUMNS_BY_NAME,
-                    )
-                    .cloned(),
+                    .config
+                    .get(SPARK_SQL_LEGACY_EXECUTION_PANDAS_GROUPED_MAP_ASSIGN_COLUMNS_BY_NAME)?
+                    .map(|s| s.to_string()),
             },
             pandas_convert_to_arrow_array_safely: ConfigEntry {
                 key: SPARK_SQL_EXECUTION_PANDAS_CONVERT_TO_ARROW_ARRAY_SAFELY,
                 value: state
-                    .get_config(SPARK_SQL_EXECUTION_PANDAS_CONVERT_TO_ARROW_ARRAY_SAFELY)
-                    .cloned(),
+                    .config
+                    .get(SPARK_SQL_EXECUTION_PANDAS_CONVERT_TO_ARROW_ARRAY_SAFELY)?
+                    .map(|s| s.to_string()),
             },
             arrow_max_records_per_batch: ConfigEntry {
                 key: SPARK_SQL_EXECUTION_ARROW_MAX_RECORDS_PER_BATCH,
                 value: state
-                    .get_config(SPARK_SQL_EXECUTION_ARROW_MAX_RECORDS_PER_BATCH)
-                    .cloned(),
+                    .config
+                    .get(SPARK_SQL_EXECUTION_ARROW_MAX_RECORDS_PER_BATCH)?
+                    .map(|s| s.to_string()),
             },
         };
         Ok(Arc::new(PlanConfig {
             time_zone: time_zone,
-=======
-        let state = self.state.lock()?;
-        Ok(Arc::new(PlanConfig {
-            time_zone: state
-                .config
-                .get(SPARK_SQL_SESSION_TIME_ZONE)?
-                .map(|x| x.to_string())
-                .unwrap_or_else(|| "UTC".into()),
->>>>>>> b712cc6e
             // TODO: get the default timestamp type from configuration
             timestamp_type: TimestampType::TimestampLtz,
             data_type_formatter: Arc::new(SparkDataTypeFormatter),
