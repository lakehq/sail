--- conflicted
+++ resolved
@@ -20,15 +20,10 @@
     logical_plan as plan, Aggregate, Expr, Extension, LogicalPlan, UNNAMED_TABLE,
 };
 use datafusion::sql::parser::Statement;
-<<<<<<< HEAD
+use datafusion::sql::sqlparser::dialect::GenericDialect;
+use datafusion::sql::sqlparser::parser::Parser;
 use datafusion_common::{Column, DFSchema, DFSchemaRef, ParamValues, ScalarValue, TableReference};
 use datafusion_expr::{build_join_schema, DdlStatement};
-=======
-use datafusion::sql::sqlparser::dialect::GenericDialect;
-use datafusion::sql::sqlparser::parser::Parser;
-use datafusion_common::Column;
-use datafusion_expr::build_join_schema;
->>>>>>> 6ea3dadd
 
 use crate::error::{ProtoFieldExt, SparkError, SparkResult};
 use crate::expression::{from_spark_expression, from_spark_literal_to_scalar};
@@ -40,12 +35,8 @@
 use crate::spark::connect as sc;
 use crate::spark::connect::execute_plan_response::ArrowBatch;
 use crate::spark::connect::Relation;
-<<<<<<< HEAD
-use crate::sql::parser::new_sql_parser;
+use crate::sql::data_type::parse_spark_schema;
 use crate::utils::filter_pattern;
-=======
-use crate::sql::data_type::parse_spark_schema;
->>>>>>> 6ea3dadd
 
 pub(crate) fn read_arrow_batches(data: Vec<u8>) -> Result<Vec<RecordBatch>, SparkError> {
     let cursor = Cursor::new(data);
@@ -320,15 +311,11 @@
             args,
             pos_args,
         }) => {
-<<<<<<< HEAD
             let query = &query.replace(" database ", " SCHEMA ");
             let query = &query.replace(" DATABASE ", " SCHEMA ");
-            let statement = new_sql_parser(query)?.parse_one_statement()?;
-=======
             let statement = Parser::new(&GenericDialect {})
                 .try_with_sql(query)?
                 .parse_statement()?;
->>>>>>> 6ea3dadd
             let plan = state
                 .statement_to_plan(Statement::Statement(Box::new(statement)))
                 .await?;
