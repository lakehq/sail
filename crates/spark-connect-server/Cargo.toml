--- conflicted
+++ resolved
@@ -8,7 +8,6 @@
 [dependencies]
 framework-telemetry = { path = "../framework-telemetry" }
 tracing = { workspace = true }
-<<<<<<< HEAD
 tracing-opentelemetry = { workspace = true }
 tracing-subscriber = { workspace = true }
 opentelemetry = { workspace = true }
@@ -30,10 +29,7 @@
 datafusion = { workspace = true }
 async-recursion = { workspace = true }
 async-stream = { workspace = true }
-=======
-async-stream = "0.3"
-lazy_static = "1.4.0"
->>>>>>> d7b1c840
+lazy_static = { workspace = true }
 
 [build-dependencies]
 tonic-build = { workspace = true }