--- conflicted
+++ resolved
@@ -7,21 +7,6 @@
 
 [dependencies]
 framework-telemetry = { path = "../framework-telemetry" }
-<<<<<<< HEAD
-prost = "0.12"
-prost-types = "0.12"
-tonic = "0.10"
-tonic-reflection = "0.10"
-tonic-health = "0.10"
-tokio = { workspace = true }
-uuid = { version = "1.7.0", features = ["v4"] }
-datafusion = "36.0.0"
-async-recursion = "1.0"
-thiserror = "1.0"
-tower = "0.4"
-tower-http = { version = "0.4", features = ["trace"] }
-=======
->>>>>>> b2bf4938
 tracing = { workspace = true }
 tracing-opentelemetry = { workspace = true }
 tracing-subscriber = { workspace = true }
