[package]
name = "spark-connect-server"
version = "0.1.0"
edition = "2021"

# See more keys and their definitions at https://doc.rust-lang.org/cargo/reference/manifest.html

[dependencies]
framework-telemetry = { path = "../framework-telemetry" }
tracing = { workspace = true }
tracing-opentelemetry = { workspace = true }
tracing-subscriber = { workspace = true }
opentelemetry = { workspace = true }
opentelemetry_sdk = { workspace = true }
opentelemetry-semantic-conventions = { workspace = true }
opentelemetry-otlp = { workspace = true }
opentelemetry-proto = { workspace = true }
opentelemetry-stdout = { workspace = true }
thiserror = { workspace = true }
tokio = { workspace = true }
tonic = { workspace = true }
tonic-reflection = { workspace = true }
tonic-health = { workspace = true }
prost = { workspace = true }
prost-types = { workspace = true }
tower = { workspace = true }
tower-http = { workspace = true }
uuid = { workspace = true }
datafusion = { workspace = true }
datafusion-expr = { workspace = true }
async-recursion = { workspace = true }
async-stream = { workspace = true }
lazy_static = { workspace = true }
<<<<<<< HEAD
pyo3 = { workspace = true }
=======
serde = { workspace = true }
serde_json = { workspace = true }
monostate = { workspace = true }
regex = { workspace = true }
>>>>>>> 16457698

[build-dependencies]
tonic-build = { workspace = true }<|MERGE_RESOLUTION|>--- conflicted
+++ resolved
@@ -31,14 +31,11 @@
 async-recursion = { workspace = true }
 async-stream = { workspace = true }
 lazy_static = { workspace = true }
-<<<<<<< HEAD
-pyo3 = { workspace = true }
-=======
 serde = { workspace = true }
 serde_json = { workspace = true }
 monostate = { workspace = true }
 regex = { workspace = true }
->>>>>>> 16457698
+pyo3 = { workspace = true }
 
 [build-dependencies]
 tonic-build = { workspace = true }