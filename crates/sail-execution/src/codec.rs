use std::fmt::{Debug, Formatter};
use std::sync::Arc;

use datafusion::arrow::compute::SortOptions;
use datafusion::arrow::datatypes::{DataType, Schema, TimeUnit};
use datafusion::common::parsers::CompressionTypeVariant;
use datafusion::common::{plan_datafusion_err, plan_err, JoinSide, Result};
use datafusion::datasource::file_format::file_compression_type::FileCompressionType;
use datafusion::datasource::memory::MemorySourceConfig;
use datafusion::datasource::physical_plan::{
    ArrowSource, FileScanConfig, FileScanConfigBuilder, JsonSource,
};
use datafusion::datasource::source::{DataSource, DataSourceExec};
use datafusion::execution::FunctionRegistry;
use datafusion::functions::string::overlay::OverlayFunc;
use datafusion::logical_expr::{AggregateUDF, AggregateUDFImpl, ScalarUDF, ScalarUDFImpl};
use datafusion::physical_expr::LexOrdering;
use datafusion::physical_plan::joins::utils::{ColumnIndex, JoinFilter};
use datafusion::physical_plan::joins::SortMergeJoinExec;
use datafusion::physical_plan::recursive_query::RecursiveQueryExec;
use datafusion::physical_plan::sorts::partial_sort::PartialSortExec;
#[allow(deprecated)]
use datafusion::physical_plan::values::ValuesExec;
use datafusion::physical_plan::work_table::WorkTableExec;
use datafusion::physical_plan::{ExecutionPlan, Partitioning};
use datafusion::prelude::SessionContext;
use datafusion_proto::generated::datafusion_common as gen_datafusion_common;
use datafusion_proto::physical_plan::from_proto::{
    parse_physical_expr, parse_physical_sort_exprs, parse_protobuf_file_scan_config,
    parse_protobuf_partitioning,
};
use datafusion_proto::physical_plan::to_proto::{
    serialize_file_scan_config, serialize_partitioning, serialize_physical_expr,
    serialize_physical_sort_exprs,
};
use datafusion_proto::physical_plan::{AsExecutionPlan, PhysicalExtensionCodec};
use datafusion_proto::protobuf::{
    JoinType as ProtoJoinType, PhysicalPlanNode, PhysicalSortExprNode,
};
use datafusion_spark::function::math::expm1::SparkExpm1;
use prost::bytes::BytesMut;
use prost::Message;
use sail_common_datafusion::udf::StreamUDF;
use sail_common_datafusion::utils::{read_record_batches, write_record_batches};
use sail_plan::extension::function::array::spark_array::SparkArray;
use sail_plan::extension::function::array::spark_array_empty_to_null::ArrayEmptyToNull;
use sail_plan::extension::function::array::spark_array_item_with_position::ArrayItemWithPosition;
use sail_plan::extension::function::array::spark_array_min_max::{ArrayMax, ArrayMin};
use sail_plan::extension::function::array::spark_map_to_array::MapToArray;
use sail_plan::extension::function::array::spark_sequence::SparkSequence;
use sail_plan::extension::function::collection::deep_size::DeepSize;
use sail_plan::extension::function::collection::spark_concat::SparkConcat;
use sail_plan::extension::function::collection::spark_reverse::SparkReverse;
use sail_plan::extension::function::collection::spark_size::SparkSize;
use sail_plan::extension::function::csv::spark_from_csv::SparkFromCSV;
use sail_plan::extension::function::datetime::spark_date::SparkDate;
use sail_plan::extension::function::datetime::spark_from_utc_timestamp::SparkFromUtcTimestamp;
use sail_plan::extension::function::datetime::spark_interval::{
    SparkCalendarInterval, SparkDayTimeInterval, SparkYearMonthInterval,
};
use sail_plan::extension::function::datetime::spark_last_day::SparkLastDay;
use sail_plan::extension::function::datetime::spark_make_timestamp::SparkMakeTimestampNtz;
use sail_plan::extension::function::datetime::spark_make_ym_interval::SparkMakeYmInterval;
use sail_plan::extension::function::datetime::spark_next_day::SparkNextDay;
use sail_plan::extension::function::datetime::spark_timestamp::SparkTimestamp;
use sail_plan::extension::function::datetime::spark_try_to_timestamp::SparkTryToTimestamp;
use sail_plan::extension::function::datetime::spark_unix_timestamp::SparkUnixTimestamp;
use sail_plan::extension::function::datetime::spark_weekofyear::SparkWeekOfYear;
use sail_plan::extension::function::datetime::timestamp_now::TimestampNow;
use sail_plan::extension::function::drop_struct_field::DropStructField;
use sail_plan::extension::function::explode::{explode_name_to_kind, Explode};
use sail_plan::extension::function::kurtosis::KurtosisFunction;
use sail_plan::extension::function::map::map_function::MapFunction;
use sail_plan::extension::function::map::spark_element_at::{SparkElementAt, SparkTryElementAt};
use sail_plan::extension::function::math::least_greatest::{Greatest, Least};
use sail_plan::extension::function::math::rand_poisson::RandPoisson;
use sail_plan::extension::function::math::randn::Randn;
use sail_plan::extension::function::math::random::Random;
use sail_plan::extension::function::math::spark_abs::SparkAbs;
use sail_plan::extension::function::math::spark_bin::SparkBin;
use sail_plan::extension::function::math::spark_bround::SparkBRound;
use sail_plan::extension::function::math::spark_ceil_floor::{SparkCeil, SparkFloor};
use sail_plan::extension::function::math::spark_conv::SparkConv;
use sail_plan::extension::function::math::spark_csc::SparkCsc;
use sail_plan::extension::function::math::spark_hex_unhex::{SparkHex, SparkUnHex};
use sail_plan::extension::function::math::spark_pmod::SparkPmod;
use sail_plan::extension::function::math::spark_sec::SparkSec;
use sail_plan::extension::function::math::spark_signum::SparkSignum;
use sail_plan::extension::function::max_min_by::{MaxByFunction, MinByFunction};
use sail_plan::extension::function::mode::ModeFunction;
use sail_plan::extension::function::multi_expr::MultiExpr;
use sail_plan::extension::function::raise_error::RaiseError;
use sail_plan::extension::function::skewness::SkewnessFunc;
use sail_plan::extension::function::spark_aes::{
    SparkAESDecrypt, SparkAESEncrypt, SparkTryAESDecrypt, SparkTryAESEncrypt,
};
use sail_plan::extension::function::spark_crc32::SparkCrc32;
use sail_plan::extension::function::spark_murmur3_hash::SparkMurmur3Hash;
use sail_plan::extension::function::spark_sha1::SparkSha1;
use sail_plan::extension::function::spark_to_string::{
    SparkToLargeUtf8, SparkToUtf8, SparkToUtf8View,
};
use sail_plan::extension::function::spark_xxhash64::SparkXxhash64;
use sail_plan::extension::function::string::levenshtein::Levenshtein;
use sail_plan::extension::function::string::spark_base64::{SparkBase64, SparkUnbase64};
use sail_plan::extension::function::string::spark_encode_decode::{SparkDecode, SparkEncode};
use sail_plan::extension::function::string::spark_mask::SparkMask;
use sail_plan::extension::function::string::spark_to_binary::{SparkToBinary, SparkTryToBinary};
use sail_plan::extension::function::struct_function::StructFunction;
use sail_plan::extension::function::update_struct_field::UpdateStructField;
use sail_plan::extension::logical::{Range, ShowStringFormat, ShowStringStyle};
use sail_plan::extension::physical::{
    MapPartitionsExec, RangeExec, SchemaPivotExec, ShowStringExec,
};
use sail_python_udf::config::PySparkUdfConfig;
use sail_python_udf::udf::pyspark_batch_collector::PySparkBatchCollectorUDF;
use sail_python_udf::udf::pyspark_cogroup_map_udf::PySparkCoGroupMapUDF;
use sail_python_udf::udf::pyspark_group_map_udf::PySparkGroupMapUDF;
use sail_python_udf::udf::pyspark_map_iter_udf::{PySparkMapIterKind, PySparkMapIterUDF};
use sail_python_udf::udf::pyspark_udaf::PySparkGroupAggregateUDF;
use sail_python_udf::udf::pyspark_udf::{PySparkUDF, PySparkUdfKind};
use sail_python_udf::udf::pyspark_udtf::{PySparkUDTF, PySparkUdtfKind};

use crate::plan::gen::extended_aggregate_udf::UdafKind;
use crate::plan::gen::extended_physical_plan_node::NodeKind;
use crate::plan::gen::extended_scalar_udf::UdfKind;
use crate::plan::gen::extended_stream_udf::StreamUdfKind;
use crate::plan::gen::{
    ExtendedAggregateUdf, ExtendedPhysicalPlanNode, ExtendedScalarUdf, ExtendedStreamUdf,
};
use crate::plan::{gen, ShuffleConsumption, ShuffleReadExec, ShuffleWriteExec};
use crate::stream::reader::TaskReadLocation;
use crate::stream::writer::{LocalStreamStorage, TaskWriteLocation};

pub struct RemoteExecutionCodec {
    context: SessionContext,
}

impl Debug for RemoteExecutionCodec {
    fn fmt(&self, f: &mut Formatter<'_>) -> std::fmt::Result {
        write!(f, "RemoteExecutionCodec")
    }
}

impl PhysicalExtensionCodec for RemoteExecutionCodec {
    fn try_decode(
        &self,
        buf: &[u8],
        _inputs: &[Arc<dyn ExecutionPlan>],
        registry: &dyn FunctionRegistry,
    ) -> Result<Arc<dyn ExecutionPlan>> {
        let node = ExtendedPhysicalPlanNode::decode(buf)
            .map_err(|e| plan_datafusion_err!("failed to decode plan: {e}"))?;
        let ExtendedPhysicalPlanNode { node_kind } = node;
        let node_kind = match node_kind {
            Some(x) => x,
            None => return plan_err!("no physical plan node found"),
        };
        match node_kind {
            NodeKind::Range(gen::RangeExecNode {
                start,
                end,
                step,
                num_partitions,
                schema,
            }) => {
                let schema = self.try_decode_schema(&schema)?;
                Ok(Arc::new(RangeExec::new(
                    Range { start, end, step },
                    num_partitions as usize,
                    Arc::new(schema),
                )))
            }
            NodeKind::ShowString(gen::ShowStringExecNode {
                input,
                names,
                limit,
                style,
                truncate,
                schema,
            }) => {
                let schema = self.try_decode_schema(&schema)?;
                Ok(Arc::new(ShowStringExec::new(
                    self.try_decode_plan(&input, registry)?,
                    names,
                    limit as usize,
                    ShowStringFormat::new(
                        self.try_decode_show_string_style(style)?,
                        truncate as usize,
                    ),
                    Arc::new(schema),
                )))
            }
            NodeKind::SchemaPivot(gen::SchemaPivotExecNode {
                input,
                names,
                schema,
            }) => {
                let schema = self.try_decode_schema(&schema)?;
                Ok(Arc::new(SchemaPivotExec::new(
                    self.try_decode_plan(&input, registry)?,
                    names,
                    Arc::new(schema),
                )))
            }
            NodeKind::MapPartitions(gen::MapPartitionsExecNode { input, udf, schema }) => {
                let Some(udf) = udf else {
                    return plan_err!("no UDF found for MapPartitionsExec");
                };
                let schema = self.try_decode_schema(&schema)?;
                Ok(Arc::new(MapPartitionsExec::new(
                    self.try_decode_plan(&input, registry)?,
                    self.try_decode_stream_udf(udf)?,
                    Arc::new(schema),
                )))
            }
            NodeKind::ShuffleRead(gen::ShuffleReadExecNode {
                stage,
                schema,
                partitioning,
                locations,
            }) => {
                let schema = self.try_decode_schema(&schema)?;
                let partitioning =
                    self.try_decode_partitioning(&partitioning, registry, &schema)?;
                let locations = locations
                    .into_iter()
                    .map(|x| self.try_decode_task_read_location_list(x))
                    .collect::<Result<_>>()?;
                let node = ShuffleReadExec::new(stage as usize, Arc::new(schema), partitioning);
                let node = node.with_locations(locations);
                Ok(Arc::new(node))
            }
            NodeKind::ShuffleWrite(gen::ShuffleWriteExecNode {
                stage,
                plan,
                partitioning,
                consumption,
                locations,
            }) => {
                let plan = self.try_decode_plan(&plan, registry)?;
                let partitioning =
                    self.try_decode_partitioning(&partitioning, registry, &plan.schema())?;
                let consumption = self.try_decode_shuffle_consumption(consumption)?;
                let locations = locations
                    .into_iter()
                    .map(|x| self.try_decode_task_write_location_list(x))
                    .collect::<Result<_>>()?;
                let node = ShuffleWriteExec::new(stage as usize, plan, partitioning, consumption);
                let node = node.with_locations(locations);
                Ok(Arc::new(node))
            }
            NodeKind::Memory(gen::MemoryExecNode {
                partitions,
                schema,
                projection,
                show_sizes,
                sort_information,
                limit,
            }) => {
                let schema = self.try_decode_schema(&schema)?;
                let partitions = partitions
                    .into_iter()
                    .map(|x| read_record_batches(&x))
                    .collect::<Result<Vec<_>>>()?;
                let projection =
                    projection.map(|x| x.columns.into_iter().map(|c| c as usize).collect());
                let sort_information =
                    self.try_decode_lex_orderings(&sort_information, registry, &schema)?;
                let source =
                    MemorySourceConfig::try_new(&partitions, Arc::new(schema), projection)?
                        .with_show_sizes(show_sizes)
                        .try_with_sort_information(sort_information)?
                        .with_limit(limit.map(|x| x as usize));
                Ok(Arc::new(DataSourceExec::new(Arc::new(source))))
            }
            NodeKind::Values(gen::ValuesExecNode { data, schema }) => {
                let schema = self.try_decode_schema(&schema)?;
                let data = read_record_batches(&data)?;
                #[allow(deprecated)]
                Ok(Arc::new(ValuesExec::try_new_from_batches(
                    Arc::new(schema),
                    data,
                )?))
            }
            NodeKind::NdJson(gen::NdJsonExecNode {
                base_config,
                file_compression_type,
            }) => {
                let file_compression_type: FileCompressionType =
                    self.try_decode_file_compression_type(file_compression_type)?;
                let source = parse_protobuf_file_scan_config(
                    &self.try_decode_message(&base_config)?,
                    registry,
                    self,
                    Arc::new(JsonSource::new()), // TODO: Look into configuring this if needed
                )?;
                let source = FileScanConfigBuilder::from(source)
                    .with_file_compression_type(file_compression_type)
                    .build();
                Ok(Arc::new(DataSourceExec::new(Arc::new(source))))
            }
            NodeKind::Arrow(gen::ArrowExecNode { base_config }) => {
                let source = parse_protobuf_file_scan_config(
                    &self.try_decode_message(&base_config)?,
                    registry,
                    self,
                    Arc::new(ArrowSource::default()), // TODO: Look into configuring this if needed
                )?;
                Ok(Arc::new(DataSourceExec::new(Arc::new(source))))
            }
            NodeKind::WorkTable(gen::WorkTableExecNode { name, schema }) => {
                let schema = self.try_decode_schema(&schema)?;
                Ok(Arc::new(WorkTableExec::new(name, Arc::new(schema))))
            }
            NodeKind::RecursiveQuery(gen::RecursiveQueryExecNode {
                name,
                static_term,
                recursive_term,
                is_distinct,
            }) => {
                let static_term = self.try_decode_plan(&static_term, registry)?;
                let recursive_term = self.try_decode_plan(&recursive_term, registry)?;
                Ok(Arc::new(RecursiveQueryExec::try_new(
                    name,
                    static_term,
                    recursive_term,
                    is_distinct,
                )?))
            }
            NodeKind::SortMergeJoin(gen::SortMergeJoinExecNode {
                left,
                right,
                on,
                filter,
                join_type,
                sort_options,
                null_equals_null,
            }) => {
                let left = self.try_decode_plan(&left, registry)?;
                let right = self.try_decode_plan(&right, registry)?;
                let on = on
                    .into_iter()
                    .map(|join_on| {
                        let left = parse_physical_expr(
                            &self.try_decode_message(&join_on.left)?,
                            registry,
                            &left.schema(),
                            self,
                        )?;
                        let right = parse_physical_expr(
                            &self.try_decode_message(&join_on.right)?,
                            registry,
                            &right.schema(),
                            self,
                        )?;
                        Ok((left, right))
                    })
                    .collect::<Result<_>>()?;
                let filter = if let Some(join_filter) = filter {
                    let schema = self.try_decode_schema(&join_filter.schema)?;
                    let expression = parse_physical_expr(
                        &self.try_decode_message(&join_filter.expression)?,
                        registry,
                        &schema,
                        self,
                    )?;
                    let column_indices = join_filter
                        .column_indices
                        .into_iter()
                        .map(|idx| {
                            let side = gen_datafusion_common::JoinSide::from_str_name(&idx.side)
                                .ok_or_else(|| {
                                    plan_datafusion_err!("invalid join side: {}", idx.side)
                                })?;
                            let side: JoinSide = side.into();
                            Ok(ColumnIndex {
                                index: idx.index as usize,
                                side,
                            })
                        })
                        .collect::<Result<Vec<_>>>()?;
                    Some(JoinFilter::new(
                        expression,
                        column_indices,
                        Arc::new(schema),
                    ))
                } else {
                    None
                };
                let join_type = ProtoJoinType::from_str_name(&join_type)
                    .ok_or_else(|| plan_datafusion_err!("invalid join type: {}", join_type))?;
                let join_type: datafusion::common::JoinType = join_type.into();
                let sort_options: Vec<SortOptions> = sort_options
                    .into_iter()
                    .map(|opt| SortOptions {
                        descending: opt.descending,
                        nulls_first: opt.nulls_first,
                    })
                    .collect();
                Ok(Arc::new(SortMergeJoinExec::try_new(
                    left,
                    right,
                    on,
                    filter,
                    join_type,
                    sort_options,
                    null_equals_null,
                )?))
            }
            // TODO: StreamingTableExec?
            _ => plan_err!("unsupported physical plan node: {node_kind:?}"),
        }
    }

    fn try_encode(&self, node: Arc<dyn ExecutionPlan>, buf: &mut Vec<u8>) -> Result<()> {
        #[allow(deprecated)]
        let node_kind = if let Some(range) = node.as_any().downcast_ref::<RangeExec>() {
            let schema = self.try_encode_schema(range.schema().as_ref())?;
            NodeKind::Range(gen::RangeExecNode {
                start: range.range().start,
                end: range.range().end,
                step: range.range().step,
                num_partitions: range.num_partitions() as u64,
                schema,
            })
        } else if let Some(show_string) = node.as_any().downcast_ref::<ShowStringExec>() {
            let schema = self.try_encode_schema(show_string.schema().as_ref())?;
            NodeKind::ShowString(gen::ShowStringExecNode {
                input: self.try_encode_plan(show_string.input().clone())?,
                names: show_string.names().to_vec(),
                limit: show_string.limit() as u64,
                style: self.try_encode_show_string_style(show_string.format().style())?,
                truncate: show_string.format().truncate() as u64,
                schema,
            })
        } else if let Some(schema_pivot) = node.as_any().downcast_ref::<SchemaPivotExec>() {
            let schema = self.try_encode_schema(schema_pivot.schema().as_ref())?;
            NodeKind::SchemaPivot(gen::SchemaPivotExecNode {
                input: self.try_encode_plan(schema_pivot.input().clone())?,
                names: schema_pivot.names().to_vec(),
                schema,
            })
        } else if let Some(map_partitions) = node.as_any().downcast_ref::<MapPartitionsExec>() {
            let udf = self.try_encode_stream_udf(map_partitions.udf().as_ref())?;
            let schema = self.try_encode_schema(map_partitions.schema().as_ref())?;
            NodeKind::MapPartitions(gen::MapPartitionsExecNode {
                input: self.try_encode_plan(map_partitions.input().clone())?,
                udf: Some(udf),
                schema,
            })
        } else if let Some(shuffle_read) = node.as_any().downcast_ref::<ShuffleReadExec>() {
            let schema = self.try_encode_schema(shuffle_read.schema().as_ref())?;
            let partitioning = self.try_encode_partitioning(shuffle_read.partitioning())?;
            let locations = shuffle_read
                .locations()
                .iter()
                .map(|x| self.try_encode_task_read_location_list(x))
                .collect::<Result<_>>()?;
            NodeKind::ShuffleRead(gen::ShuffleReadExecNode {
                stage: shuffle_read.stage() as u64,
                schema,
                partitioning,
                locations,
            })
        } else if let Some(shuffle_write) = node.as_any().downcast_ref::<ShuffleWriteExec>() {
            let plan = self.try_encode_plan(shuffle_write.plan().clone())?;
            let partitioning =
                self.try_encode_partitioning(shuffle_write.shuffle_partitioning())?;
            let consumption = self.try_encode_shuffle_consumption(shuffle_write.consumption())?;
            let locations = shuffle_write
                .locations()
                .iter()
                .map(|x| self.try_encode_task_write_location_list(x))
                .collect::<Result<_>>()?;
            NodeKind::ShuffleWrite(gen::ShuffleWriteExecNode {
                stage: shuffle_write.stage() as u64,
                plan,
                partitioning,
                consumption,
                locations,
            })
        } else if let Some(values) = node.as_any().downcast_ref::<ValuesExec>() {
            let data = write_record_batches(&values.data(), &values.schema())?;
            let schema = self.try_encode_schema(values.schema().as_ref())?;
            NodeKind::Values(gen::ValuesExecNode { data, schema })
        } else if let Some(work_table) = node.as_any().downcast_ref::<WorkTableExec>() {
            let name = work_table.name().to_string();
            let schema = self.try_encode_schema(work_table.schema().as_ref())?;
            NodeKind::WorkTable(gen::WorkTableExecNode { name, schema })
        } else if let Some(recursive_query) = node.as_any().downcast_ref::<RecursiveQueryExec>() {
            let name = recursive_query.name().to_string();
            let static_term = self.try_encode_plan(recursive_query.static_term().clone())?;
            let recursive_term = self.try_encode_plan(recursive_query.recursive_term().clone())?;
            let is_distinct = recursive_query.is_distinct();
            NodeKind::RecursiveQuery(gen::RecursiveQueryExecNode {
                name,
                static_term,
                recursive_term,
                is_distinct,
            })
        } else if let Some(sort_merge_join) = node.as_any().downcast_ref::<SortMergeJoinExec>() {
            let left = self.try_encode_plan(sort_merge_join.left().clone())?;
            let right = self.try_encode_plan(sort_merge_join.right().clone())?;
            let on: Vec<gen::JoinOn> = sort_merge_join
                .on()
                .iter()
                .map(|(left, right)| {
                    let left = self.try_encode_message(serialize_physical_expr(left, self)?)?;
                    let right = self.try_encode_message(serialize_physical_expr(right, self)?)?;
                    Ok(gen::JoinOn { left, right })
                })
                .collect::<Result<_>>()?;
            let filter = sort_merge_join
                .filter()
                .as_ref()
                .map(|join_filter| {
                    let expression = self.try_encode_message(serialize_physical_expr(
                        join_filter.expression(),
                        self,
                    )?)?;
                    let column_indices = join_filter
                        .column_indices()
                        .iter()
                        .map(|i| {
                            let index = i.index as u32;
                            let side: gen_datafusion_common::JoinSide = i.side.into();
                            let side = side.as_str_name().to_string();
                            gen::ColumnIndex { index, side }
                        })
                        .collect();
                    let schema = self.try_encode_schema(join_filter.schema())?;
                    Ok(gen::JoinFilter {
                        expression,
                        column_indices,
                        schema,
                    })
                })
                .map_or(Ok(None), |v: Result<gen::JoinFilter>| v.map(Some))?;
            let join_type: ProtoJoinType = sort_merge_join.join_type().into();
            let join_type = join_type.as_str_name().to_string();
            let sort_options = sort_merge_join
                .sort_options()
                .iter()
                .map(|x| gen::SortOptions {
                    descending: x.descending,
                    nulls_first: x.nulls_first,
                })
                .collect();
            NodeKind::SortMergeJoin(gen::SortMergeJoinExecNode {
                left,
                right,
                on,
                filter,
                join_type,
                sort_options,
                null_equals_null: sort_merge_join.null_equals_null(),
            })
        } else if let Some(partial_sort) = node.as_any().downcast_ref::<PartialSortExec>() {
            let expr = Some(self.try_encode_lex_ordering(partial_sort.expr())?);
            let input = self.try_encode_plan(partial_sort.input().clone())?;
            let common_prefix_length = partial_sort.common_prefix_length() as u64;
            NodeKind::PartialSort(gen::PartialSortExecNode {
                expr,
                input,
                common_prefix_length,
            })
        } else if let Some(data_source) = node.as_any().downcast_ref::<DataSourceExec>() {
            let source = data_source.data_source();
            if let Some(file_scan) = source.as_any().downcast_ref::<FileScanConfig>() {
                let file_source = file_scan.file_source();
                if file_source.as_any().is::<JsonSource>() {
                    let base_config =
                        self.try_encode_message(serialize_file_scan_config(file_scan, self)?)?;
                    let file_compression_type =
                        self.try_encode_file_compression_type(file_scan.file_compression_type)?;
                    NodeKind::NdJson(gen::NdJsonExecNode {
                        base_config,
                        file_compression_type,
                    })
                } else if file_source.as_any().is::<ArrowSource>() {
                    let base_config =
                        self.try_encode_message(serialize_file_scan_config(file_scan, self)?)?;
                    NodeKind::Arrow(gen::ArrowExecNode { base_config })
                } else {
                    return plan_err!("unsupported data source node: {data_source:?}");
                }
            } else if let Some(memory) = source.as_any().downcast_ref::<MemorySourceConfig>() {
                // `memory.schema()` is the schema after projection.
                // We must use the original schema here.
                let schema = memory.original_schema();
                let partitions = memory
                    .partitions()
                    .iter()
                    .map(|x| write_record_batches(x, schema.as_ref()))
                    .collect::<Result<_>>()?;
                let projection = memory
                    .projection()
                    .as_ref()
                    .map(|x| gen::PhysicalProjection {
                        columns: x.iter().map(|c| *c as u64).collect(),
                    });
                let schema = self.try_encode_schema(schema.as_ref())?;
                let sort_information = self.try_encode_lex_orderings(memory.sort_information())?;
                NodeKind::Memory(gen::MemoryExecNode {
                    partitions,
                    schema,
                    projection,
                    show_sizes: memory.show_sizes(),
                    sort_information,
                    limit: memory.fetch().map(|x| x as u64),
                })
            } else {
                return plan_err!("unsupported data source node: {data_source:?}");
            }
        } else {
            return plan_err!("unsupported physical plan node: {node:?}");
        };
        // TODO: StreamingTableExec?
        let node = ExtendedPhysicalPlanNode {
            node_kind: Some(node_kind),
        };
        node.encode(buf)
            .map_err(|e| plan_datafusion_err!("failed to encode plan: {e}"))
    }

    fn try_decode_udf(&self, name: &str, buf: &[u8]) -> Result<Arc<ScalarUDF>> {
        // TODO: Implement custom registry to avoid codec for built-in functions
        let udf = ExtendedScalarUdf::decode(buf)
            .map_err(|e| plan_datafusion_err!("failed to decode udf: {e}"))?;
        let ExtendedScalarUdf { udf_kind } = udf;
        let udf_kind = match udf_kind {
            Some(x) => x,
            None => return plan_err!("ExtendedScalarUdf: no UDF found for {name}"),
        };
        match udf_kind {
            UdfKind::Standard(gen::StandardUdf {}) => {}
            UdfKind::PySpark(gen::PySparkUdf {
                kind,
                name,
                payload,
                deterministic,
                input_types,
                output_type,
                config,
            }) => {
                let kind = self.try_decode_pyspark_udf_kind(kind)?;
                let input_types = input_types
                    .iter()
                    .map(|x| self.try_decode_data_type(x))
                    .collect::<Result<Vec<_>>>()?;
                let output_type = self.try_decode_data_type(&output_type)?;
                let config = match config {
                    Some(config) => self.try_decode_pyspark_udf_config(config)?,
                    None => return plan_err!("missing config for PySparkUDF"),
                };
                let udf = PySparkUDF::new(
                    kind,
                    name,
                    payload,
                    deterministic,
                    input_types,
                    output_type,
                    Arc::new(config),
                );
                return Ok(Arc::new(ScalarUDF::from(udf)));
            }
            UdfKind::PySparkCoGroupMap(gen::PySparkCoGroupMapUdf {
                name,
                payload,
                deterministic,
                left_types,
                left_names,
                right_types,
                right_names,
                output_type,
                config,
            }) => {
                let left_types = left_types
                    .iter()
                    .map(|x| self.try_decode_data_type(x))
                    .collect::<Result<Vec<_>>>()?;
                let right_types = right_types
                    .iter()
                    .map(|x| self.try_decode_data_type(x))
                    .collect::<Result<Vec<_>>>()?;
                let output_type = self.try_decode_data_type(&output_type)?;
                let config = match config {
                    Some(config) => self.try_decode_pyspark_udf_config(config)?,
                    None => return plan_err!("missing config for PySparkCoGroupMapUDF"),
                };
                let udf = PySparkCoGroupMapUDF::try_new(
                    name,
                    payload,
                    deterministic,
                    left_types,
                    left_names,
                    right_types,
                    right_names,
                    output_type,
                    Arc::new(config),
                )?;
                return Ok(Arc::new(ScalarUDF::from(udf)));
            }
            UdfKind::MapToArray(gen::MapToArrayUdf { nullable }) => {
                let udf = MapToArray::new(nullable);
                return Ok(Arc::new(ScalarUDF::from(udf)));
            }
            UdfKind::DropStructField(gen::DropStructFieldUdf { field_names }) => {
                let udf = DropStructField::new(field_names);
                return Ok(Arc::new(ScalarUDF::from(udf)));
            }
            UdfKind::Explode(gen::ExplodeUdf { name }) => {
                let kind = explode_name_to_kind(&name)?;
                let udf = Explode::new(kind);
                return Ok(Arc::new(ScalarUDF::from(udf)));
            }
            UdfKind::SparkUnixTimestamp(gen::SparkUnixTimestampUdf { timezone }) => {
                let udf = SparkUnixTimestamp::new(Arc::from(timezone));
                return Ok(Arc::new(ScalarUDF::from(udf)));
            }
            UdfKind::StructFunction(gen::StructFunctionUdf { field_names }) => {
                let udf = StructFunction::new(field_names);
                return Ok(Arc::new(ScalarUDF::from(udf)));
            }
            UdfKind::UpdateStructField(gen::UpdateStructFieldUdf { field_names }) => {
                let udf = UpdateStructField::new(field_names);
                return Ok(Arc::new(ScalarUDF::from(udf)));
            }
            UdfKind::SparkWeekOfYear(gen::SparkWeekOfYearUdf { timezone }) => {
                let udf = SparkWeekOfYear::new(Arc::from(timezone));
                return Ok(Arc::new(ScalarUDF::from(udf)));
            }
            UdfKind::TimestampNow(gen::TimestampNowUdf {
                timezone,
                time_unit,
            }) => {
                let time_unit = gen_datafusion_common::TimeUnit::from_str_name(time_unit.as_str())
                    .ok_or_else(|| plan_datafusion_err!("invalid time unit: {time_unit}"))?;
                let time_unit: TimeUnit = time_unit.into();
                let udf = TimestampNow::new(Arc::from(timezone), time_unit);
                return Ok(Arc::new(ScalarUDF::from(udf)));
            }
            UdfKind::SparkTimestamp(gen::SparkTimestampUdf { timezone }) => {
                let udf = SparkTimestamp::try_new(timezone.map(Arc::from))?;
                return Ok(Arc::new(ScalarUDF::from(udf)));
            }
            UdfKind::SparkFromUtcTimestamp(gen::SparkFromUtcTimestampUdf { time_unit }) => {
                let time_unit = gen_datafusion_common::TimeUnit::from_str_name(time_unit.as_str())
                    .ok_or_else(|| plan_datafusion_err!("invalid time unit: {time_unit}"))?;
                let udf = SparkFromUtcTimestamp::new(time_unit.into());
                return Ok(Arc::new(ScalarUDF::from(udf)));
            }
            UdfKind::SparkSize(gen::SparkSizeUdf {
                is_array_size,
                is_legacy_cardinality,
            }) => {
                let udf = SparkSize::new(is_array_size, is_legacy_cardinality);
                return Ok(Arc::new(ScalarUDF::from(udf)));
            }
        };
        match name {
            "array_item_with_position" => {
                Ok(Arc::new(ScalarUDF::from(ArrayItemWithPosition::new())))
            }
            "array_empty_to_null" => Ok(Arc::new(ScalarUDF::from(ArrayEmptyToNull::new()))),
            "array_min" => Ok(Arc::new(ScalarUDF::from(ArrayMin::new()))),
            "array_max" => Ok(Arc::new(ScalarUDF::from(ArrayMax::new()))),
            "greatest" => Ok(Arc::new(ScalarUDF::from(Greatest::new()))),
            "least" => Ok(Arc::new(ScalarUDF::from(Least::new()))),
            "levenshtein" => Ok(Arc::new(ScalarUDF::from(Levenshtein::new()))),
            "map" => Ok(Arc::new(ScalarUDF::from(MapFunction::new()))),
            "multi_expr" => Ok(Arc::new(ScalarUDF::from(MultiExpr::new()))),
            "raise_error" => Ok(Arc::new(ScalarUDF::from(RaiseError::new()))),
            "random_poisson" => Ok(Arc::new(ScalarUDF::from(RandPoisson::new()))),
            "randn" => Ok(Arc::new(ScalarUDF::from(Randn::new()))),
            "random" | "rand" => Ok(Arc::new(ScalarUDF::from(Random::new()))),
            "deep_size" => Ok(Arc::new(ScalarUDF::from(DeepSize::new()))),
            "spark_array" | "spark_make_array" | "array" => {
                Ok(Arc::new(ScalarUDF::from(SparkArray::new())))
            }
            "spark_concat" | "concat" => Ok(Arc::new(ScalarUDF::from(SparkConcat::new()))),
<<<<<<< HEAD
            "spark_csc" | "csc" => Ok(Arc::new(ScalarUDF::from(SparkCsc::new()))),
=======
            "spark_from_csv" | "from_csv" => Ok(Arc::new(ScalarUDF::from(SparkFromCSV::new()))),
>>>>>>> 5a147c04
            "spark_hex" | "hex" => Ok(Arc::new(ScalarUDF::from(SparkHex::new()))),
            "spark_unhex" | "unhex" => Ok(Arc::new(ScalarUDF::from(SparkUnHex::new()))),
            "spark_murmur3_hash" | "hash" => Ok(Arc::new(ScalarUDF::from(SparkMurmur3Hash::new()))),
            "spark_reverse" | "reverse" => Ok(Arc::new(ScalarUDF::from(SparkReverse::new()))),
            "spark_xxhash64" | "xxhash64" => Ok(Arc::new(ScalarUDF::from(SparkXxhash64::new()))),
            "spark_sha1" | "sha" | "sha1" => Ok(Arc::new(ScalarUDF::from(SparkSha1::new()))),
            "crc32" => Ok(Arc::new(ScalarUDF::from(SparkCrc32::new()))),
            "overlay" => Ok(Arc::new(ScalarUDF::from(OverlayFunc::new()))),
            "json_length" | "json_len" => Ok(datafusion_functions_json::udfs::json_length_udf()),
            "json_as_text" => Ok(datafusion_functions_json::udfs::json_as_text_udf()),
            "spark_base64" | "base64" => Ok(Arc::new(ScalarUDF::from(SparkBase64::new()))),
            "spark_bround" | "bround" => Ok(Arc::new(ScalarUDF::from(SparkBRound::new()))),
            "spark_unbase64" | "unbase64" => Ok(Arc::new(ScalarUDF::from(SparkUnbase64::new()))),
            "spark_aes_encrypt" | "aes_encrypt" => {
                Ok(Arc::new(ScalarUDF::from(SparkAESEncrypt::new())))
            }
            "spark_try_aes_encrypt" | "try_aes_encrypt" => {
                Ok(Arc::new(ScalarUDF::from(SparkTryAESEncrypt::new())))
            }
            "spark_aes_decrypt" | "aes_decrypt" => {
                Ok(Arc::new(ScalarUDF::from(SparkAESDecrypt::new())))
            }
            "spark_try_aes_decrypt" | "try_aes_decrypt" => {
                Ok(Arc::new(ScalarUDF::from(SparkTryAESDecrypt::new())))
            }
            "spark_to_binary" | "to_binary" => Ok(Arc::new(ScalarUDF::from(SparkToBinary::new()))),
            "spark_try_to_binary" | "try_to_binary" => {
                Ok(Arc::new(ScalarUDF::from(SparkTryToBinary::new())))
            }
            "spark_abs" | "abs" => Ok(Arc::new(ScalarUDF::from(SparkAbs::new()))),
            "spark_conv" | "conv" => Ok(Arc::new(ScalarUDF::from(SparkConv::new()))),
            "spark_sec" | "sec" => Ok(Arc::new(ScalarUDF::from(SparkSec::new()))),
            "spark_signum" | "signum" => Ok(Arc::new(ScalarUDF::from(SparkSignum::new()))),
            "spark_element_at" | "element_at" => {
                Ok(Arc::new(ScalarUDF::from(SparkElementAt::new())))
            }
            "spark_try_element_at" | "try_element_at" => {
                Ok(Arc::new(ScalarUDF::from(SparkTryElementAt::new())))
            }
            "spark_last_day" | "last_day" => Ok(Arc::new(ScalarUDF::from(SparkLastDay::new()))),
            "spark_next_day" | "next_day" => Ok(Arc::new(ScalarUDF::from(SparkNextDay::new()))),
            "spark_make_ym_interval" | "make_ym_interval" => {
                Ok(Arc::new(ScalarUDF::from(SparkMakeYmInterval::new())))
            }
            "spark_make_timestamp_ntz" | "make_timestamp_ntz" => {
                Ok(Arc::new(ScalarUDF::from(SparkMakeTimestampNtz::new())))
            }
            "spark_mask" | "mask" => Ok(Arc::new(ScalarUDF::from(SparkMask::new()))),
            "spark_sequence" | "sequence" => Ok(Arc::new(ScalarUDF::from(SparkSequence::new()))),
            "spark_encode" | "encode" => Ok(Arc::new(ScalarUDF::from(SparkEncode::new()))),
            "spark_decode" | "decode" => Ok(Arc::new(ScalarUDF::from(SparkDecode::new()))),
            "spark_bin" | "bin" => Ok(Arc::new(ScalarUDF::from(SparkBin::new()))),
            "spark_date" => Ok(Arc::new(ScalarUDF::from(SparkDate::new()))),
            "spark_year_month_interval" => {
                Ok(Arc::new(ScalarUDF::from(SparkYearMonthInterval::new())))
            }
            "spark_day_time_interval" => Ok(Arc::new(ScalarUDF::from(SparkDayTimeInterval::new()))),
            "spark_calendar_interval" => {
                Ok(Arc::new(ScalarUDF::from(SparkCalendarInterval::new())))
            }
            "spark_try_to_timestamp" | "try_to_timestamp" => {
                Ok(Arc::new(ScalarUDF::from(SparkTryToTimestamp::new())))
            }
            "spark_expm1" | "expm1" => Ok(Arc::new(ScalarUDF::from(SparkExpm1::new()))),
            "spark_pmod" | "pmod" => Ok(Arc::new(ScalarUDF::from(SparkPmod::new()))),
            "spark_ceil" | "ceil" => Ok(Arc::new(ScalarUDF::from(SparkCeil::new()))),
            "spark_floor" | "floor" => Ok(Arc::new(ScalarUDF::from(SparkFloor::new()))),
            "spark_to_utf8" => Ok(Arc::new(ScalarUDF::from(SparkToUtf8::new()))),
            "spark_to_large_utf8" => Ok(Arc::new(ScalarUDF::from(SparkToLargeUtf8::new()))),
            "spark_to_utf8_view" => Ok(Arc::new(ScalarUDF::from(SparkToUtf8View::new()))),
            _ => plan_err!("could not find scalar function: {name}"),
        }
    }

    fn try_encode_udf(&self, node: &ScalarUDF, buf: &mut Vec<u8>) -> Result<()> {
        // TODO: Implement custom registry to avoid codec for built-in functions
        let udf_kind = if node.inner().as_any().is::<ArrayItemWithPosition>()
            || node.inner().as_any().is::<ArrayEmptyToNull>()
            || node.inner().as_any().is::<ArrayMin>()
            || node.inner().as_any().is::<ArrayMax>()
            || node.inner().as_any().is::<DeepSize>()
            || node.inner().as_any().is::<Greatest>()
            || node.inner().as_any().is::<Least>()
            || node.inner().as_any().is::<Levenshtein>()
            || node.inner().as_any().is::<MapFunction>()
            || node.inner().as_any().is::<MultiExpr>()
            || node.inner().as_any().is::<RaiseError>()
            || node.inner().as_any().is::<Randn>()
            || node.inner().as_any().is::<RandPoisson>()
            || node.inner().as_any().is::<Random>()
            || node.inner().as_any().is::<SparkSize>()
            || node.inner().as_any().is::<SparkArray>()
            || node.inner().as_any().is::<SparkConcat>()
            || node.inner().as_any().is::<SparkHex>()
            || node.inner().as_any().is::<SparkUnHex>()
            || node.inner().as_any().is::<SparkMurmur3Hash>()
            || node.inner().as_any().is::<SparkReverse>()
            || node.inner().as_any().is::<SparkXxhash64>()
            || node.inner().as_any().is::<SparkSha1>()
            || node.inner().as_any().is::<SparkCrc32>()
            || node.inner().as_any().is::<OverlayFunc>()
            || node.inner().as_any().is::<SparkBase64>()
            || node.inner().as_any().is::<SparkUnbase64>()
            || node.inner().as_any().is::<SparkAESEncrypt>()
            || node.inner().as_any().is::<SparkTryAESEncrypt>()
            || node.inner().as_any().is::<SparkAESDecrypt>()
            || node.inner().as_any().is::<SparkTryAESDecrypt>()
            || node.inner().as_any().is::<SparkAbs>()
            || node.inner().as_any().is::<SparkBRound>()
            || node.inner().as_any().is::<SparkConv>()
            || node.inner().as_any().is::<SparkCsc>()
            || node.inner().as_any().is::<SparkSec>()
            || node.inner().as_any().is::<SparkSignum>()
            || node.inner().as_any().is::<SparkToBinary>()
            || node.inner().as_any().is::<SparkTryToBinary>()
            || node.inner().as_any().is::<SparkElementAt>()
            || node.inner().as_any().is::<SparkTryElementAt>()
            || node.inner().as_any().is::<SparkLastDay>()
            || node.inner().as_any().is::<SparkNextDay>()
            || node.inner().as_any().is::<SparkMakeYmInterval>()
            || node.inner().as_any().is::<SparkMakeTimestampNtz>()
            || node.inner().as_any().is::<SparkMask>()
            || node.inner().as_any().is::<SparkSequence>()
            || node.inner().as_any().is::<SparkEncode>()
            || node.inner().as_any().is::<SparkDecode>()
            || node.inner().as_any().is::<SparkDate>()
            || node.inner().as_any().is::<SparkYearMonthInterval>()
            || node.inner().as_any().is::<SparkDayTimeInterval>()
            || node.inner().as_any().is::<SparkCalendarInterval>()
            || node.inner().as_any().is::<SparkTryToTimestamp>()
            || node.inner().as_any().is::<SparkBin>()
            || node.inner().as_any().is::<SparkExpm1>()
            || node.inner().as_any().is::<SparkPmod>()
            || node.inner().as_any().is::<SparkCeil>()
            || node.inner().as_any().is::<SparkFloor>()
            || node.inner().as_any().is::<SparkToUtf8>()
            || node.inner().as_any().is::<SparkToLargeUtf8>()
            || node.inner().as_any().is::<SparkToUtf8View>()
            || node.name() == "json_length"
            || node.name() == "json_len"
            || node.name() == "json_as_text"
        {
            UdfKind::Standard(gen::StandardUdf {})
        } else if let Some(func) = node.inner().as_any().downcast_ref::<PySparkUDF>() {
            let kind = self.try_encode_pyspark_udf_kind(func.kind())?;
            let input_types = func
                .input_types()
                .iter()
                .map(|x| self.try_encode_data_type(x))
                .collect::<Result<Vec<_>>>()?;
            let output_type = self.try_encode_data_type(func.output_type())?;
            let config = self.try_encode_pyspark_udf_config(func.config())?;
            UdfKind::PySpark(gen::PySparkUdf {
                kind,
                name: func.name().to_string(),
                payload: func.payload().to_vec(),
                deterministic: func.deterministic(),
                input_types,
                output_type,
                config: Some(config),
            })
        } else if let Some(func) = node.inner().as_any().downcast_ref::<PySparkCoGroupMapUDF>() {
            let left_types = func
                .left_types()
                .iter()
                .map(|x| self.try_encode_data_type(x))
                .collect::<Result<Vec<_>>>()?;
            let right_types = func
                .right_types()
                .iter()
                .map(|x| self.try_encode_data_type(x))
                .collect::<Result<Vec<_>>>()?;
            let output_type = self.try_encode_data_type(func.output_type())?;
            let config = self.try_encode_pyspark_udf_config(func.config())?;
            UdfKind::PySparkCoGroupMap(gen::PySparkCoGroupMapUdf {
                name: func.name().to_string(),
                payload: func.payload().to_vec(),
                deterministic: func.deterministic(),
                left_types,
                left_names: func.left_names().to_vec(),
                right_types,
                right_names: func.right_names().to_vec(),
                output_type,
                config: Some(config),
            })
        } else if let Some(func) = node.inner().as_any().downcast_ref::<MapToArray>() {
            let nullable = func.nullable();
            UdfKind::MapToArray(gen::MapToArrayUdf { nullable })
        } else if let Some(func) = node.inner().as_any().downcast_ref::<DropStructField>() {
            let field_names = func.field_names().to_vec();
            UdfKind::DropStructField(gen::DropStructFieldUdf { field_names })
        } else if let Some(_func) = node.inner().as_any().downcast_ref::<Explode>() {
            let name = node.name().to_string();
            UdfKind::Explode(gen::ExplodeUdf { name })
        } else if let Some(func) = node.inner().as_any().downcast_ref::<SparkUnixTimestamp>() {
            let timezone = func.timezone().to_string();
            UdfKind::SparkUnixTimestamp(gen::SparkUnixTimestampUdf { timezone })
        } else if let Some(func) = node.inner().as_any().downcast_ref::<StructFunction>() {
            let field_names = func.field_names().to_vec();
            UdfKind::StructFunction(gen::StructFunctionUdf { field_names })
        } else if let Some(func) = node.inner().as_any().downcast_ref::<UpdateStructField>() {
            let field_names = func.field_names().to_vec();
            UdfKind::UpdateStructField(gen::UpdateStructFieldUdf { field_names })
        } else if let Some(func) = node.inner().as_any().downcast_ref::<SparkWeekOfYear>() {
            let timezone = func.timezone().to_string();
            UdfKind::SparkWeekOfYear(gen::SparkWeekOfYearUdf { timezone })
        } else if let Some(func) = node.inner().as_any().downcast_ref::<TimestampNow>() {
            let timezone = func.timezone().to_string();
            let time_unit: gen_datafusion_common::TimeUnit = func.time_unit().into();
            let time_unit = time_unit.as_str_name().to_string();
            UdfKind::TimestampNow(gen::TimestampNowUdf {
                timezone,
                time_unit,
            })
        } else if let Some(func) = node.inner().as_any().downcast_ref::<SparkTimestamp>() {
            let timezone = func.timezone().map(|x| x.to_string());
            UdfKind::SparkTimestamp(gen::SparkTimestampUdf { timezone })
        } else if let Some(func) = node
            .inner()
            .as_any()
            .downcast_ref::<SparkFromUtcTimestamp>()
        {
            let time_unit: gen_datafusion_common::TimeUnit = func.time_unit().into();
            let time_unit = time_unit.as_str_name().to_string();
            UdfKind::SparkFromUtcTimestamp(gen::SparkFromUtcTimestampUdf { time_unit })
        } else if let Some(func) = node.inner().as_any().downcast_ref::<SparkSize>() {
            UdfKind::SparkSize(gen::SparkSizeUdf {
                is_array_size: func.is_array_size(),
                is_legacy_cardinality: func.is_legacy_cardinality(),
            })
        } else {
            return Ok(());
        };
        let node = ExtendedScalarUdf {
            udf_kind: Some(udf_kind),
        };
        node.encode(buf)
            .map_err(|e| plan_datafusion_err!("failed to encode udf: {e}"))
    }

    fn try_decode_udaf(&self, name: &str, buf: &[u8]) -> Result<Arc<AggregateUDF>> {
        let udaf = ExtendedAggregateUdf::decode(buf)
            .map_err(|e| plan_datafusion_err!("failed to decode udaf: {e}"))?;
        let ExtendedAggregateUdf { udaf_kind } = udaf;
        match udaf_kind {
            Some(UdafKind::Standard(gen::StandardUdaf {})) => match name {
                "kurtosis" => Ok(Arc::new(AggregateUDF::from(KurtosisFunction::new()))),
                "max_by" => Ok(Arc::new(AggregateUDF::from(MaxByFunction::new()))),
                "min_by" => Ok(Arc::new(AggregateUDF::from(MinByFunction::new()))),
                "mode" => Ok(Arc::new(AggregateUDF::from(ModeFunction::new()))),
                "skewness" => Ok(Arc::new(AggregateUDF::from(SkewnessFunc::new()))),
                _ => plan_err!("Could not find Aggregate Function: {name}"),
            },
            Some(UdafKind::PySparkGroupAgg(gen::PySparkGroupAggUdaf {
                name,
                payload,
                deterministic,
                input_names,
                input_types,
                output_type,
                config,
            })) => {
                let input_types = input_types
                    .iter()
                    .map(|x| self.try_decode_data_type(x))
                    .collect::<Result<Vec<_>>>()?;
                let output_type = self.try_decode_data_type(&output_type)?;
                let config = match config {
                    Some(config) => self.try_decode_pyspark_udf_config(config)?,
                    None => return plan_err!("missing config for PySparkGroupAggUDF"),
                };
                let udaf = PySparkGroupAggregateUDF::new(
                    name,
                    payload,
                    deterministic,
                    input_names,
                    input_types,
                    output_type,
                    Arc::new(config),
                );
                Ok(Arc::new(AggregateUDF::from(udaf)))
            }
            Some(UdafKind::PySparkGroupMap(gen::PySparkGroupMapUdaf {
                name,
                payload,
                deterministic,
                input_names,
                input_types,
                output_type,
                config,
            })) => {
                let input_types = input_types
                    .iter()
                    .map(|x| self.try_decode_data_type(x))
                    .collect::<Result<Vec<_>>>()?;
                let output_type = self.try_decode_data_type(&output_type)?;
                let config = match config {
                    Some(config) => self.try_decode_pyspark_udf_config(config)?,
                    None => return plan_err!("missing config for PySparkGroupMapUDF"),
                };
                let udaf = PySparkGroupMapUDF::new(
                    name,
                    payload,
                    deterministic,
                    input_names,
                    input_types,
                    output_type,
                    Arc::new(config),
                );
                Ok(Arc::new(AggregateUDF::from(udaf)))
            }
            Some(UdafKind::PySparkBatchCollector(gen::PySparkBatchCollectorUdaf {
                input_types,
                input_names,
            })) => {
                let input_types = input_types
                    .iter()
                    .map(|x| self.try_decode_data_type(x))
                    .collect::<Result<Vec<_>>>()?;
                let udaf = PySparkBatchCollectorUDF::new(input_types, input_names);
                Ok(Arc::new(AggregateUDF::from(udaf)))
            }
            None => plan_err!("ExtendedScalarUdf: no UDF found for {name}"),
        }
    }

    fn try_encode_udaf(&self, node: &AggregateUDF, buf: &mut Vec<u8>) -> Result<()> {
        let udaf_kind = if node.inner().as_any().is::<KurtosisFunction>()
            || node.inner().as_any().is::<MaxByFunction>()
            || node.inner().as_any().is::<MinByFunction>()
            || node.inner().as_any().is::<ModeFunction>()
            || node.inner().as_any().is::<SkewnessFunc>()
        {
            UdafKind::Standard(gen::StandardUdaf {})
        } else if let Some(func) = node
            .inner()
            .as_any()
            .downcast_ref::<PySparkGroupAggregateUDF>()
        {
            let input_types = func
                .input_types()
                .iter()
                .map(|x| self.try_encode_data_type(x))
                .collect::<Result<Vec<_>>>()?;
            let output_type = self.try_encode_data_type(func.output_type())?;
            let config = self.try_encode_pyspark_udf_config(func.config())?;
            UdafKind::PySparkGroupAgg(gen::PySparkGroupAggUdaf {
                name: func.name().to_string(),
                payload: func.payload().to_vec(),
                deterministic: func.deterministic(),
                input_names: func.input_names().to_vec(),
                input_types,
                output_type,
                config: Some(config),
            })
        } else if let Some(func) = node.inner().as_any().downcast_ref::<PySparkGroupMapUDF>() {
            let input_types = func
                .input_types()
                .iter()
                .map(|x| self.try_encode_data_type(x))
                .collect::<Result<Vec<_>>>()?;
            let output_type = self.try_encode_data_type(func.output_type())?;
            let config = self.try_encode_pyspark_udf_config(func.config())?;
            UdafKind::PySparkGroupMap(gen::PySparkGroupMapUdaf {
                name: func.name().to_string(),
                payload: func.payload().to_vec(),
                deterministic: func.deterministic(),
                input_names: func.input_names().to_vec(),
                input_types,
                output_type,
                config: Some(config),
            })
        } else if let Some(func) = node
            .inner()
            .as_any()
            .downcast_ref::<PySparkBatchCollectorUDF>()
        {
            let input_types = func
                .input_types()
                .iter()
                .map(|x| self.try_encode_data_type(x))
                .collect::<Result<Vec<_>>>()?;
            UdafKind::PySparkBatchCollector(gen::PySparkBatchCollectorUdaf {
                input_types,
                input_names: func.input_names().to_vec(),
            })
        } else {
            return Ok(());
        };
        let node = ExtendedAggregateUdf {
            udaf_kind: Some(udaf_kind),
        };
        node.encode(buf)
            .map_err(|e| plan_datafusion_err!("failed to encode udaf: {e}"))
    }
}

impl RemoteExecutionCodec {
    pub fn new(context: SessionContext) -> Self {
        Self { context }
    }

    fn try_decode_stream_udf(&self, udf: ExtendedStreamUdf) -> Result<Arc<dyn StreamUDF>> {
        let ExtendedStreamUdf { stream_udf_kind } = udf;
        let stream_udf_kind = match stream_udf_kind {
            Some(x) => x,
            None => return plan_err!("ExtendedStreamUdf: no UDF found"),
        };
        let udf: Arc<dyn StreamUDF> = match stream_udf_kind {
            StreamUdfKind::PySparkMapIter(gen::PySparkMapIterUdf {
                kind,
                name,
                payload,
                input_names,
                output_schema,
                config,
            }) => {
                let kind = self.try_decode_pyspark_map_iter_kind(kind)?;
                let output_schema = self.try_decode_schema(&output_schema)?;
                let config = match config {
                    Some(config) => self.try_decode_pyspark_udf_config(config)?,
                    None => return plan_err!("missing config for PySparkMapIterUDF"),
                };
                Arc::new(PySparkMapIterUDF::new(
                    kind,
                    name,
                    payload,
                    input_names,
                    Arc::new(output_schema),
                    Arc::new(config),
                ))
            }
            StreamUdfKind::PySparkUdtf(gen::PySparkUdtf {
                kind,
                name,
                payload,
                input_names,
                input_types,
                passthrough_columns,
                function_return_type,
                function_output_names,
                deterministic,
                config,
            }) => {
                let kind = self.try_decode_pyspark_udtf_kind(kind)?;
                let input_types = input_types
                    .iter()
                    .map(|x| self.try_decode_data_type(x))
                    .collect::<Result<Vec<_>>>()?;
                let function_return_type = self.try_decode_data_type(&function_return_type)?;
                let function_output_names = if function_output_names.is_empty() {
                    None
                } else {
                    Some(function_output_names)
                };
                let config = match config {
                    Some(config) => self.try_decode_pyspark_udf_config(config)?,
                    None => return plan_err!("missing config for PySparkUdtf"),
                };
                Arc::new(PySparkUDTF::try_new(
                    kind,
                    name,
                    payload,
                    input_names,
                    input_types,
                    passthrough_columns as usize,
                    function_return_type,
                    function_output_names,
                    deterministic,
                    Arc::new(config),
                )?)
            }
        };
        Ok(udf)
    }

    fn try_encode_stream_udf(&self, udf: &dyn StreamUDF) -> Result<ExtendedStreamUdf> {
        let stream_udf_kind = if let Some(func) =
            udf.dyn_object_as_any().downcast_ref::<PySparkMapIterUDF>()
        {
            let kind = self.try_encode_pyspark_map_iter_kind(func.kind())?;
            let output_schema = self.try_encode_schema(func.output_schema().as_ref())?;
            let config = self.try_encode_pyspark_udf_config(func.config())?;
            StreamUdfKind::PySparkMapIter(gen::PySparkMapIterUdf {
                kind,
                name: func.name().to_string(),
                payload: func.payload().to_vec(),
                input_names: func.input_names().to_vec(),
                output_schema,
                config: Some(config),
            })
        } else if let Some(func) = udf.dyn_object_as_any().downcast_ref::<PySparkUDTF>() {
            let kind = self.try_encode_pyspark_udtf_kind(func.kind())?;
            let input_types = func
                .input_types()
                .iter()
                .map(|x| self.try_encode_data_type(x))
                .collect::<Result<Vec<_>>>()?;
            let function_return_type = self.try_encode_data_type(func.function_return_type())?;
            let function_output_names = func
                .function_output_names()
                .as_ref()
                .map(|x| x.to_vec())
                .unwrap_or_default();
            let config = self.try_encode_pyspark_udf_config(func.config())?;
            StreamUdfKind::PySparkUdtf(gen::PySparkUdtf {
                kind,
                name: func.name().to_string(),
                payload: func.payload().to_vec(),
                input_names: func.input_names().to_vec(),
                input_types,
                passthrough_columns: func.passthrough_columns() as u64,
                function_return_type,
                function_output_names,
                deterministic: func.deterministic(),
                config: Some(config),
            })
        } else {
            return plan_err!("unknown StreamUDF type");
        };
        Ok(ExtendedStreamUdf {
            stream_udf_kind: Some(stream_udf_kind),
        })
    }

    fn try_decode_lex_ordering(
        &self,
        lex_ordering: &gen::LexOrdering,
        registry: &dyn FunctionRegistry,
        schema: &Schema,
    ) -> Result<LexOrdering> {
        let lex_ordering: Vec<PhysicalSortExprNode> = lex_ordering
            .values
            .iter()
            .map(|x| self.try_decode_message(x))
            .collect::<Result<_>>()?;
        parse_physical_sort_exprs(&lex_ordering, registry, schema, self)
    }

    fn try_encode_lex_ordering(&self, lex_ordering: &LexOrdering) -> Result<gen::LexOrdering> {
        let lex_ordering = serialize_physical_sort_exprs(lex_ordering.to_vec(), self)?;
        let lex_ordering = lex_ordering
            .into_iter()
            .map(|x| self.try_encode_message(x))
            .collect::<Result<_>>()?;
        Ok(gen::LexOrdering {
            values: lex_ordering,
        })
    }

    fn try_decode_lex_orderings(
        &self,
        lex_orderings: &[gen::LexOrdering],
        registry: &dyn FunctionRegistry,
        schema: &Schema,
    ) -> Result<Vec<LexOrdering>> {
        let mut result: Vec<LexOrdering> = vec![];
        for lex_ordering in lex_orderings {
            let lex_ordering = self.try_decode_lex_ordering(lex_ordering, registry, schema)?;
            result.push(lex_ordering);
        }
        Ok(result)
    }

    fn try_encode_lex_orderings(
        &self,
        lex_orderings: &[LexOrdering],
    ) -> Result<Vec<gen::LexOrdering>> {
        let mut result = vec![];
        for lex_ordering in lex_orderings {
            let lex_ordering = self.try_encode_lex_ordering(lex_ordering)?;
            result.push(lex_ordering)
        }
        Ok(result)
    }

    fn try_decode_show_string_style(&self, style: i32) -> Result<ShowStringStyle> {
        let style = gen::ShowStringStyle::try_from(style)
            .map_err(|e| plan_datafusion_err!("failed to decode style: {e}"))?;
        let style = match style {
            gen::ShowStringStyle::Default => ShowStringStyle::Default,
            gen::ShowStringStyle::Vertical => ShowStringStyle::Vertical,
            gen::ShowStringStyle::Html => ShowStringStyle::Html,
        };
        Ok(style)
    }

    fn try_encode_show_string_style(&self, style: ShowStringStyle) -> Result<i32> {
        let style = match style {
            ShowStringStyle::Default => gen::ShowStringStyle::Default,
            ShowStringStyle::Vertical => gen::ShowStringStyle::Vertical,
            ShowStringStyle::Html => gen::ShowStringStyle::Html,
        };
        Ok(style as i32)
    }

    fn try_decode_pyspark_udf_kind(&self, kind: i32) -> Result<PySparkUdfKind> {
        let kind = gen::PySparkUdfKind::try_from(kind)
            .map_err(|e| plan_datafusion_err!("failed to decode pyspark UDF kind: {e}"))?;
        let kind = match kind {
            gen::PySparkUdfKind::Batch => PySparkUdfKind::Batch,
            gen::PySparkUdfKind::ArrowBatch => PySparkUdfKind::ArrowBatch,
            gen::PySparkUdfKind::ScalarPandas => PySparkUdfKind::ScalarPandas,
            gen::PySparkUdfKind::ScalarPandasIter => PySparkUdfKind::ScalarPandasIter,
        };
        Ok(kind)
    }

    fn try_encode_pyspark_udf_kind(&self, kind: PySparkUdfKind) -> Result<i32> {
        let kind = match kind {
            PySparkUdfKind::Batch => gen::PySparkUdfKind::Batch,
            PySparkUdfKind::ArrowBatch => gen::PySparkUdfKind::ArrowBatch,
            PySparkUdfKind::ScalarPandas => gen::PySparkUdfKind::ScalarPandas,
            PySparkUdfKind::ScalarPandasIter => gen::PySparkUdfKind::ScalarPandasIter,
        };
        Ok(kind as i32)
    }

    fn try_decode_pyspark_map_iter_kind(&self, kind: i32) -> Result<PySparkMapIterKind> {
        let kind = gen::PySparkMapIterKind::try_from(kind)
            .map_err(|e| plan_datafusion_err!("failed to decode pyspark map iter kind: {e}"))?;
        let kind = match kind {
            gen::PySparkMapIterKind::Arrow => PySparkMapIterKind::Arrow,
            gen::PySparkMapIterKind::Pandas => PySparkMapIterKind::Pandas,
        };
        Ok(kind)
    }

    fn try_encode_pyspark_map_iter_kind(&self, kind: PySparkMapIterKind) -> Result<i32> {
        let kind = match kind {
            PySparkMapIterKind::Arrow => gen::PySparkMapIterKind::Arrow,
            PySparkMapIterKind::Pandas => gen::PySparkMapIterKind::Pandas,
        };
        Ok(kind as i32)
    }

    fn try_decode_pyspark_udtf_kind(&self, kind: i32) -> Result<PySparkUdtfKind> {
        let kind = gen::PySparkUdtfKind::try_from(kind)
            .map_err(|e| plan_datafusion_err!("failed to decode pyspark UDTF kind: {e}"))?;
        let kind = match kind {
            gen::PySparkUdtfKind::Table => PySparkUdtfKind::Table,
            gen::PySparkUdtfKind::ArrowTable => PySparkUdtfKind::ArrowTable,
        };
        Ok(kind)
    }

    fn try_encode_pyspark_udtf_kind(&self, kind: PySparkUdtfKind) -> Result<i32> {
        let kind = match kind {
            PySparkUdtfKind::Table => gen::PySparkUdtfKind::Table,
            PySparkUdtfKind::ArrowTable => gen::PySparkUdtfKind::ArrowTable,
        };
        Ok(kind as i32)
    }

    fn try_decode_pyspark_udf_config(
        &self,
        config: gen::PySparkUdfConfig,
    ) -> Result<PySparkUdfConfig> {
        let config = PySparkUdfConfig {
            session_timezone: config.session_timezone,
            pandas_window_bound_types: config.pandas_window_bound_types,
            pandas_grouped_map_assign_columns_by_name: config
                .pandas_grouped_map_assign_columns_by_name,
            pandas_convert_to_arrow_array_safely: config.pandas_convert_to_arrow_array_safely,
            arrow_max_records_per_batch: config.arrow_max_records_per_batch as usize,
        };
        Ok(config)
    }

    fn try_encode_pyspark_udf_config(
        &self,
        config: &PySparkUdfConfig,
    ) -> Result<gen::PySparkUdfConfig> {
        let config = gen::PySparkUdfConfig {
            session_timezone: config.session_timezone.clone(),
            pandas_window_bound_types: config.pandas_window_bound_types.clone(),
            pandas_grouped_map_assign_columns_by_name: config
                .pandas_grouped_map_assign_columns_by_name,
            pandas_convert_to_arrow_array_safely: config.pandas_convert_to_arrow_array_safely,
            arrow_max_records_per_batch: config.arrow_max_records_per_batch as u64,
        };
        Ok(config)
    }

    fn try_decode_shuffle_consumption(&self, consumption: i32) -> Result<ShuffleConsumption> {
        let consumption = gen::ShuffleConsumption::try_from(consumption)
            .map_err(|e| plan_datafusion_err!("failed to decode shuffle consumption: {e}"))?;
        let consumption = match consumption {
            gen::ShuffleConsumption::Single => ShuffleConsumption::Single,
            gen::ShuffleConsumption::Multiple => ShuffleConsumption::Multiple,
        };
        Ok(consumption)
    }

    fn try_encode_shuffle_consumption(&self, consumption: ShuffleConsumption) -> Result<i32> {
        let consumption = match consumption {
            ShuffleConsumption::Single => gen::ShuffleConsumption::Single,
            ShuffleConsumption::Multiple => gen::ShuffleConsumption::Multiple,
        };
        Ok(consumption as i32)
    }

    fn try_decode_local_stream_storage(&self, storage: i32) -> Result<LocalStreamStorage> {
        let storage = gen::LocalStreamStorage::try_from(storage)
            .map_err(|e| plan_datafusion_err!("failed to decode local stream storage: {e}"))?;
        let storage = match storage {
            gen::LocalStreamStorage::Ephemeral => LocalStreamStorage::Ephemeral,
            gen::LocalStreamStorage::Memory => LocalStreamStorage::Memory,
            gen::LocalStreamStorage::Disk => LocalStreamStorage::Disk,
        };
        Ok(storage)
    }

    fn try_encode_local_stream_storage(&self, storage: LocalStreamStorage) -> Result<i32> {
        let storage = match storage {
            LocalStreamStorage::Ephemeral => gen::LocalStreamStorage::Ephemeral,
            LocalStreamStorage::Memory => gen::LocalStreamStorage::Memory,
            LocalStreamStorage::Disk => gen::LocalStreamStorage::Disk,
        };
        Ok(storage as i32)
    }

    fn try_decode_file_compression_type(&self, variant: i32) -> Result<FileCompressionType> {
        let variant = gen::CompressionTypeVariant::try_from(variant)
            .map_err(|e| plan_datafusion_err!("failed to decode compression type variant: {e}"))?;
        let file_compression_type = match variant {
            gen::CompressionTypeVariant::Gzip => CompressionTypeVariant::GZIP,
            gen::CompressionTypeVariant::Bzip2 => CompressionTypeVariant::BZIP2,
            gen::CompressionTypeVariant::Xz => CompressionTypeVariant::XZ,
            gen::CompressionTypeVariant::Zstd => CompressionTypeVariant::ZSTD,
            gen::CompressionTypeVariant::Uncompressed => CompressionTypeVariant::UNCOMPRESSED,
        };
        Ok(file_compression_type.into())
    }

    fn try_encode_file_compression_type(
        &self,
        file_compression_type: FileCompressionType,
    ) -> Result<i32> {
        let variant: CompressionTypeVariant = file_compression_type.into();
        let variant = match variant {
            CompressionTypeVariant::GZIP => gen::CompressionTypeVariant::Gzip,
            CompressionTypeVariant::BZIP2 => gen::CompressionTypeVariant::Bzip2,
            CompressionTypeVariant::XZ => gen::CompressionTypeVariant::Xz,
            CompressionTypeVariant::ZSTD => gen::CompressionTypeVariant::Zstd,
            CompressionTypeVariant::UNCOMPRESSED => gen::CompressionTypeVariant::Uncompressed,
        };
        Ok(variant as i32)
    }

    fn try_decode_plan(
        &self,
        buf: &[u8],
        registry: &dyn FunctionRegistry,
    ) -> Result<Arc<dyn ExecutionPlan>> {
        let plan = PhysicalPlanNode::decode(buf)
            .map_err(|e| plan_datafusion_err!("failed to decode plan: {e}"))?;
        plan.try_into_physical_plan(registry, self.context.runtime_env().as_ref(), self)
    }

    fn try_encode_plan(&self, plan: Arc<dyn ExecutionPlan>) -> Result<Vec<u8>> {
        let plan = PhysicalPlanNode::try_from_physical_plan(plan, self)?;
        let mut buffer = BytesMut::new();
        plan.encode(&mut buffer)
            .map_err(|e| plan_datafusion_err!("failed to encode plan: {e}"))?;
        Ok(buffer.freeze().into())
    }

    fn try_decode_partitioning(
        &self,
        buf: &[u8],
        registry: &dyn FunctionRegistry,
        schema: &Schema,
    ) -> Result<Partitioning> {
        let partitioning = self.try_decode_message(buf)?;
        parse_protobuf_partitioning(Some(&partitioning), registry, schema, self)?
            .ok_or_else(|| plan_datafusion_err!("no partitioning found"))
    }

    fn try_encode_partitioning(&self, partitioning: &Partitioning) -> Result<Vec<u8>> {
        let partitioning = serialize_partitioning(partitioning, self)?;
        self.try_encode_message(partitioning)
    }

    fn try_decode_task_read_location(
        &self,
        location: gen::TaskReadLocation,
    ) -> Result<TaskReadLocation> {
        let gen::TaskReadLocation { location } = location;
        let location = match location {
            Some(gen::task_read_location::Location::Worker(gen::TaskReadLocationWorker {
                worker_id,
                host,
                port,
                channel,
            })) => TaskReadLocation::Worker {
                worker_id: worker_id.into(),
                host,
                port: u16::try_from(port)
                    .map_err(|_| plan_datafusion_err!("invalid port: {port}"))?,
                channel: channel.into(),
            },
            Some(gen::task_read_location::Location::Remote(gen::TaskReadLocationRemote {
                uri,
            })) => TaskReadLocation::Remote { uri },
            None => return plan_err!("no shuffle read location found"),
        };
        Ok(location)
    }

    fn try_encode_task_read_location(
        &self,
        location: &TaskReadLocation,
    ) -> Result<gen::TaskReadLocation> {
        let location = match location {
            TaskReadLocation::Worker {
                worker_id,
                host,
                port,
                channel,
            } => gen::TaskReadLocation {
                location: Some(gen::task_read_location::Location::Worker(
                    gen::TaskReadLocationWorker {
                        worker_id: (*worker_id).into(),
                        host: host.clone(),
                        port: *port as u32,
                        channel: channel.clone().into(),
                    },
                )),
            },
            TaskReadLocation::Remote { uri } => gen::TaskReadLocation {
                location: Some(gen::task_read_location::Location::Remote(
                    gen::TaskReadLocationRemote { uri: uri.clone() },
                )),
            },
        };
        Ok(location)
    }

    fn try_decode_task_read_location_list(
        &self,
        locations: gen::TaskReadLocationList,
    ) -> Result<Vec<TaskReadLocation>> {
        let gen::TaskReadLocationList { locations } = locations;
        locations
            .into_iter()
            .map(|location| self.try_decode_task_read_location(location))
            .collect()
    }

    fn try_encode_task_read_location_list(
        &self,
        locations: &[TaskReadLocation],
    ) -> Result<gen::TaskReadLocationList> {
        let locations = locations
            .iter()
            .map(|location| self.try_encode_task_read_location(location))
            .collect::<Result<_>>()?;
        Ok(gen::TaskReadLocationList { locations })
    }

    fn try_decode_task_write_location(
        &self,
        location: gen::TaskWriteLocation,
    ) -> Result<TaskWriteLocation> {
        let gen::TaskWriteLocation { location } = location;
        let location = match location {
            Some(gen::task_write_location::Location::Local(gen::TaskWriteLocationLocal {
                channel,
                storage,
            })) => TaskWriteLocation::Local {
                channel: channel.into(),
                storage: self.try_decode_local_stream_storage(storage)?,
            },
            Some(gen::task_write_location::Location::Remote(gen::TaskWriteLocationRemote {
                uri,
            })) => TaskWriteLocation::Remote { uri },
            None => return plan_err!("no shuffle write location found"),
        };
        Ok(location)
    }

    fn try_encode_task_write_location(
        &self,
        location: &TaskWriteLocation,
    ) -> Result<gen::TaskWriteLocation> {
        let location = match location {
            TaskWriteLocation::Local { channel, storage } => gen::TaskWriteLocation {
                location: Some(gen::task_write_location::Location::Local(
                    gen::TaskWriteLocationLocal {
                        channel: channel.clone().into(),
                        storage: self.try_encode_local_stream_storage(*storage)?,
                    },
                )),
            },
            TaskWriteLocation::Remote { uri } => gen::TaskWriteLocation {
                location: Some(gen::task_write_location::Location::Remote(
                    gen::TaskWriteLocationRemote { uri: uri.clone() },
                )),
            },
        };
        Ok(location)
    }

    fn try_decode_task_write_location_list(
        &self,
        locations: gen::TaskWriteLocationList,
    ) -> Result<Vec<TaskWriteLocation>> {
        let gen::TaskWriteLocationList { locations } = locations;
        locations
            .into_iter()
            .map(|location| self.try_decode_task_write_location(location))
            .collect()
    }

    fn try_encode_task_write_location_list(
        &self,
        locations: &[TaskWriteLocation],
    ) -> Result<gen::TaskWriteLocationList> {
        let locations = locations
            .iter()
            .map(|location| self.try_encode_task_write_location(location))
            .collect::<Result<_>>()?;
        Ok(gen::TaskWriteLocationList { locations })
    }

    fn try_decode_data_type(&self, buf: &[u8]) -> Result<DataType> {
        let arrow_type = self.try_decode_message::<gen_datafusion_common::ArrowType>(buf)?;
        Ok((&arrow_type).try_into()?)
    }

    fn try_encode_data_type(&self, data_type: &DataType) -> Result<Vec<u8>> {
        self.try_encode_message::<gen_datafusion_common::ArrowType>(data_type.try_into()?)
    }

    fn try_decode_schema(&self, buf: &[u8]) -> Result<Schema> {
        let schema = self.try_decode_message::<gen_datafusion_common::Schema>(buf)?;
        Ok((&schema).try_into()?)
    }

    fn try_encode_schema(&self, schema: &Schema) -> Result<Vec<u8>> {
        self.try_encode_message::<gen_datafusion_common::Schema>(schema.try_into()?)
    }

    fn try_decode_message<M>(&self, buf: &[u8]) -> Result<M>
    where
        M: Message + Default,
    {
        let message =
            M::decode(buf).map_err(|e| plan_datafusion_err!("failed to decode message: {e}"))?;
        Ok(message)
    }

    fn try_encode_message<M>(&self, message: M) -> Result<Vec<u8>>
    where
        M: Message,
    {
        let mut buffer = BytesMut::new();
        message
            .encode(&mut buffer)
            .map_err(|e| plan_datafusion_err!("failed to encode message: {e}"))?;
        Ok(buffer.freeze().into())
    }
}<|MERGE_RESOLUTION|>--- conflicted
+++ resolved
@@ -780,11 +780,8 @@
                 Ok(Arc::new(ScalarUDF::from(SparkArray::new())))
             }
             "spark_concat" | "concat" => Ok(Arc::new(ScalarUDF::from(SparkConcat::new()))),
-<<<<<<< HEAD
+            "spark_from_csv" | "from_csv" => Ok(Arc::new(ScalarUDF::from(SparkFromCSV::new()))),
             "spark_csc" | "csc" => Ok(Arc::new(ScalarUDF::from(SparkCsc::new()))),
-=======
-            "spark_from_csv" | "from_csv" => Ok(Arc::new(ScalarUDF::from(SparkFromCSV::new()))),
->>>>>>> 5a147c04
             "spark_hex" | "hex" => Ok(Arc::new(ScalarUDF::from(SparkHex::new()))),
             "spark_unhex" | "unhex" => Ok(Arc::new(ScalarUDF::from(SparkUnHex::new()))),
             "spark_murmur3_hash" | "hash" => Ok(Arc::new(ScalarUDF::from(SparkMurmur3Hash::new()))),
