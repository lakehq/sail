--- conflicted
+++ resolved
@@ -1042,18 +1042,9 @@
                 } else {
                     Some(function_output_names)
                 };
-<<<<<<< HEAD
                 let config = match config {
                     Some(config) => self.try_decode_pyspark_udf_config(config)?,
                     None => return plan_err!("missing config for PySparkUdtf"),
-=======
-                let Some(options) = options else {
-                    return plan_err!("PySpark UDTF options not found");
-                };
-                let options = PySparkUdtfOptions {
-                    session_timezone: options.session_timezone,
-                    arrow_cast_safe_check: options.arrow_cast_safe_check,
->>>>>>> 5a83441f
                 };
                 Arc::new(PySparkUDTF::try_new(
                     kind,
@@ -1100,14 +1091,7 @@
                 .as_ref()
                 .map(|x| x.to_vec())
                 .unwrap_or_default();
-<<<<<<< HEAD
             let config = self.try_encode_pyspark_udf_config(func.config())?;
-=======
-            let options = gen::PySparkUdtfOptions {
-                session_timezone: func.options().session_timezone.to_string(),
-                arrow_cast_safe_check: func.options().arrow_cast_safe_check,
-            };
->>>>>>> 5a83441f
             StreamUdfKind::PySparkUdtf(gen::PySparkUdtf {
                 kind,
                 name: func.name().to_string(),
@@ -1262,7 +1246,7 @@
         config: gen::PySparkUdfConfig,
     ) -> Result<PySparkUdfConfig> {
         let config = PySparkUdfConfig {
-            timezone: config.timezone,
+            session_timezone: config.session_timezone,
             pandas_window_bound_types: config.pandas_window_bound_types,
             pandas_grouped_map_assign_columns_by_name: config
                 .pandas_grouped_map_assign_columns_by_name,
@@ -1277,7 +1261,7 @@
         config: &PySparkUdfConfig,
     ) -> Result<gen::PySparkUdfConfig> {
         let config = gen::PySparkUdfConfig {
-            timezone: config.timezone.clone(),
+            session_timezone: config.session_timezone.clone(),
             pandas_window_bound_types: config.pandas_window_bound_types.clone(),
             pandas_grouped_map_assign_columns_by_name: config
                 .pandas_grouped_map_assign_columns_by_name,
