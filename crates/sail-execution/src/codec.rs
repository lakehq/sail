--- conflicted
+++ resolved
@@ -4,9 +4,8 @@
 use datafusion::arrow::compute::SortOptions;
 use datafusion::arrow::datatypes::{DataType, Schema, TimeUnit};
 use datafusion::common::parsers::CompressionTypeVariant;
-use datafusion::common::{internal_err, plan_datafusion_err, plan_err, JoinSide, Result};
+use datafusion::common::{plan_datafusion_err, plan_err, JoinSide, Result};
 use datafusion::datasource::file_format::file_compression_type::FileCompressionType;
-use datafusion::datasource::memory::{DataSourceExec, MemorySourceConfig};
 #[allow(deprecated)]
 use datafusion::datasource::physical_plan::{ArrowExec, NdJsonExec};
 use datafusion::datasource::physical_plan::{ArrowSource, FileScanConfig, JsonSource};
@@ -17,11 +16,8 @@
 use datafusion::physical_plan::joins::utils::{ColumnIndex, JoinFilter};
 use datafusion::physical_plan::joins::SortMergeJoinExec;
 #[allow(deprecated)]
-<<<<<<< HEAD
-=======
 use datafusion::physical_plan::memory::MemoryExec;
 use datafusion::physical_plan::memory::MemorySourceConfig;
->>>>>>> 992baba1
 use datafusion::physical_plan::recursive_query::RecursiveQueryExec;
 use datafusion::physical_plan::sorts::partial_sort::PartialSortExec;
 use datafusion::physical_plan::source::{DataSource, DataSourceExec};
@@ -258,12 +254,8 @@
                 let source =
                     MemorySourceConfig::try_new(&partitions, Arc::new(schema), projection)?
                         .with_show_sizes(show_sizes)
-<<<<<<< HEAD
-                        .try_with_sort_information(sort_information)?;
-=======
                         .try_with_sort_information(sort_information)?
                         .with_limit(limit.map(|x| x as usize));
->>>>>>> 992baba1
                 Ok(Arc::new(DataSourceExec::new(Arc::new(source))))
             }
             NodeKind::Values(gen::ValuesExecNode { data, schema }) => {
@@ -474,37 +466,6 @@
                 consumption,
                 locations,
             })
-<<<<<<< HEAD
-        } else if let Some(data_source_exec) = node.as_any().downcast_ref::<DataSourceExec>() {
-            let source = data_source_exec.source();
-            if let Some(memory) = source.as_any().downcast_ref::<MemorySourceConfig>() {
-                // `memory.schema()` is the schema after projection.
-                // We must use the original schema here.
-                let schema = memory.original_schema();
-                let partitions = memory
-                    .partitions()
-                    .iter()
-                    .map(|x| write_record_batches(x, schema.as_ref()))
-                    .collect::<Result<_>>()?;
-                let projection = memory
-                    .projection()
-                    .as_ref()
-                    .map(|x| gen::PhysicalProjection {
-                        columns: x.iter().map(|c| *c as u64).collect(),
-                    });
-                let schema = self.try_encode_schema(schema.as_ref())?;
-                let sort_information = self.try_encode_lex_orderings(memory.sort_information())?;
-                Ok(NodeKind::Memory(gen::MemoryExecNode {
-                    partitions,
-                    schema,
-                    projection,
-                    show_sizes: memory.show_sizes(),
-                    sort_information,
-                }))
-            } else {
-                internal_err!("Unable to encode DataSourceExec: {data_source_exec:?} for DataSource: {source:?}. This was likely caused by a bug in Sail's code and likely should not happen. We would welcome that you file an bug report in our issue tracker.")
-            }?
-=======
         } else if let Some(memory) = node.as_any().downcast_ref::<MemoryExec>() {
             // `memory.schema()` is the schema after projection.
             // We must use the original schema here.
@@ -530,7 +491,6 @@
                 sort_information,
                 limit: memory.fetch().map(|x| x as u64),
             })
->>>>>>> 992baba1
         } else if let Some(values) = node.as_any().downcast_ref::<ValuesExec>() {
             let data = write_record_batches(&values.data(), &values.schema())?;
             let schema = self.try_encode_schema(values.schema().as_ref())?;
