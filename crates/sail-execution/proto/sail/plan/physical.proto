--- conflicted
+++ resolved
@@ -178,18 +178,12 @@
   PY_SPARK_UDTF_KIND_ARROW_TABLE = 1;
 }
 
-<<<<<<< HEAD
 message PySparkUdfConfig {
-  string timezone = 1;
+  string session_timezone = 1;
   optional string pandas_window_bound_types = 2;
   bool pandas_grouped_map_assign_columns_by_name = 3;
   bool pandas_convert_to_arrow_array_safely = 4;
   uint64 arrow_max_records_per_batch = 5;
-=======
-message PySparkUdtfOptions {
-  string session_timezone = 1;
-  bool arrow_cast_safe_check = 2;
->>>>>>> 5a83441f
 }
 
 message RangeExecNode {
