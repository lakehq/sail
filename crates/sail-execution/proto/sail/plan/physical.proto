--- conflicted
+++ resolved
@@ -26,14 +26,9 @@
     RecursiveQueryExecNode recursive_query = 12;
     SortMergeJoinExecNode sort_merge_join = 13;
     PartialSortExecNode partial_sort = 14;
-<<<<<<< HEAD
-
-    DeltaWriterExecNode delta_writer = 15;
-    DeltaCommitExecNode delta_commit = 16;
-=======
-    DeltaSinkExecNode delta_sink = 15;
-    TextExecNode text = 16;
->>>>>>> aa1d44b9
+    TextExecNode text = 15;
+    DeltaWriterExecNode delta_writer = 16;
+    DeltaCommitExecNode delta_commit = 17;
   }
 }
 
