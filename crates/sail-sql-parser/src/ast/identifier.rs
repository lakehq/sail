use chumsky::extra::ParserExtra;
use chumsky::input::{Input, InputRef, ValueInput};
use chumsky::label::LabelError;
use chumsky::prelude::custom;
use chumsky::Parser;
use sail_sql_macro::TreeParser;

use crate::ast::operator::{Asterisk, Period};
use crate::combinator::sequence;
use crate::common::Sequence;
use crate::options::ParserOptions;
use crate::span::TokenSpan;
use crate::string::StringValue;
use crate::token::{Keyword, Punctuation, StringStyle, Token, TokenLabel};
use crate::tree::TreeParser;
use crate::utils::skip_whitespace;

fn parse_identifier<'a, F, I, E>(
    input: &mut InputRef<'a, '_, I, E>,
    matcher: F,
    options: &'a ParserOptions,
) -> Result<Ident, E::Error>
where
    F: Fn(&Option<Keyword>) -> bool,
    I: Input<'a, Token = Token<'a>> + ValueInput<'a>,
    I::Span: Into<TokenSpan> + Clone,
    E: ParserExtra<'a, I>,
    E::Error: LabelError<'a, I, TokenLabel>,
{
    let before = input.cursor();
    let token = input.next();
    match &token {
        Some(Token::Word { keyword, raw }) if matcher(keyword) => {
<<<<<<< HEAD
            let output = (input.span_since(&before).into(), raw.to_string());
=======
            let ident = Ident {
                span: input.span_since(before).into(),
                value: raw.to_string(),
            };
>>>>>>> 1532d1a0
            skip_whitespace(input);
            return Ok(ident);
        }
        Some(Token::String { raw, style }) if is_identifier_string(style, options) => {
            if let StringValue::Valid {
                value,
                prefix: None,
            } = style.parse(raw, options)
            {
<<<<<<< HEAD
                let output = (input.span_since(&before).into(), value.clone());
=======
                let output = Ident {
                    span: input.span_since(before).into(),
                    value: value.clone(),
                };
>>>>>>> 1532d1a0
                skip_whitespace(input);
                return Ok(output);
            }
        }
        _ => {}
    }
    Err(E::Error::expected_found(
        vec![TokenLabel::Identifier],
        token.map(Into::into),
        input.span_since(&before),
    ))
}

#[derive(Debug, Clone)]
pub struct Ident {
    pub span: TokenSpan,
    pub value: String,
}

impl<'a, I, E> TreeParser<'a, I, E> for Ident
where
    I: Input<'a, Token = Token<'a>> + ValueInput<'a>,
    I::Span: Into<TokenSpan> + Clone,
    E: ParserExtra<'a, I>,
    E::Error: LabelError<'a, I, TokenLabel>,
{
    fn parser(_args: (), options: &'a ParserOptions) -> impl Parser<'a, I, Self, E> + Clone {
        custom(move |input| parse_identifier(input, |_| true, options))
    }
}

/// A restricted identifier parser for column names.
pub(crate) fn column_ident<'a, I, E>(
    options: &'a ParserOptions,
) -> impl Parser<'a, I, Ident, E> + Clone
where
    I: Input<'a, Token = Token<'a>> + ValueInput<'a>,
    I::Span: Into<TokenSpan> + Clone,
    E: ParserExtra<'a, I>,
    E::Error: LabelError<'a, I, TokenLabel>,
{
    fn matcher(keyword: &Option<Keyword>) -> bool {
        !keyword.is_some_and(|k| k.is_reserved_in_ansi_mode() || k.is_reserved_for_column_alias())
    }

    custom(move |input| parse_identifier(input, matcher, options))
}

/// A restricted identifier parser for table names.
pub(crate) fn table_ident<'a, I, E>(
    options: &'a ParserOptions,
) -> impl Parser<'a, I, Ident, E> + Clone
where
    I: Input<'a, Token = Token<'a>> + ValueInput<'a>,
    I::Span: Into<TokenSpan> + Clone,
    E: ParserExtra<'a, I>,
    E::Error: LabelError<'a, I, TokenLabel>,
{
    fn matcher(keyword: &Option<Keyword>) -> bool {
        !keyword.is_some_and(|k| k.is_reserved_in_ansi_mode() || k.is_reserved_for_table_alias())
    }

    custom(move |input| parse_identifier(input, matcher, options))
}

#[derive(Debug, Clone, TreeParser)]
pub struct ObjectName(pub Sequence<Ident, Period>);

/// A restricted object name parser.
pub(crate) fn object_name<'a, I, E, P>(
    ident: P,
    options: &'a ParserOptions,
) -> impl Parser<'a, I, ObjectName, E> + Clone
where
    I: Input<'a, Token = Token<'a>> + ValueInput<'a>,
    I::Span: Into<TokenSpan> + Clone,
    E: ParserExtra<'a, I>,
    E::Error: LabelError<'a, I, TokenLabel>,
    P: Parser<'a, I, Ident, E> + Clone,
{
    sequence(ident, Period::parser((), options)).map(ObjectName)
}

#[derive(Debug, Clone, TreeParser)]
pub struct QualifiedWildcard(pub Sequence<Ident, Period>, pub Period, pub Asterisk);

/// A named variable `$name` or `:name`, or an unnamed variable `?`.
#[derive(Debug, Clone)]
pub struct Variable {
    pub span: TokenSpan,
    pub value: String,
}

fn parse_named_variable<'a, I, E>(input: &mut InputRef<'a, '_, I, E>) -> Option<Variable>
where
    I: Input<'a, Token = Token<'a>> + ValueInput<'a>,
    I::Span: Into<TokenSpan>,
    E: ParserExtra<'a, I>,
    E::Error: LabelError<'a, I, TokenLabel>,
{
    let marker = input.save();
    match (input.next(), input.next()) {
        (
            Some(Token::Punctuation(p @ (Punctuation::Dollar | Punctuation::Colon))),
            Some(Token::Word { keyword: _, raw }),
        ) => {
<<<<<<< HEAD
            let node = Variable {
                span: input.span_since(marker.cursor()).into(),
                value: format!("{}{}", p.to_char(), raw),
            };
            skip_whitespace(input);
            Some(node)
        }
        (
            Some(Token::Punctuation(p @ (Punctuation::Dollar | Punctuation::Colon))),
            Some(Token::Number { value, suffix }),
        ) => {
            let node = Variable {
                span: input.span_since(marker.cursor()).into(),
                value: format!("{}{}{}", p.to_char(), value, suffix),
            };
            skip_whitespace(input);
            Some(node)
=======
            let variable = Variable {
                span: input.span_since(marker.offset()).into(),
                value: format!("{}{}", p.to_char(), raw),
            };
            skip_whitespace(input);
            Some(variable)
>>>>>>> 1532d1a0
        }
        _ => {
            input.rewind(marker);
            None
        }
    }
}

fn parse_unnamed_variable<'a, I, E>(input: &mut InputRef<'a, '_, I, E>) -> Option<Variable>
where
    I: Input<'a, Token = Token<'a>> + ValueInput<'a>,
    I::Span: Into<TokenSpan>,
    E: ParserExtra<'a, I>,
    E::Error: LabelError<'a, I, TokenLabel>,
{
    let marker = input.save();
    match input.next() {
        Some(Token::Punctuation(p @ Punctuation::QuestionMark)) => {
<<<<<<< HEAD
            let node = Variable {
                span: input.span_since(marker.cursor()).into(),
=======
            let variable = Variable {
                span: input.span_since(marker.offset()).into(),
>>>>>>> 1532d1a0
                value: format!("{}", p.to_char()),
            };
            skip_whitespace(input);
            Some(variable)
        }
        _ => {
            input.rewind(marker);
            None
        }
    }
}

impl<'a, I, E> TreeParser<'a, I, E> for Variable
where
    I: Input<'a, Token = Token<'a>> + ValueInput<'a>,
    I::Span: Into<TokenSpan>,
    E: ParserExtra<'a, I>,
    E::Error: LabelError<'a, I, TokenLabel>,
{
    fn parser(_args: (), _options: &'a ParserOptions) -> impl Parser<'a, I, Self, E> + Clone {
        custom(|input: &mut InputRef<'a, '_, I, E>| {
            if let Some(named) = parse_named_variable(input) {
                return Ok(named);
            }
            if let Some(unnamed) = parse_unnamed_variable(input) {
                return Ok(unnamed);
            }
            let before = input.cursor();
            let token = input.next();
            Err(E::Error::expected_found(
                vec![TokenLabel::Variable],
                token.map(Into::into),
                input.span_since(&before),
            ))
        })
    }
}

pub(crate) fn is_identifier_string(style: &StringStyle, options: &ParserOptions) -> bool {
    if options.allow_double_quote_identifier {
        matches!(
            style,
            StringStyle::BacktickQuoted | StringStyle::DoubleQuoted { .. }
        )
    } else {
        matches!(style, StringStyle::BacktickQuoted)
    }
}<|MERGE_RESOLUTION|>--- conflicted
+++ resolved
@@ -31,14 +31,10 @@
     let token = input.next();
     match &token {
         Some(Token::Word { keyword, raw }) if matcher(keyword) => {
-<<<<<<< HEAD
-            let output = (input.span_since(&before).into(), raw.to_string());
-=======
             let ident = Ident {
-                span: input.span_since(before).into(),
+                span: input.span_since(&before).into(),
                 value: raw.to_string(),
             };
->>>>>>> 1532d1a0
             skip_whitespace(input);
             return Ok(ident);
         }
@@ -48,14 +44,10 @@
                 prefix: None,
             } = style.parse(raw, options)
             {
-<<<<<<< HEAD
-                let output = (input.span_since(&before).into(), value.clone());
-=======
                 let output = Ident {
-                    span: input.span_since(before).into(),
+                    span: input.span_since(&before).into(),
                     value: value.clone(),
                 };
->>>>>>> 1532d1a0
                 skip_whitespace(input);
                 return Ok(output);
             }
@@ -162,32 +154,12 @@
             Some(Token::Punctuation(p @ (Punctuation::Dollar | Punctuation::Colon))),
             Some(Token::Word { keyword: _, raw }),
         ) => {
-<<<<<<< HEAD
-            let node = Variable {
+            let variable = Variable {
                 span: input.span_since(marker.cursor()).into(),
                 value: format!("{}{}", p.to_char(), raw),
             };
             skip_whitespace(input);
-            Some(node)
-        }
-        (
-            Some(Token::Punctuation(p @ (Punctuation::Dollar | Punctuation::Colon))),
-            Some(Token::Number { value, suffix }),
-        ) => {
-            let node = Variable {
-                span: input.span_since(marker.cursor()).into(),
-                value: format!("{}{}{}", p.to_char(), value, suffix),
-            };
-            skip_whitespace(input);
-            Some(node)
-=======
-            let variable = Variable {
-                span: input.span_since(marker.offset()).into(),
-                value: format!("{}{}", p.to_char(), raw),
-            };
-            skip_whitespace(input);
             Some(variable)
->>>>>>> 1532d1a0
         }
         _ => {
             input.rewind(marker);
@@ -206,13 +178,8 @@
     let marker = input.save();
     match input.next() {
         Some(Token::Punctuation(p @ Punctuation::QuestionMark)) => {
-<<<<<<< HEAD
-            let node = Variable {
+            let variable = Variable {
                 span: input.span_since(marker.cursor()).into(),
-=======
-            let variable = Variable {
-                span: input.span_since(marker.offset()).into(),
->>>>>>> 1532d1a0
                 value: format!("{}", p.to_char()),
             };
             skip_whitespace(input);
