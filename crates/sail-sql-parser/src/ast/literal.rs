--- conflicted
+++ resolved
@@ -168,15 +168,6 @@
 {
     fn parser(_args: (), _options: &'a ParserOptions) -> impl Parser<'a, I, Self, E> + Clone {
         custom(|input: &mut InputRef<'a, '_, I, E>| {
-<<<<<<< HEAD
-            let before = input.cursor();
-            let token = input.next();
-            if let Some(Token::Number { value, suffix }) = token {
-                let node = NumberLiteral {
-                    span: input.span_since(&before).into(),
-                    value: value.to_string(),
-                    suffix: suffix.to_string(),
-=======
             let marker = input.save();
             let mut state = NumberState::Start;
             let mut candidate = None;
@@ -190,13 +181,12 @@
                     _ => {
                         break token;
                     }
->>>>>>> 1532d1a0
                 };
                 if let Some(s) = state.next_slice(raw) {
                     state = s.clone();
                     if let Some((value, suffix)) = s.finalize() {
                         let literal = NumberLiteral {
-                            span: input.span_since(marker.offset()).into(),
+                            span: input.span_since(marker.cursor()).into(),
                             value,
                             suffix,
                         };
@@ -211,17 +201,10 @@
                 skip_whitespace(input);
                 return Ok(literal);
             }
-<<<<<<< HEAD
             Err(E::Error::expected_found(
                 vec![TokenLabel::Number],
                 token.map(Into::into),
-                input.span_since(&before),
-=======
-            Err(labelled_error::<I, E>(
-                token,
-                input.span_since(marker.offset()),
-                TokenLabel::Number,
->>>>>>> 1532d1a0
+                input.span_since(marker.cursor()),
             ))
         })
     }
@@ -257,13 +240,8 @@
             if let Some(Token::Word { raw, keyword: None }) = &token {
                 let value = format!("{}{}", if negative { "-" } else { "" }, raw);
                 if let Ok(value) = value.parse() {
-<<<<<<< HEAD
-                    let node = IntegerLiteral {
+                    let literal = IntegerLiteral {
                         span: input.span_since(marker.cursor()).into(),
-=======
-                    let literal = IntegerLiteral {
-                        span: input.span_since(marker.offset()).into(),
->>>>>>> 1532d1a0
                         value,
                     };
                     skip_whitespace(input);
@@ -345,13 +323,8 @@
                         Ok(style) => style.parse(raw, options),
                         Err(e) => StringValue::Invalid { reason: e },
                     };
-<<<<<<< HEAD
-                    let node = StringLiteral {
+                    let literal = StringLiteral {
                         span: input.span_since(&before).into(),
-=======
-                    let literal = StringLiteral {
-                        span: input.span_since(before).into(),
->>>>>>> 1532d1a0
                         value,
                     };
                     skip_whitespace(input);
