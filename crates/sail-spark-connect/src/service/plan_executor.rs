--- conflicted
+++ resolved
@@ -108,11 +108,7 @@
     metadata: ExecutorMetadata,
     mode: ExecutePlanMode,
 ) -> SparkResult<ExecutePlanResponseStream> {
-<<<<<<< HEAD
-    let spark = SparkExtension::get(&ctx)?;
-=======
-    let spark = ctx.extension::<SparkSession>()?;
->>>>>>> db8809e4
+    let spark = ctx.extension::<SparkSession>()?;
     let operation_id = metadata.operation_id.clone();
     let runtime_handle = spark.job_runner().runtime_handle();
     let plan =
@@ -198,11 +194,7 @@
     sql: SqlCommand,
     metadata: ExecutorMetadata,
 ) -> SparkResult<ExecutePlanResponseStream> {
-<<<<<<< HEAD
-    let spark = SparkExtension::get(&ctx)?;
-=======
-    let spark = ctx.extension::<SparkSession>()?;
->>>>>>> db8809e4
+    let spark = ctx.extension::<SparkSession>()?;
     let relation = if let Some(input) = sql.input {
         input
     } else {
