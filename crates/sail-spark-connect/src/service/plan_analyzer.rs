use std::sync::Arc;

use datafusion::arrow::util::pretty::pretty_format_batches;
use datafusion::prelude::SessionContext;
use sail_common::spec;
use sail_common_datafusion::extension::SessionExtensionAccessor;
use sail_common_datafusion::utils::rename_schema;
use sail_plan::resolve_and_execute_plan;
use sail_plan::resolver::plan::NamedPlan;
use sail_plan::resolver::PlanResolver;

use crate::error::{ProtoFieldExt, SparkError, SparkResult};
use crate::executor::read_stream;
use crate::proto::data_type::parse_spark_data_type;
use crate::schema::{to_spark_schema, to_tree_string};
use crate::session::SparkSession;
use crate::spark::connect as sc;
use crate::spark::connect::analyze_plan_request::explain::ExplainMode;
use crate::spark::connect::analyze_plan_request::{
    DdlParse as DdlParseRequest, Explain as ExplainRequest,
    GetStorageLevel as GetStorageLevelRequest, InputFiles as InputFilesRequest,
    IsLocal as IsLocalRequest, IsStreaming as IsStreamingRequest, JsonToDdl as JsonToDdlRequest,
    Persist as PersistRequest, SameSemantics as SameSemanticsRequest, Schema as SchemaRequest,
    SemanticHash as SemanticHashRequest, SparkVersion as SparkVersionRequest,
    TreeString as TreeStringRequest, Unpersist as UnpersistRequest,
};
use crate::spark::connect::analyze_plan_response::{
    DdlParse as DdlParseResponse, Explain as ExplainResponse,
    GetStorageLevel as GetStorageLevelResponse, InputFiles as InputFilesResponse,
    IsLocal as IsLocalResponse, IsStreaming as IsStreamingResponse, JsonToDdl as JsonToDdlResponse,
    Persist as PersistResponse, SameSemantics as SameSemanticsResponse, Schema as SchemaResponse,
    SemanticHash as SemanticHashResponse, SparkVersion as SparkVersionResponse,
    TreeString as TreeStringResponse, Unpersist as UnpersistResponse,
};
use crate::spark::connect::StorageLevel;
use crate::SPARK_VERSION;

async fn analyze_schema(ctx: &SessionContext, plan: sc::Plan) -> SparkResult<sc::DataType> {
    let spark = ctx.extension::<SparkSession>()?;
    let resolver = PlanResolver::new(ctx, spark.plan_config()?);
    let NamedPlan { plan, fields } = resolver
        .resolve_named_plan(spec::Plan::Query(plan.try_into()?))
        .await?;
    let schema = if let Some(fields) = fields {
        rename_schema(plan.schema().inner(), fields.as_slice())?
    } else {
        plan.schema().inner().clone()
    };
    to_spark_schema(schema)
}

pub(crate) async fn handle_analyze_schema(
    ctx: &SessionContext,
    request: SchemaRequest,
) -> SparkResult<SchemaResponse> {
    let SchemaRequest { plan } = request;
    let plan = plan.required("plan")?;
    let schema = analyze_schema(ctx, plan).await?;
    Ok(SchemaResponse {
        schema: Some(schema),
    })
}

pub(crate) async fn handle_analyze_explain(
    ctx: Arc<SessionContext>,
    request: ExplainRequest,
) -> SparkResult<ExplainResponse> {
<<<<<<< HEAD
    let spark = SparkExtension::get(&ctx)?;
=======
    let spark = ctx.extension::<SparkSession>()?;
>>>>>>> db8809e4
    let ExplainRequest { plan, explain_mode } = request;
    let plan = plan.required("plan")?;
    let explain_mode = ExplainMode::try_from(explain_mode)?;
    let explain = spec::Plan::Command(spec::CommandPlan::new(spec::CommandNode::Explain {
        mode: explain_mode.try_into()?,
        input: Box::new(plan.try_into()?),
    }));
    let runtime_handle = spark.job_runner().runtime_handle();
    let plan = resolve_and_execute_plan(
        Arc::clone(&ctx),
        spark.plan_config()?,
        explain,
        runtime_handle,
    )
    .await?;
    let stream = spark.job_runner().execute(&ctx, plan).await?;
    let batches = read_stream(stream).await?;
    Ok(ExplainResponse {
        // FIXME: The explain output should not be formatted as a table.
        explain_string: pretty_format_batches(&batches)?.to_string(),
    })
}

pub(crate) async fn handle_analyze_tree_string(
    ctx: &SessionContext,
    request: TreeStringRequest,
) -> SparkResult<TreeStringResponse> {
    let TreeStringRequest { plan, level } = request;
    let plan = plan.required("plan")?;
    let schema = analyze_schema(ctx, plan).await?;
    Ok(TreeStringResponse {
        tree_string: to_tree_string(&schema, level),
    })
}

pub(crate) async fn handle_analyze_is_local(
    _ctx: &SessionContext,
    _request: IsLocalRequest,
) -> SparkResult<IsLocalResponse> {
    Err(SparkError::todo("handle analyze is local"))
}

pub(crate) async fn handle_analyze_is_streaming(
    _ctx: &SessionContext,
    _request: IsStreamingRequest,
) -> SparkResult<IsStreamingResponse> {
    // TODO: support streaming
    Ok(IsStreamingResponse {
        is_streaming: false,
    })
}

pub(crate) async fn handle_analyze_input_files(
    _ctx: &SessionContext,
    _request: InputFilesRequest,
) -> SparkResult<InputFilesResponse> {
    Err(SparkError::todo("handle analyze input files"))
}

pub(crate) async fn handle_analyze_spark_version(
    _ctx: &SessionContext,
    _request: SparkVersionRequest,
) -> SparkResult<SparkVersionResponse> {
    Ok(SparkVersionResponse {
        version: SPARK_VERSION.to_string(),
    })
}

pub(crate) async fn handle_analyze_ddl_parse(
    ctx: &SessionContext,
    request: DdlParseRequest,
) -> SparkResult<DdlParseResponse> {
    let data_type = parse_spark_data_type(request.ddl_string.as_str())?;
    let spark = ctx.extension::<SparkSession>()?;
    let resolver = PlanResolver::new(ctx, spark.plan_config()?);
    let data_type = resolver.resolve_data_type_for_plan(&data_type)?;
    Ok(DdlParseResponse {
        parsed: Some(data_type.try_into()?),
    })
}

pub(crate) async fn handle_analyze_same_semantics(
    _ctx: &SessionContext,
    _request: SameSemanticsRequest,
) -> SparkResult<SameSemanticsResponse> {
    Err(SparkError::todo("handle analyze same semantics"))
}

pub(crate) async fn handle_analyze_semantic_hash(
    _ctx: &SessionContext,
    _request: SemanticHashRequest,
) -> SparkResult<SemanticHashResponse> {
    Err(SparkError::todo("handle analyze semantic hash"))
}

pub(crate) async fn handle_analyze_persist(
    _ctx: &SessionContext,
    _request: PersistRequest,
) -> SparkResult<PersistResponse> {
    Ok(PersistResponse {})
}

pub(crate) async fn handle_analyze_unpersist(
    _ctx: &SessionContext,
    _request: UnpersistRequest,
) -> SparkResult<UnpersistResponse> {
    Ok(UnpersistResponse {})
}

pub(crate) async fn handle_analyze_get_storage_level(
    _ctx: &SessionContext,
    _request: GetStorageLevelRequest,
) -> SparkResult<GetStorageLevelResponse> {
    Ok(GetStorageLevelResponse {
        storage_level: Some(StorageLevel {
            use_disk: false,
            use_memory: true,
            use_off_heap: true,
            deserialized: false,
            replication: 1,
        }),
    })
}

pub(crate) async fn handle_analyze_json_to_ddl(
    _ctx: &SessionContext,
    _request: JsonToDdlRequest,
) -> SparkResult<JsonToDdlResponse> {
    Err(SparkError::todo("handle analyze json to ddl"))
}<|MERGE_RESOLUTION|>--- conflicted
+++ resolved
@@ -65,11 +65,7 @@
     ctx: Arc<SessionContext>,
     request: ExplainRequest,
 ) -> SparkResult<ExplainResponse> {
-<<<<<<< HEAD
-    let spark = SparkExtension::get(&ctx)?;
-=======
     let spark = ctx.extension::<SparkSession>()?;
->>>>>>> db8809e4
     let ExplainRequest { plan, explain_mode } = request;
     let plan = plan.required("plan")?;
     let explain_mode = ExplainMode::try_from(explain_mode)?;
