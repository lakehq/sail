#[cfg(test)]
mod tests {
    use std::collections::HashMap;
    use std::sync::{Arc, Mutex};

    use datafusion::arrow::array::RecordBatch;
    use datafusion::arrow::error::ArrowError;
    use datafusion::arrow::util::display::{ArrayFormatter, FormatOptions};
    use sail_common::config::AppConfig;
    use sail_common::tests::test_gold_set;
    use sail_common_datafusion::extension::SessionExtensionAccessor;
    use sail_plan::resolve_and_execute_plan;
    use sail_runtime::RuntimeManager;
    use sail_server::actor::ActorSystem;
    use serde::{Deserialize, Serialize};

    use crate::error::{SparkError, SparkResult};
    use crate::executor::read_stream;
    use crate::proto::data_type_json::JsonDataType;
    use crate::session::SparkSession;
    use crate::session_manager::{SessionKey, SessionManager, SessionManagerOptions};
    use crate::spark::connect::relation::RelType;
    use crate::spark::connect::{Relation, Sql};

    #[derive(Debug, Clone, PartialEq, Serialize, Deserialize)]
    #[serde(rename_all = "camelCase")]
    pub(crate) struct FunctionExample {
        query: String,
        result: Vec<String>,
        schema: JsonDataType,
    }

    #[allow(dead_code)]
    fn format_record_batches(batches: Vec<RecordBatch>) -> SparkResult<Vec<String>> {
        let options = FormatOptions::default();
        let mut output = vec![];
        for batch in batches {
            let formatters = batch
                .columns()
                .iter()
                .map(|column| ArrayFormatter::try_new(column, &options))
                .collect::<Result<Vec<_>, ArrowError>>()?;
            for row in 0..batch.num_rows() {
                let line = formatters
                    .iter()
                    .map(|formatter| formatter.value(row).try_to_string())
                    .collect::<Result<Vec<_>, ArrowError>>()?
                    .join("\t");
                output.push(line);
            }
        }
        Ok(output)
    }

    #[test]
    fn test_sql_function() -> Result<(), Box<dyn std::error::Error>> {
        let config = Arc::new(AppConfig::load()?);
        let runtime = RuntimeManager::try_new(&config.runtime, "Sail Spark Connect Test")?;
        let system = Arc::new(Mutex::new(ActorSystem::new()));
        let session_key = SessionKey {
            user_id: None,
            session_id: "test".to_string(),
        };
        let handle = runtime.handle();
        let context = Arc::new(handle.primary().block_on(async {
            // We create the session inside an async context, even though the
            // `create_session_context` function itself is sync. This is because the actor system
            // may need to spawn actors when the session runs in cluster mode.
            SessionManager::create_session_context(
                system,
                session_key,
                SessionManagerOptions {
                    config,
                    runtime: runtime.handle(),
                },
            )
        })?);
        test_gold_set(
            "tests/gold_data/function/*.json",
            |example: FunctionExample| -> SparkResult<String> {
                let relation = Relation {
                    common: None,
                    #[allow(deprecated)]
                    rel_type: Some(RelType::Sql(Sql {
                        query: example.query,
                        args: HashMap::new(),
                        pos_args: vec![],
                        named_arguments: HashMap::new(),
                        pos_arguments: vec![],
                    })),
                };
                let plan = relation.try_into()?;
                let result = handle.primary().block_on(async {
<<<<<<< HEAD
                    let spark = SparkExtension::get(&context)?;
                    let runtime_handle = spark.job_runner().runtime_handle();
                    let plan = resolve_and_execute_plan(
                        Arc::clone(&context),
                        spark.plan_config()?,
                        plan,
                        runtime_handle,
                    )
                    .await?;
=======
                    let spark = context.extension::<SparkSession>()?;
                    let plan =
                        resolve_and_execute_plan(&context, spark.plan_config()?, plan).await?;
>>>>>>> db8809e4
                    let stream = spark.job_runner().execute(&context, plan).await?;
                    read_stream(stream).await
                });
                // TODO: validate the result against the expected output
                // TODO: handle non-deterministic results and error messages
                match result {
                    // FIXME: the output can be non-deterministic
                    Ok(_) => Ok("ok".to_string()),
                    Err(x) => Err(x),
                }
            },
            SparkError::internal,
        )
        .map_err(|e| e.into())
    }
}<|MERGE_RESOLUTION|>--- conflicted
+++ resolved
@@ -91,8 +91,7 @@
                 };
                 let plan = relation.try_into()?;
                 let result = handle.primary().block_on(async {
-<<<<<<< HEAD
-                    let spark = SparkExtension::get(&context)?;
+                    let spark = context.extension::<SparkSession>()?;
                     let runtime_handle = spark.job_runner().runtime_handle();
                     let plan = resolve_and_execute_plan(
                         Arc::clone(&context),
@@ -101,11 +100,6 @@
                         runtime_handle,
                     )
                     .await?;
-=======
-                    let spark = context.extension::<SparkSession>()?;
-                    let plan =
-                        resolve_and_execute_plan(&context, spark.plan_config()?, plan).await?;
->>>>>>> db8809e4
                     let stream = spark.job_runner().execute(&context, plan).await?;
                     read_stream(stream).await
                 });
