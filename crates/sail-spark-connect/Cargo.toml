[package]
name = "sail-spark-connect"
version = { workspace = true }
edition = { workspace = true }

[lints]
workspace = true

[dependencies]
sail-common = { path = "../sail-common" }
sail-common-datafusion = { path = "../sail-common-datafusion" }
sail-server = { path = "../sail-server" }
sail-plan = { path = "../sail-plan" }
sail-python-udf = { path = "../sail-python-udf" }
sail-sql-analyzer = { path = "../sail-sql-analyzer" }
sail-execution = { path = "../sail-execution" }
sail-object-store = { path = "../sail-object-store" }
<<<<<<< HEAD
sail-catalog = { path = "../sail-catalog" }
sail-runtime = { path = "../sail-runtime" }
=======
sail-session = { path = "../sail-session" }
>>>>>>> db8809e4

thiserror = { workspace = true }
tokio = { workspace = true }
tonic = { workspace = true }
tonic-types = { workspace = true }
prost = { workspace = true }
pbjson = { workspace = true }
pbjson-types = { workspace = true }
uuid = { workspace = true }
datafusion = { workspace = true }
async-stream = { workspace = true }
lazy_static = { workspace = true }
serde = { workspace = true }
serde_json = { workspace = true }
monostate = { workspace = true }
regex = { workspace = true }
phf = { workspace = true }
log = { workspace = true }

[build-dependencies]
prost-build = { workspace = true }
tonic-build = { workspace = true }
pbjson-build = { workspace = true }
serde = { workspace = true }
serde_json = { workspace = true }
syn = { workspace = true }
quote = { workspace = true }
prettyplease = { workspace = true }
regex = { workspace = true }<|MERGE_RESOLUTION|>--- conflicted
+++ resolved
@@ -15,12 +15,8 @@
 sail-sql-analyzer = { path = "../sail-sql-analyzer" }
 sail-execution = { path = "../sail-execution" }
 sail-object-store = { path = "../sail-object-store" }
-<<<<<<< HEAD
-sail-catalog = { path = "../sail-catalog" }
+sail-session = { path = "../sail-session" }
 sail-runtime = { path = "../sail-runtime" }
-=======
-sail-session = { path = "../sail-session" }
->>>>>>> db8809e4
 
 thiserror = { workspace = true }
 tokio = { workspace = true }
