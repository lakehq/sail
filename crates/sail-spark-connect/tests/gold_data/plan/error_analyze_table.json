{
  "tests": [
    {
      "input": "ANALYZE TABLE test-table PARTITION (part1)",
      "exception": "\n[INVALID_IDENTIFIER] The identifier test-table is invalid. Please, consider quoting it with back-quotes as `test-table`.(line 1, pos 18)\n\n== SQL ==\nANALYZE TABLE test-table PARTITION (part1)\n------------------^^^\n",
      "output": {
<<<<<<< HEAD
        "failure": "invalid argument: found end of input expected something else"
=======
        "failure": "invalid argument: found - at 18:19 expected '.', 'PARTITION', or 'COMPUTE'"
>>>>>>> 1532d1a0
      }
    }
  ]
}<|MERGE_RESOLUTION|>--- conflicted
+++ resolved
@@ -4,11 +4,7 @@
       "input": "ANALYZE TABLE test-table PARTITION (part1)",
       "exception": "\n[INVALID_IDENTIFIER] The identifier test-table is invalid. Please, consider quoting it with back-quotes as `test-table`.(line 1, pos 18)\n\n== SQL ==\nANALYZE TABLE test-table PARTITION (part1)\n------------------^^^\n",
       "output": {
-<<<<<<< HEAD
-        "failure": "invalid argument: found end of input expected something else"
-=======
         "failure": "invalid argument: found - at 18:19 expected '.', 'PARTITION', or 'COMPUTE'"
->>>>>>> 1532d1a0
       }
     }
   ]
