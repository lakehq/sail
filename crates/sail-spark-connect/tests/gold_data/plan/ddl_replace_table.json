--- conflicted
+++ resolved
@@ -709,11 +709,7 @@
       "input": "REPLACE TABLE my_tab (id bigint) SKEWED BY (id) ON (1,2,3)",
       "exception": "\nOperation not allowed: CREATE TABLE ... SKEWED BY.(line 1, pos 33)\n\n== SQL ==\nREPLACE TABLE my_tab (id bigint) SKEWED BY (id) ON (1,2,3)\n---------------------------------^^^\n",
       "output": {
-<<<<<<< HEAD
-        "failure": "invalid argument: found end of input expected something else"
-=======
         "failure": "invalid argument: found SKEWED at 33:39 expected 'USING', 'PARTITIONED', 'CLUSTERED', 'ROW', 'STORED', 'LOCATION', 'COMMENT', 'OPTIONS', 'TBLPROPERTIES', 'AS', query, ';', or end of input"
->>>>>>> 1532d1a0
       }
     },
     {
