--- conflicted
+++ resolved
@@ -4,11 +4,7 @@
       "input": "DESC SCHEMA EXTENDED test-db",
       "exception": "\n[INVALID_IDENTIFIER] The identifier test-db is invalid. Please, consider quoting it with back-quotes as `test-db`.(line 1, pos 25)\n\n== SQL ==\nDESC SCHEMA EXTENDED test-db\n-------------------------^^^\n",
       "output": {
-<<<<<<< HEAD
-        "failure": "invalid argument: found end of input expected something else"
-=======
         "failure": "invalid argument: found - at 25:26 expected '.', ';', or end of input"
->>>>>>> 1532d1a0
       }
     }
   ]
