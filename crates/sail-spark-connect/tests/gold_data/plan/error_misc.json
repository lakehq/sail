{
  "tests": [
    {
      "input": "\nALTER DATABASE my-database\nSET DBPROPERTIES ('p1'='v1')",
      "exception": "\n[INVALID_IDENTIFIER] The identifier my-database is invalid. Please, consider quoting it with back-quotes as `my-database`.(line 2, pos 17)\n\n== SQL ==\n\nALTER DATABASE my-database\n-----------------^^^\nSET DBPROPERTIES ('p1'='v1')\n",
      "output": {
        "failure": "invalid argument: found - at 18:19 expected '.', or 'SET'"
      }
    },
    {
      "input": "\nFROM test-table\nSELECT a\nSELECT b\n        ",
      "exception": "\n[INVALID_IDENTIFIER] The identifier test-table is invalid. Please, consider quoting it with back-quotes as `test-table`.(line 2, pos 9)\n\n== SQL ==\n\nFROM test-table\n---------^^^\nSELECT a\nSELECT b\n        \n",
      "output": {
<<<<<<< HEAD
        "failure": "invalid argument: found end of input expected something else"
=======
        "failure": "invalid argument: found FROM at 1:5 expected statement, or end of input"
>>>>>>> 1532d1a0
      }
    },
    {
      "input": "CREATE DATABASE IF NOT EXISTS my-database",
      "exception": "\n[INVALID_IDENTIFIER] The identifier my-database is invalid. Please, consider quoting it with back-quotes as `my-database`.(line 1, pos 32)\n\n== SQL ==\nCREATE DATABASE IF NOT EXISTS my-database\n--------------------------------^^^\n",
      "output": {
<<<<<<< HEAD
        "failure": "invalid argument: found end of input expected something else"
=======
        "failure": "invalid argument: found NOT at 19:22 expected '.', 'IF', 'COMMENT', 'LOCATION', 'WITH', ';', or end of input"
>>>>>>> 1532d1a0
      }
    },
    {
      "input": "CREATE FUNCTION test-func as org.test.func",
      "exception": "\n[INVALID_IDENTIFIER] The identifier test-func is invalid. Please, consider quoting it with back-quotes as `test-func`.(line 1, pos 20)\n\n== SQL ==\nCREATE FUNCTION test-func as org.test.func\n--------------------^^^\n",
      "output": {
        "failure": "invalid argument: found FUNCTION at 7:15 expected 'DATABASE', 'SCHEMA', 'OR', 'TEMP', 'TEMPORARY', 'EXTERNAL', 'TABLE', 'GLOBAL', or 'VIEW'"
      }
    },
    {
      "input": "DROP DATABASE my-database",
      "exception": "\n[INVALID_IDENTIFIER] The identifier my-database is invalid. Please, consider quoting it with back-quotes as `my-database`.(line 1, pos 16)\n\n== SQL ==\nDROP DATABASE my-database\n----------------^^^\n",
      "output": {
<<<<<<< HEAD
        "failure": "invalid argument: found end of input expected something else"
=======
        "failure": "invalid argument: found - at 16:17 expected '.', 'RESTRICT', 'CASCADE', ';', or end of input"
>>>>>>> 1532d1a0
      }
    },
    {
      "input": "DROP FUNCTION test-func as org.test.func",
      "exception": "\n[INVALID_IDENTIFIER] The identifier test-func is invalid. Please, consider quoting it with back-quotes as `test-func`.(line 1, pos 18)\n\n== SQL ==\nDROP FUNCTION test-func as org.test.func\n------------------^^^\n",
      "output": {
        "failure": "invalid argument: found FUNCTION at 5:13 expected 'DATABASE', 'SCHEMA', 'TABLE', 'VIEW', 'TEMP', 'TEMPORARY', or 'FUNCTIONS'"
      }
    },
    {
      "input": "SHOW COLUMNS IN t FROM test-db",
      "exception": "\n[INVALID_IDENTIFIER] The identifier test-db is invalid. Please, consider quoting it with back-quotes as `test-db`.(line 1, pos 27)\n\n== SQL ==\nSHOW COLUMNS IN t FROM test-db\n---------------------------^^^\n",
      "output": {
<<<<<<< HEAD
        "failure": "invalid argument: found end of input expected something else"
=======
        "failure": "invalid argument: found - at 27:28 expected '.', ';', or end of input"
>>>>>>> 1532d1a0
      }
    },
    {
      "input": "SHOW FUNCTIONS LIKE test-func",
      "exception": "\n[INVALID_IDENTIFIER] The identifier test-func is invalid. Please, consider quoting it with back-quotes as `test-func`.(line 1, pos 24)\n\n== SQL ==\nSHOW FUNCTIONS LIKE test-func\n------------------------^^^\n",
      "output": {
<<<<<<< HEAD
        "failure": "invalid argument: found end of input expected something else"
=======
        "failure": "invalid argument: found LIKE at 15:19 expected ';', or end of input"
>>>>>>> 1532d1a0
      }
    },
    {
      "input": "SHOW TABLE EXTENDED IN hyphen-db LIKE \"str\"",
      "exception": "\n[INVALID_IDENTIFIER] The identifier hyphen-db is invalid. Please, consider quoting it with back-quotes as `hyphen-db`.(line 1, pos 29)\n\n== SQL ==\nSHOW TABLE EXTENDED IN hyphen-db LIKE \"str\"\n-----------------------------^^^\n",
      "output": {
        "failure": "invalid argument: found TABLE at 5:10 expected 'DATABASES', 'SCHEMAS', 'TABLES', 'CREATE', 'COLUMNS', 'VIEWS', or 'FUNCTIONS'"
      }
    },
    {
      "input": "SHOW TABLES IN hyphen-database",
      "exception": "\n[INVALID_IDENTIFIER] The identifier hyphen-database is invalid. Please, consider quoting it with back-quotes as `hyphen-database`.(line 1, pos 21)\n\n== SQL ==\nSHOW TABLES IN hyphen-database\n---------------------^^^\n",
      "output": {
<<<<<<< HEAD
        "failure": "invalid argument: found end of input expected something else"
=======
        "failure": "invalid argument: found - at 21:22 expected '.', 'LIKE', string, ';', or end of input"
>>>>>>> 1532d1a0
      }
    },
    {
      "input": "USE test-test",
      "exception": "\n[INVALID_IDENTIFIER] The identifier test-test is invalid. Please, consider quoting it with back-quotes as `test-test`.(line 1, pos 8)\n\n== SQL ==\nUSE test-test\n--------^^^\n",
      "output": {
        "failure": "invalid argument: found test at 4:8 expected 'DATABASE', or 'SCHEMA'"
      }
    }
  ]
}<|MERGE_RESOLUTION|>--- conflicted
+++ resolved
@@ -11,22 +11,14 @@
       "input": "\nFROM test-table\nSELECT a\nSELECT b\n        ",
       "exception": "\n[INVALID_IDENTIFIER] The identifier test-table is invalid. Please, consider quoting it with back-quotes as `test-table`.(line 2, pos 9)\n\n== SQL ==\n\nFROM test-table\n---------^^^\nSELECT a\nSELECT b\n        \n",
       "output": {
-<<<<<<< HEAD
         "failure": "invalid argument: found end of input expected something else"
-=======
-        "failure": "invalid argument: found FROM at 1:5 expected statement, or end of input"
->>>>>>> 1532d1a0
       }
     },
     {
       "input": "CREATE DATABASE IF NOT EXISTS my-database",
       "exception": "\n[INVALID_IDENTIFIER] The identifier my-database is invalid. Please, consider quoting it with back-quotes as `my-database`.(line 1, pos 32)\n\n== SQL ==\nCREATE DATABASE IF NOT EXISTS my-database\n--------------------------------^^^\n",
       "output": {
-<<<<<<< HEAD
-        "failure": "invalid argument: found end of input expected something else"
-=======
         "failure": "invalid argument: found NOT at 19:22 expected '.', 'IF', 'COMMENT', 'LOCATION', 'WITH', ';', or end of input"
->>>>>>> 1532d1a0
       }
     },
     {
@@ -40,11 +32,7 @@
       "input": "DROP DATABASE my-database",
       "exception": "\n[INVALID_IDENTIFIER] The identifier my-database is invalid. Please, consider quoting it with back-quotes as `my-database`.(line 1, pos 16)\n\n== SQL ==\nDROP DATABASE my-database\n----------------^^^\n",
       "output": {
-<<<<<<< HEAD
-        "failure": "invalid argument: found end of input expected something else"
-=======
         "failure": "invalid argument: found - at 16:17 expected '.', 'RESTRICT', 'CASCADE', ';', or end of input"
->>>>>>> 1532d1a0
       }
     },
     {
@@ -58,22 +46,14 @@
       "input": "SHOW COLUMNS IN t FROM test-db",
       "exception": "\n[INVALID_IDENTIFIER] The identifier test-db is invalid. Please, consider quoting it with back-quotes as `test-db`.(line 1, pos 27)\n\n== SQL ==\nSHOW COLUMNS IN t FROM test-db\n---------------------------^^^\n",
       "output": {
-<<<<<<< HEAD
-        "failure": "invalid argument: found end of input expected something else"
-=======
         "failure": "invalid argument: found - at 27:28 expected '.', ';', or end of input"
->>>>>>> 1532d1a0
       }
     },
     {
       "input": "SHOW FUNCTIONS LIKE test-func",
       "exception": "\n[INVALID_IDENTIFIER] The identifier test-func is invalid. Please, consider quoting it with back-quotes as `test-func`.(line 1, pos 24)\n\n== SQL ==\nSHOW FUNCTIONS LIKE test-func\n------------------------^^^\n",
       "output": {
-<<<<<<< HEAD
-        "failure": "invalid argument: found end of input expected something else"
-=======
         "failure": "invalid argument: found LIKE at 15:19 expected ';', or end of input"
->>>>>>> 1532d1a0
       }
     },
     {
@@ -87,11 +67,7 @@
       "input": "SHOW TABLES IN hyphen-database",
       "exception": "\n[INVALID_IDENTIFIER] The identifier hyphen-database is invalid. Please, consider quoting it with back-quotes as `hyphen-database`.(line 1, pos 21)\n\n== SQL ==\nSHOW TABLES IN hyphen-database\n---------------------^^^\n",
       "output": {
-<<<<<<< HEAD
-        "failure": "invalid argument: found end of input expected something else"
-=======
         "failure": "invalid argument: found - at 21:22 expected '.', 'LIKE', string, ';', or end of input"
->>>>>>> 1532d1a0
       }
     },
     {
