--- conflicted
+++ resolved
@@ -3,9 +3,6 @@
     {
       "input": "\nANALYZE TABLE a.b.c PARTITION(ds='2017-06-10')\nCOMPUTE STATISTICS FOR ALL COLUMNS\n         ",
       "output": {
-<<<<<<< HEAD
-        "failure": "invalid argument: found end of input expected something else"
-=======
         "success": {
           "command": {
             "analyzeTable": {
@@ -33,15 +30,11 @@
             "sourceInfo": null
           }
         }
->>>>>>> 1532d1a0
       }
     },
     {
       "input": "\nANALYZE TABLE a.b.c PARTITION(ds='2017-06-10')\nCOMPUTE STATISTICS FOR COLUMNS key, value\n         ",
       "output": {
-<<<<<<< HEAD
-        "failure": "invalid argument: found end of input expected something else"
-=======
         "success": {
           "command": {
             "analyzeTable": {
@@ -76,48 +69,32 @@
             "sourceInfo": null
           }
         }
->>>>>>> 1532d1a0
       }
     },
     {
       "input": "ANALYZE TABLE a.b.c COMPUTE STATISTICS FOR ALL",
       "exception": "\n[PARSE_SYNTAX_ERROR] Syntax error at or near end of input: missing 'COLUMNS'.(line 1, pos 46)\n\n== SQL ==\nANALYZE TABLE a.b.c COMPUTE STATISTICS FOR ALL\n----------------------------------------------^^^\n",
       "output": {
-<<<<<<< HEAD
-        "failure": "invalid argument: found end of input expected something else"
-=======
         "failure": "invalid argument: found end of input expected 'COLUMNS'"
->>>>>>> 1532d1a0
       }
     },
     {
       "input": "ANALYZE TABLE a.b.c COMPUTE STATISTICS FOR ALL COLUMNS key, value",
       "exception": "\n[PARSE_SYNTAX_ERROR] Syntax error at or near 'key'.(line 1, pos 55)\n\n== SQL ==\nANALYZE TABLE a.b.c COMPUTE STATISTICS FOR ALL COLUMNS key, value\n-------------------------------------------------------^^^\n",
       "output": {
-<<<<<<< HEAD
-        "failure": "invalid argument: found end of input expected something else"
-=======
         "failure": "invalid argument: found key at 55:58 expected ';', or end of input"
->>>>>>> 1532d1a0
       }
     },
     {
       "input": "ANALYZE TABLE a.b.c COMPUTE STATISTICS FOR COLUMNS",
       "exception": "\n[PARSE_SYNTAX_ERROR] Syntax error at or near end of input.(line 1, pos 50)\n\n== SQL ==\nANALYZE TABLE a.b.c COMPUTE STATISTICS FOR COLUMNS\n--------------------------------------------------^^^\n",
       "output": {
-<<<<<<< HEAD
-        "failure": "invalid argument: found end of input expected something else"
-=======
         "failure": "invalid argument: found end of input expected identifier"
->>>>>>> 1532d1a0
       }
     },
     {
       "input": "ANALYZE TABLE a.b.c COMPUTE STATISTICS FOR COLUMNS key, value",
       "output": {
-<<<<<<< HEAD
-        "failure": "invalid argument: found end of input expected something else"
-=======
         "success": {
           "command": {
             "analyzeTable": {
@@ -141,83 +118,71 @@
             "sourceInfo": null
           }
         }
->>>>>>> 1532d1a0
       }
     },
     {
       "input": "ANALYZE TABLE a.b.c PARTITION(ds, hr) COMPUTE STATISTICS",
       "output": {
-<<<<<<< HEAD
-        "failure": "invalid argument: found end of input expected something else"
-=======
-        "success": {
-          "command": {
-            "analyzeTable": {
-              "table": [
-                "a",
-                "b",
-                "c"
-              ],
-              "partition": [
-                [
-                  "ds",
-                  null
-                ],
-                [
-                  "hr",
-                  null
-                ]
-              ],
-              "columns": [],
-              "noScan": false
-            },
-            "planId": null,
-            "sourceInfo": null
-          }
-        }
->>>>>>> 1532d1a0
+        "success": {
+          "command": {
+            "analyzeTable": {
+              "table": [
+                "a",
+                "b",
+                "c"
+              ],
+              "partition": [
+                [
+                  "ds",
+                  null
+                ],
+                [
+                  "hr",
+                  null
+                ]
+              ],
+              "columns": [],
+              "noScan": false
+            },
+            "planId": null,
+            "sourceInfo": null
+          }
+        }
       }
     },
     {
       "input": "ANALYZE TABLE a.b.c PARTITION(ds, hr) COMPUTE STATISTICS noscan",
       "output": {
-<<<<<<< HEAD
-        "failure": "invalid argument: found end of input expected something else"
-=======
-        "success": {
-          "command": {
-            "analyzeTable": {
-              "table": [
-                "a",
-                "b",
-                "c"
-              ],
-              "partition": [
-                [
-                  "ds",
-                  null
-                ],
-                [
-                  "hr",
-                  null
-                ]
-              ],
-              "columns": [],
-              "noScan": true
-            },
-            "planId": null,
-            "sourceInfo": null
-          }
-        }
->>>>>>> 1532d1a0
+        "success": {
+          "command": {
+            "analyzeTable": {
+              "table": [
+                "a",
+                "b",
+                "c"
+              ],
+              "partition": [
+                [
+                  "ds",
+                  null
+                ],
+                [
+                  "hr",
+                  null
+                ]
+              ],
+              "columns": [],
+              "noScan": true
+            },
+            "planId": null,
+            "sourceInfo": null
+          }
+        }
       }
     },
     {
       "input": "ANALYZE TABLE a.b.c PARTITION(ds, hr=11) COMPUTE STATISTICS noscan",
       "output": {
-<<<<<<< HEAD
-        "failure": "invalid argument: found end of input expected something else"
-=======
         "success": {
           "command": {
             "analyzeTable": {
@@ -249,15 +214,11 @@
             "sourceInfo": null
           }
         }
->>>>>>> 1532d1a0
       }
     },
     {
       "input": "ANALYZE TABLE a.b.c PARTITION(ds='2008-04-09') COMPUTE STATISTICS noscan",
       "output": {
-<<<<<<< HEAD
-        "failure": "invalid argument: found end of input expected something else"
-=======
         "success": {
           "command": {
             "analyzeTable": {
@@ -285,15 +246,11 @@
             "sourceInfo": null
           }
         }
->>>>>>> 1532d1a0
       }
     },
     {
       "input": "ANALYZE TABLE a.b.c PARTITION(ds='2008-04-09', hr) COMPUTE STATISTICS",
       "output": {
-<<<<<<< HEAD
-        "failure": "invalid argument: found end of input expected something else"
-=======
         "success": {
           "command": {
             "analyzeTable": {
@@ -325,15 +282,11 @@
             "sourceInfo": null
           }
         }
->>>>>>> 1532d1a0
       }
     },
     {
       "input": "ANALYZE TABLE a.b.c PARTITION(ds='2008-04-09', hr) COMPUTE STATISTICS noscan",
       "output": {
-<<<<<<< HEAD
-        "failure": "invalid argument: found end of input expected something else"
-=======
         "success": {
           "command": {
             "analyzeTable": {
@@ -365,15 +318,11 @@
             "sourceInfo": null
           }
         }
->>>>>>> 1532d1a0
       }
     },
     {
       "input": "ANALYZE TABLE a.b.c PARTITION(ds='2008-04-09', hr=11) COMPUTE STATISTICS",
       "output": {
-<<<<<<< HEAD
-        "failure": "invalid argument: found end of input expected something else"
-=======
         "success": {
           "command": {
             "analyzeTable": {
@@ -411,15 +360,11 @@
             "sourceInfo": null
           }
         }
->>>>>>> 1532d1a0
       }
     },
     {
       "input": "ANALYZE TABLE a.b.c PARTITION(ds='2008-04-09', hr=11) COMPUTE STATISTICS noscan",
       "output": {
-<<<<<<< HEAD
-        "failure": "invalid argument: found end of input expected something else"
-=======
         "success": {
           "command": {
             "analyzeTable": {
@@ -457,15 +402,11 @@
             "sourceInfo": null
           }
         }
->>>>>>> 1532d1a0
       }
     },
     {
       "input": "ANALYZE TABLES FROM a COMPUTE STATISTICS NOSCAN",
       "output": {
-<<<<<<< HEAD
-        "failure": "invalid argument: found end of input expected something else"
-=======
         "success": {
           "command": {
             "analyzeTables": {
@@ -478,15 +419,11 @@
             "sourceInfo": null
           }
         }
->>>>>>> 1532d1a0
       }
     },
     {
       "input": "ANALYZE TABLES IN a.b.c COMPUTE STATISTICS",
       "output": {
-<<<<<<< HEAD
-        "failure": "invalid argument: found end of input expected something else"
-=======
         "success": {
           "command": {
             "analyzeTables": {
@@ -501,26 +438,18 @@
             "sourceInfo": null
           }
         }
->>>>>>> 1532d1a0
       }
     },
     {
       "input": "ANALYZE TABLES IN a.b.c COMPUTE STATISTICS xxxx",
       "exception": "\n[INVALID_SQL_SYNTAX.ANALYZE_TABLE_UNEXPECTED_NOSCAN] Invalid SQL syntax: ANALYZE TABLE(S) ... COMPUTE STATISTICS ... XXXX must be either NOSCAN or empty.(line 1, pos 43)\n\n== SQL ==\nANALYZE TABLES IN a.b.c COMPUTE STATISTICS xxxx\n-------------------------------------------^^^\n",
       "output": {
-<<<<<<< HEAD
-        "failure": "invalid argument: found end of input expected something else"
-=======
         "failure": "invalid argument: found xxxx at 43:47 expected 'NOSCAN', ';', or end of input"
->>>>>>> 1532d1a0
       }
     },
     {
       "input": "analyze table a.b.c compute statistics",
       "output": {
-<<<<<<< HEAD
-        "failure": "invalid argument: found end of input expected something else"
-=======
         "success": {
           "command": {
             "analyzeTable": {
@@ -537,15 +466,11 @@
             "sourceInfo": null
           }
         }
->>>>>>> 1532d1a0
       }
     },
     {
       "input": "analyze table a.b.c compute statistics noscan",
       "output": {
-<<<<<<< HEAD
-        "failure": "invalid argument: found end of input expected something else"
-=======
         "success": {
           "command": {
             "analyzeTable": {
@@ -562,26 +487,18 @@
             "sourceInfo": null
           }
         }
->>>>>>> 1532d1a0
       }
     },
     {
       "input": "analyze table a.b.c compute statistics xxxx",
       "exception": "\n[INVALID_SQL_SYNTAX.ANALYZE_TABLE_UNEXPECTED_NOSCAN] Invalid SQL syntax: ANALYZE TABLE(S) ... COMPUTE STATISTICS ... XXXX must be either NOSCAN or empty.(line 1, pos 39)\n\n== SQL ==\nanalyze table a.b.c compute statistics xxxx\n---------------------------------------^^^\n",
       "output": {
-<<<<<<< HEAD
-        "failure": "invalid argument: found end of input expected something else"
-=======
         "failure": "invalid argument: found xxxx at 39:43 expected 'NOSCAN', 'FOR', ';', or end of input"
->>>>>>> 1532d1a0
       }
     },
     {
       "input": "analyze table a.b.c partition (a) compute statistics nOscAn",
       "output": {
-<<<<<<< HEAD
-        "failure": "invalid argument: found end of input expected something else"
-=======
         "success": {
           "command": {
             "analyzeTable": {
@@ -603,18 +520,13 @@
             "sourceInfo": null
           }
         }
->>>>>>> 1532d1a0
       }
     },
     {
       "input": "analyze table a.b.c partition (a) compute statistics xxxx",
       "exception": "\n[INVALID_SQL_SYNTAX.ANALYZE_TABLE_UNEXPECTED_NOSCAN] Invalid SQL syntax: ANALYZE TABLE(S) ... COMPUTE STATISTICS ... XXXX must be either NOSCAN or empty.(line 1, pos 53)\n\n== SQL ==\nanalyze table a.b.c partition (a) compute statistics xxxx\n-----------------------------------------------------^^^\n",
       "output": {
-<<<<<<< HEAD
-        "failure": "invalid argument: found end of input expected something else"
-=======
         "failure": "invalid argument: found xxxx at 53:57 expected 'NOSCAN', 'FOR', ';', or end of input"
->>>>>>> 1532d1a0
       }
     }
   ]
