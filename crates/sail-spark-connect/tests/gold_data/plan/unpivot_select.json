--- conflicted
+++ resolved
@@ -752,9 +752,6 @@
     {
       "input": "SELECT * FROM t1 UNPIVOT (val FOR col in (a, b)) UNPIVOT (val FOR col in (a, b))",
       "output": {
-<<<<<<< HEAD
-        "failure": "invalid argument: found end of input expected something else"
-=======
         "success": {
           "query": {
             "project": {
@@ -872,7 +869,6 @@
             "sourceInfo": null
           }
         }
->>>>>>> 1532d1a0
       }
     },
     {
@@ -984,9 +980,6 @@
     {
       "input": "SELECT * FROM t1, (t2 UNPIVOT (val FOR col in (a, b)))",
       "output": {
-<<<<<<< HEAD
-        "failure": "invalid argument: found t2 at 19:21 expected query"
-=======
         "success": {
           "query": {
             "project": {
@@ -1088,7 +1081,6 @@
             "sourceInfo": null
           }
         }
->>>>>>> 1532d1a0
       }
     },
     {
