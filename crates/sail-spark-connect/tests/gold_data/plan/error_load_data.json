{
  "tests": [
    {
      "input": "LOAD DATA INPATH \"path\" INTO TABLE my-tab",
      "exception": "\n[INVALID_IDENTIFIER] The identifier my-tab is invalid. Please, consider quoting it with back-quotes as `my-tab`.(line 1, pos 37)\n\n== SQL ==\nLOAD DATA INPATH \"path\" INTO TABLE my-tab\n-------------------------------------^^^\n",
      "output": {
<<<<<<< HEAD
        "failure": "invalid argument: found end of input expected something else"
=======
        "failure": "invalid argument: found - at 37:38 expected '.', 'PARTITION', ';', or end of input"
>>>>>>> 1532d1a0
      }
    }
  ]
}<|MERGE_RESOLUTION|>--- conflicted
+++ resolved
@@ -4,11 +4,7 @@
       "input": "LOAD DATA INPATH \"path\" INTO TABLE my-tab",
       "exception": "\n[INVALID_IDENTIFIER] The identifier my-tab is invalid. Please, consider quoting it with back-quotes as `my-tab`.(line 1, pos 37)\n\n== SQL ==\nLOAD DATA INPATH \"path\" INTO TABLE my-tab\n-------------------------------------^^^\n",
       "output": {
-<<<<<<< HEAD
-        "failure": "invalid argument: found end of input expected something else"
-=======
         "failure": "invalid argument: found - at 37:38 expected '.', 'PARTITION', ';', or end of input"
->>>>>>> 1532d1a0
       }
     }
   ]
