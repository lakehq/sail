--- conflicted
+++ resolved
@@ -470,30 +470,19 @@
       "input": "/*abc*/\nselect 1 as a\n/*\n\n2 as b\n/*abc */\n, 3 as c\n\n/**/\n",
       "exception": "\n[UNCLOSED_BRACKETED_COMMENT] Found an unclosed bracketed comment. Please, append */ at the end of the comment.\n== SQL ==\n/*abc*/\nselect 1 as a\n/*\n\n2 as b\n/*abc */\n, 3 as c\n\n/**/\n",
       "output": {
-<<<<<<< HEAD
-        "failure": "invalid argument: found end of input expected something else"
-=======
         "failure": "invalid argument: found / at 22:23 expected ',', 'FROM', 'LATERAL', 'WHERE', 'GROUP', 'HAVING', 'INTERSECT', 'UNION', 'EXCEPT', 'MINUS', 'WINDOW', 'ORDER', 'SORT', 'CLUSTER', 'DISTRIBUTE', 'LIMIT', 'OFFSET', ';', or end of input"
->>>>>>> 1532d1a0
       }
     },
     {
       "input": "/*abc*/\nselect 1 as a\n/*\n\n2 as b\n/*abc */\n, 3 as c\n\n/**/\nselect 4 as d\n",
       "exception": "\n[UNCLOSED_BRACKETED_COMMENT] Found an unclosed bracketed comment. Please, append */ at the end of the comment.\n== SQL ==\n/*abc*/\nselect 1 as a\n/*\n\n2 as b\n/*abc */\n, 3 as c\n\n/**/\nselect 4 as d\n",
       "output": {
-<<<<<<< HEAD
-        "failure": "invalid argument: found end of input expected something else"
-=======
         "failure": "invalid argument: found / at 22:23 expected ',', 'FROM', 'LATERAL', 'WHERE', 'GROUP', 'HAVING', 'INTERSECT', 'UNION', 'EXCEPT', 'MINUS', 'WINDOW', 'ORDER', 'SORT', 'CLUSTER', 'DISTRIBUTE', 'LIMIT', 'OFFSET', ';', or end of input"
->>>>>>> 1532d1a0
       }
     },
     {
       "input": "TABLE testcat.db.tab",
       "output": {
-<<<<<<< HEAD
-        "failure": "invalid argument: found end of input expected something else"
-=======
         "success": {
           "query": {
             "read": {
@@ -513,7 +502,6 @@
             "sourceInfo": null
           }
         }
->>>>>>> 1532d1a0
       }
     },
     {
@@ -589,9 +577,6 @@
     {
       "input": "table d.t",
       "output": {
-<<<<<<< HEAD
-        "failure": "invalid argument: found end of input expected something else"
-=======
         "success": {
           "query": {
             "read": {
@@ -610,15 +595,11 @@
             "sourceInfo": null
           }
         }
->>>>>>> 1532d1a0
       }
     },
     {
       "input": "table t",
       "output": {
-<<<<<<< HEAD
-        "failure": "invalid argument: found end of input expected something else"
-=======
         "success": {
           "query": {
             "read": {
@@ -636,7 +617,6 @@
             "sourceInfo": null
           }
         }
->>>>>>> 1532d1a0
       }
     },
     {
