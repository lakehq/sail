--- conflicted
+++ resolved
@@ -11,22 +11,14 @@
       "input": "\nALTER TABLE t\nDROP COLUMN\ntest-col, test\n        ",
       "exception": "\n[INVALID_IDENTIFIER] The identifier test-col is invalid. Please, consider quoting it with back-quotes as `test-col`.(line 4, pos 4)\n\n== SQL ==\n\nALTER TABLE t\nDROP COLUMN\ntest-col, test\n----^^^\n        \n",
       "output": {
-<<<<<<< HEAD
-        "failure": "invalid argument: found end of input expected something else"
-=======
         "failure": "invalid argument: found - at 31:32 expected '.', ',', ';', or end of input"
->>>>>>> 1532d1a0
       }
     },
     {
       "input": "\nALTER TABLE t\nRENAME COLUMN\ntest TO test-col\n        ",
       "exception": "\n[INVALID_IDENTIFIER] The identifier test-col is invalid. Please, consider quoting it with back-quotes as `test-col`.(line 4, pos 12)\n\n== SQL ==\n\nALTER TABLE t\nRENAME COLUMN\ntest TO test-col\n------------^^^\n        \n",
       "output": {
-<<<<<<< HEAD
-        "failure": "invalid argument: found end of input expected something else"
-=======
         "failure": "invalid argument: found - at 41:42 expected '.', ';', or end of input"
->>>>>>> 1532d1a0
       }
     },
     {
