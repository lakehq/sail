{
  "tests": [
    {
      "input": {
        "query": "SELECT 1 + 2;",
        "result": [
          "3"
        ],
        "schema": {
          "type": "struct",
          "fields": [
            {
              "name": "(1 + 2)",
              "nullable": false,
              "type": "integer",
              "metadata": {}
            }
          ]
        }
      },
      "output": {
        "success": "ok"
      }
    },
    {
      "input": {
        "query": "SELECT 2 % 1.8;",
        "result": [
          "0.2"
        ],
        "schema": {
          "type": "struct",
          "fields": [
            {
              "name": "(2 % 1.8)",
              "nullable": true,
              "type": "decimal(2, 1)",
              "metadata": {}
            }
          ]
        }
      },
      "output": {
        "success": "ok"
      }
    },
    {
      "input": {
        "query": "SELECT 2 * 3;",
        "result": [
          "6"
        ],
        "schema": {
          "type": "struct",
          "fields": [
            {
              "name": "(2 * 3)",
              "nullable": false,
              "type": "integer",
              "metadata": {}
            }
          ]
        }
      },
      "output": {
        "success": "ok"
      }
    },
    {
      "input": {
        "query": "SELECT 2 - 1;",
        "result": [
          "1"
        ],
        "schema": {
          "type": "struct",
          "fields": [
            {
              "name": "(2 - 1)",
              "nullable": false,
              "type": "integer",
              "metadata": {}
            }
          ]
        }
      },
      "output": {
        "success": "ok"
      }
    },
    {
      "input": {
        "query": "SELECT 2L / 2L;",
        "result": [
          "1.0"
        ],
        "schema": {
          "type": "struct",
          "fields": [
            {
              "name": "(2 / 2)",
              "nullable": true,
              "type": "double",
              "metadata": {}
            }
          ]
        }
      },
      "output": {
        "success": "ok"
      }
    },
    {
      "input": {
        "query": "SELECT 3 / 2;",
        "result": [
          "1.5"
        ],
        "schema": {
          "type": "struct",
          "fields": [
            {
              "name": "(3 / 2)",
              "nullable": true,
              "type": "double",
              "metadata": {}
            }
          ]
        }
      },
      "output": {
        "success": "ok"
      }
    },
    {
      "input": {
        "query": "SELECT 3 div 2;",
        "result": [
          "1"
        ],
        "schema": {
          "type": "struct",
          "fields": [
            {
              "name": "(3 div 2)",
              "nullable": true,
              "type": "long",
              "metadata": {}
            }
          ]
        }
      },
      "output": {
        "failure": "not implemented: function: div"
      }
    },
    {
      "input": {
        "query": "SELECT INTERVAL '1-1' YEAR TO MONTH div INTERVAL '-1' MONTH;",
        "result": [
          "-13"
        ],
        "schema": {
          "type": "struct",
          "fields": [
            {
              "name": "(INTERVAL '1-1' YEAR TO MONTH div INTERVAL '-1' MONTH)",
              "nullable": true,
              "type": "long",
              "metadata": {}
            }
          ]
        }
      },
      "output": {
        "failure": "not implemented: function: div"
      }
    },
    {
      "input": {
        "query": "SELECT MOD(2, 1.8);",
        "result": [
          "0.2"
        ],
        "schema": {
          "type": "struct",
          "fields": [
            {
              "name": "mod(2, 1.8)",
              "nullable": true,
              "type": "decimal(2, 1)",
              "metadata": {}
            }
          ]
        }
      },
      "output": {
        "success": "ok"
      }
    },
    {
      "input": {
        "query": "SELECT abs(-1);",
        "result": [
          "1"
        ],
        "schema": {
          "type": "struct",
          "fields": [
            {
              "name": "abs(-1)",
              "nullable": false,
              "type": "integer",
              "metadata": {}
            }
          ]
        }
      },
      "output": {
        "success": "ok"
      }
    },
    {
      "input": {
        "query": "SELECT abs(INTERVAL -'1-1' YEAR TO MONTH);",
        "result": [
          "1-1"
        ],
        "schema": {
          "type": "struct",
          "fields": [
            {
              "name": "abs(INTERVAL '-1-1' YEAR TO MONTH)",
              "nullable": false,
              "type": "interval year to month",
              "metadata": {}
            }
          ]
        }
      },
      "output": {
        "failure": "error in DataFusion: This feature is not implemented: Unsupported data type Interval(YearMonth) for function abs"
      }
    },
    {
      "input": {
        "query": "SELECT acos(1);",
        "result": [
          "0.0"
        ],
        "schema": {
          "type": "struct",
          "fields": [
            {
              "name": "ACOS(1)",
              "nullable": true,
              "type": "double",
              "metadata": {}
            }
          ]
        }
      },
      "output": {
        "success": "ok"
      }
    },
    {
      "input": {
        "query": "SELECT acos(2);",
        "result": [
          "NaN"
        ],
        "schema": {
          "type": "struct",
          "fields": [
            {
              "name": "ACOS(2)",
              "nullable": true,
              "type": "double",
              "metadata": {}
            }
          ]
        }
      },
      "output": {
        "success": "ok"
      }
    },
    {
      "input": {
        "query": "SELECT acosh(0);",
        "result": [
          "NaN"
        ],
        "schema": {
          "type": "struct",
          "fields": [
            {
              "name": "ACOSH(0)",
              "nullable": true,
              "type": "double",
              "metadata": {}
            }
          ]
        }
      },
      "output": {
        "success": "ok"
      }
    },
    {
      "input": {
        "query": "SELECT acosh(1);",
        "result": [
          "0.0"
        ],
        "schema": {
          "type": "struct",
          "fields": [
            {
              "name": "ACOSH(1)",
              "nullable": true,
              "type": "double",
              "metadata": {}
            }
          ]
        }
      },
      "output": {
        "success": "ok"
      }
    },
    {
      "input": {
        "query": "SELECT asin(0);",
        "result": [
          "0.0"
        ],
        "schema": {
          "type": "struct",
          "fields": [
            {
              "name": "ASIN(0)",
              "nullable": true,
              "type": "double",
              "metadata": {}
            }
          ]
        }
      },
      "output": {
        "success": "ok"
      }
    },
    {
      "input": {
        "query": "SELECT asin(2);",
        "result": [
          "NaN"
        ],
        "schema": {
          "type": "struct",
          "fields": [
            {
              "name": "ASIN(2)",
              "nullable": true,
              "type": "double",
              "metadata": {}
            }
          ]
        }
      },
      "output": {
        "success": "ok"
      }
    },
    {
      "input": {
        "query": "SELECT asinh(0);",
        "result": [
          "0.0"
        ],
        "schema": {
          "type": "struct",
          "fields": [
            {
              "name": "ASINH(0)",
              "nullable": true,
              "type": "double",
              "metadata": {}
            }
          ]
        }
      },
      "output": {
        "success": "ok"
      }
    },
    {
      "input": {
        "query": "SELECT atan(0);",
        "result": [
          "0.0"
        ],
        "schema": {
          "type": "struct",
          "fields": [
            {
              "name": "ATAN(0)",
              "nullable": true,
              "type": "double",
              "metadata": {}
            }
          ]
        }
      },
      "output": {
        "success": "ok"
      }
    },
    {
      "input": {
        "query": "SELECT atan2(0, 0);",
        "result": [
          "0.0"
        ],
        "schema": {
          "type": "struct",
          "fields": [
            {
              "name": "ATAN2(0, 0)",
              "nullable": false,
              "type": "double",
              "metadata": {}
            }
          ]
        }
      },
      "output": {
        "success": "ok"
      }
    },
    {
      "input": {
        "query": "SELECT atanh(0);",
        "result": [
          "0.0"
        ],
        "schema": {
          "type": "struct",
          "fields": [
            {
              "name": "ATANH(0)",
              "nullable": true,
              "type": "double",
              "metadata": {}
            }
          ]
        }
      },
      "output": {
        "success": "ok"
      }
    },
    {
      "input": {
        "query": "SELECT atanh(2);",
        "result": [
          "NaN"
        ],
        "schema": {
          "type": "struct",
          "fields": [
            {
              "name": "ATANH(2)",
              "nullable": true,
              "type": "double",
              "metadata": {}
            }
          ]
        }
      },
      "output": {
        "success": "ok"
      }
    },
    {
      "input": {
        "query": "SELECT bin(-13);",
        "result": [
          "1111111111111111111111111111111111111111111111111111111111110011"
        ],
        "schema": {
          "type": "struct",
          "fields": [
            {
              "name": "bin(-13)",
              "nullable": false,
              "type": "string",
              "metadata": {}
            }
          ]
        }
      },
      "output": {
        "failure": "not implemented: function: bin"
      }
    },
    {
      "input": {
        "query": "SELECT bin(13);",
        "result": [
          "1101"
        ],
        "schema": {
          "type": "struct",
          "fields": [
            {
              "name": "bin(13)",
              "nullable": false,
              "type": "string",
              "metadata": {}
            }
          ]
        }
      },
      "output": {
        "failure": "not implemented: function: bin"
      }
    },
    {
      "input": {
        "query": "SELECT bin(13.3);",
        "result": [
          "1101"
        ],
        "schema": {
          "type": "struct",
          "fields": [
            {
              "name": "bin(13.3)",
              "nullable": true,
              "type": "string",
              "metadata": {}
            }
          ]
        }
      },
      "output": {
        "failure": "not implemented: function: bin"
      }
    },
    {
      "input": {
        "query": "SELECT bround(2.5, 0);",
        "result": [
          "2"
        ],
        "schema": {
          "type": "struct",
          "fields": [
            {
              "name": "bround(2.5, 0)",
              "nullable": true,
              "type": "decimal(2, 0)",
              "metadata": {}
            }
          ]
        }
      },
      "output": {
        "failure": "not implemented: function: bround"
      }
    },
    {
      "input": {
        "query": "SELECT bround(25, -1);",
        "result": [
          "20"
        ],
        "schema": {
          "type": "struct",
          "fields": [
            {
              "name": "bround(25, -1)",
              "nullable": true,
              "type": "integer",
              "metadata": {}
            }
          ]
        }
      },
      "output": {
        "failure": "not implemented: function: bround"
      }
    },
    {
      "input": {
        "query": "SELECT cbrt(27.0);",
        "result": [
          "3.0"
        ],
        "schema": {
          "type": "struct",
          "fields": [
            {
              "name": "CBRT(27.0)",
              "nullable": true,
              "type": "double",
              "metadata": {}
            }
          ]
        }
      },
      "output": {
        "success": "ok"
      }
    },
    {
      "input": {
        "query": "SELECT ceil(-0.1);",
        "result": [
          "0"
        ],
        "schema": {
          "type": "struct",
          "fields": [
            {
              "name": "CEIL(-0.1)",
              "nullable": true,
              "type": "decimal(1, 0)",
              "metadata": {}
            }
          ]
        }
      },
      "output": {
<<<<<<< HEAD
        "failure": "not supported: expression: Ceil { expr: UnaryOp { op: Minus, expr: Value(Number(\"0.1\", None)) }, field: DateTimeField(NoDateTime) }"
=======
        "success": "ok"
>>>>>>> cd6911de
      }
    },
    {
      "input": {
        "query": "SELECT ceil(3.1411, -3);",
        "result": [
          "1000"
        ],
        "schema": {
          "type": "struct",
          "fields": [
            {
              "name": "ceil(3.1411, -3)",
              "nullable": true,
              "type": "decimal(4, 0)",
              "metadata": {}
            }
          ]
        }
      },
      "output": {
        "failure": "invalid argument: sql parser error: Expected: a value, found: - at Line: 1, Column: 21"
      }
    },
    {
      "input": {
        "query": "SELECT ceil(3.1411, 3);",
        "result": [
          "3.142"
        ],
        "schema": {
          "type": "struct",
          "fields": [
            {
              "name": "ceil(3.1411, 3)",
              "nullable": true,
              "type": "decimal(5, 3)",
              "metadata": {}
            }
          ]
        }
      },
      "output": {
        "failure": "not supported: expression: Ceil { expr: Value(Number(\"3.1411\", None)), field: Scale(Number(\"3\", None)) }"
      }
    },
    {
      "input": {
        "query": "SELECT ceil(5);",
        "result": [
          "5"
        ],
        "schema": {
          "type": "struct",
          "fields": [
            {
              "name": "CEIL(5)",
              "nullable": true,
              "type": "long",
              "metadata": {}
            }
          ]
        }
      },
      "output": {
<<<<<<< HEAD
        "failure": "not supported: expression: Ceil { expr: Value(Number(\"5\", None)), field: DateTimeField(NoDateTime) }"
=======
        "success": "ok"
>>>>>>> cd6911de
      }
    },
    {
      "input": {
        "query": "SELECT ceiling(-0.1);",
        "result": [
          "0"
        ],
        "schema": {
          "type": "struct",
          "fields": [
            {
              "name": "ceiling(-0.1)",
              "nullable": true,
              "type": "decimal(1, 0)",
              "metadata": {}
            }
          ]
        }
      },
      "output": {
        "success": "ok"
      }
    },
    {
      "input": {
        "query": "SELECT ceiling(3.1411, -3);",
        "result": [
          "1000"
        ],
        "schema": {
          "type": "struct",
          "fields": [
            {
              "name": "ceiling(3.1411, -3)",
              "nullable": true,
              "type": "decimal(4, 0)",
              "metadata": {}
            }
          ]
        }
      },
      "output": {
        "failure": "error in DataFusion: Error during planning: one value expected: [Literal(Decimal128(Some(31411),5,4)), Alias(Alias { expr: Negative(Literal(Int32(3))), relation: None, name: \"(- 3)\" })]"
      }
    },
    {
      "input": {
        "query": "SELECT ceiling(3.1411, 3);",
        "result": [
          "3.142"
        ],
        "schema": {
          "type": "struct",
          "fields": [
            {
              "name": "ceiling(3.1411, 3)",
              "nullable": true,
              "type": "decimal(5, 3)",
              "metadata": {}
            }
          ]
        }
      },
      "output": {
        "failure": "error in DataFusion: Error during planning: one value expected: [Literal(Decimal128(Some(31411),5,4)), Literal(Int32(3))]"
      }
    },
    {
      "input": {
        "query": "SELECT ceiling(5);",
        "result": [
          "5"
        ],
        "schema": {
          "type": "struct",
          "fields": [
            {
              "name": "ceiling(5)",
              "nullable": true,
              "type": "long",
              "metadata": {}
            }
          ]
        }
      },
      "output": {
        "success": "ok"
      }
    },
    {
      "input": {
        "query": "SELECT conv('100', 2, 10);",
        "result": [
          "4"
        ],
        "schema": {
          "type": "struct",
          "fields": [
            {
              "name": "conv(100, 2, 10)",
              "nullable": true,
              "type": "string",
              "metadata": {}
            }
          ]
        }
      },
      "output": {
        "failure": "not implemented: function: conv"
      }
    },
    {
      "input": {
        "query": "SELECT conv(-10, 16, -10);",
        "result": [
          "-16"
        ],
        "schema": {
          "type": "struct",
          "fields": [
            {
              "name": "conv(-10, 16, -10)",
              "nullable": true,
              "type": "string",
              "metadata": {}
            }
          ]
        }
      },
      "output": {
        "failure": "not implemented: function: conv"
      }
    },
    {
      "input": {
        "query": "SELECT cos(0);",
        "result": [
          "1.0"
        ],
        "schema": {
          "type": "struct",
          "fields": [
            {
              "name": "COS(0)",
              "nullable": true,
              "type": "double",
              "metadata": {}
            }
          ]
        }
      },
      "output": {
        "success": "ok"
      }
    },
    {
      "input": {
        "query": "SELECT cosh(0);",
        "result": [
          "1.0"
        ],
        "schema": {
          "type": "struct",
          "fields": [
            {
              "name": "COSH(0)",
              "nullable": true,
              "type": "double",
              "metadata": {}
            }
          ]
        }
      },
      "output": {
        "success": "ok"
      }
    },
    {
      "input": {
        "query": "SELECT cot(1);",
        "result": [
          "0.6420926159343306"
        ],
        "schema": {
          "type": "struct",
          "fields": [
            {
              "name": "COT(1)",
              "nullable": true,
              "type": "double",
              "metadata": {}
            }
          ]
        }
      },
      "output": {
        "success": "ok"
      }
    },
    {
      "input": {
        "query": "SELECT csc(1);",
        "result": [
          "1.1883951057781212"
        ],
        "schema": {
          "type": "struct",
          "fields": [
            {
              "name": "CSC(1)",
              "nullable": true,
              "type": "double",
              "metadata": {}
            }
          ]
        }
      },
      "output": {
        "failure": "not implemented: function: csc"
      }
    },
    {
      "input": {
        "query": "SELECT decode(unhex('537061726B2053514C'), 'UTF-8');",
        "result": [
          "Spark SQL"
        ],
        "schema": {
          "type": "struct",
          "fields": [
            {
              "name": "decode(unhex(537061726B2053514C), UTF-8)",
              "nullable": true,
              "type": "string",
              "metadata": {}
            }
          ]
        }
      },
      "output": {
        "failure": "not implemented: function: unhex"
      }
    },
    {
      "input": {
        "query": "SELECT degrees(3.141592653589793);",
        "result": [
          "180.0"
        ],
        "schema": {
          "type": "struct",
          "fields": [
            {
              "name": "DEGREES(3.141592653589793)",
              "nullable": true,
              "type": "double",
              "metadata": {}
            }
          ]
        }
      },
      "output": {
        "success": "ok"
      }
    },
    {
      "input": {
        "query": "SELECT e();",
        "result": [
          "2.718281828459045"
        ],
        "schema": {
          "type": "struct",
          "fields": [
            {
              "name": "E()",
              "nullable": false,
              "type": "double",
              "metadata": {}
            }
          ]
        }
      },
      "output": {
        "failure": "not implemented: function: e"
      }
    },
    {
      "input": {
        "query": "SELECT exp(0);",
        "result": [
          "1.0"
        ],
        "schema": {
          "type": "struct",
          "fields": [
            {
              "name": "EXP(0)",
              "nullable": true,
              "type": "double",
              "metadata": {}
            }
          ]
        }
      },
      "output": {
        "success": "ok"
      }
    },
    {
      "input": {
        "query": "SELECT expm1(0);",
        "result": [
          "0.0"
        ],
        "schema": {
          "type": "struct",
          "fields": [
            {
              "name": "EXPM1(0)",
              "nullable": true,
              "type": "double",
              "metadata": {}
            }
          ]
        }
      },
      "output": {
        "success": "ok"
      }
    },
    {
      "input": {
        "query": "SELECT factorial(5);",
        "result": [
          "120"
        ],
        "schema": {
          "type": "struct",
          "fields": [
            {
              "name": "factorial(5)",
              "nullable": true,
              "type": "long",
              "metadata": {}
            }
          ]
        }
      },
      "output": {
        "success": "ok"
      }
    },
    {
      "input": {
        "query": "SELECT floor(-0.1);",
        "result": [
          "-1"
        ],
        "schema": {
          "type": "struct",
          "fields": [
            {
              "name": "FLOOR(-0.1)",
              "nullable": true,
              "type": "decimal(1, 0)",
              "metadata": {}
            }
          ]
        }
      },
      "output": {
<<<<<<< HEAD
        "failure": "not supported: expression: Floor { expr: UnaryOp { op: Minus, expr: Value(Number(\"0.1\", None)) }, field: DateTimeField(NoDateTime) }"
=======
        "success": "ok"
>>>>>>> cd6911de
      }
    },
    {
      "input": {
        "query": "SELECT floor(3.1411, -3);",
        "result": [
          "0"
        ],
        "schema": {
          "type": "struct",
          "fields": [
            {
              "name": "floor(3.1411, -3)",
              "nullable": true,
              "type": "decimal(4, 0)",
              "metadata": {}
            }
          ]
        }
      },
      "output": {
        "failure": "invalid argument: sql parser error: Expected: a value, found: - at Line: 1, Column: 22"
      }
    },
    {
      "input": {
        "query": "SELECT floor(3.1411, 3);",
        "result": [
          "3.141"
        ],
        "schema": {
          "type": "struct",
          "fields": [
            {
              "name": "floor(3.1411, 3)",
              "nullable": true,
              "type": "decimal(5, 3)",
              "metadata": {}
            }
          ]
        }
      },
      "output": {
        "failure": "not supported: expression: Floor { expr: Value(Number(\"3.1411\", None)), field: Scale(Number(\"3\", None)) }"
      }
    },
    {
      "input": {
        "query": "SELECT floor(5);",
        "result": [
          "5"
        ],
        "schema": {
          "type": "struct",
          "fields": [
            {
              "name": "FLOOR(5)",
              "nullable": true,
              "type": "long",
              "metadata": {}
            }
          ]
        }
      },
      "output": {
<<<<<<< HEAD
        "failure": "not supported: expression: Floor { expr: Value(Number(\"5\", None)), field: DateTimeField(NoDateTime) }"
=======
        "success": "ok"
>>>>>>> cd6911de
      }
    },
    {
      "input": {
        "query": "SELECT greatest(10, 9, 2, 4, 3);",
        "result": [
          "10"
        ],
        "schema": {
          "type": "struct",
          "fields": [
            {
              "name": "greatest(10, 9, 2, 4, 3)",
              "nullable": false,
              "type": "integer",
              "metadata": {}
            }
          ]
        }
      },
      "output": {
        "success": "ok"
      }
    },
    {
      "input": {
        "query": "SELECT hex('Spark SQL');",
        "result": [
          "537061726B2053514C"
        ],
        "schema": {
          "type": "struct",
          "fields": [
            {
              "name": "hex(Spark SQL)",
              "nullable": false,
              "type": "string",
              "metadata": {}
            }
          ]
        }
      },
      "output": {
        "success": "ok"
      }
    },
    {
      "input": {
        "query": "SELECT hex(17);",
        "result": [
          "11"
        ],
        "schema": {
          "type": "struct",
          "fields": [
            {
              "name": "hex(17)",
              "nullable": false,
              "type": "string",
              "metadata": {}
            }
          ]
        }
      },
      "output": {
        "success": "ok"
      }
    },
    {
      "input": {
        "query": "SELECT hypot(3, 4);",
        "result": [
          "5.0"
        ],
        "schema": {
          "type": "struct",
          "fields": [
            {
              "name": "HYPOT(3, 4)",
              "nullable": false,
              "type": "double",
              "metadata": {}
            }
          ]
        }
      },
      "output": {
        "success": "ok"
      }
    },
    {
      "input": {
        "query": "SELECT least(10, 9, 2, 4, 3);",
        "result": [
          "2"
        ],
        "schema": {
          "type": "struct",
          "fields": [
            {
              "name": "least(10, 9, 2, 4, 3)",
              "nullable": false,
              "type": "integer",
              "metadata": {}
            }
          ]
        }
      },
      "output": {
        "success": "ok"
      }
    },
    {
      "input": {
        "query": "SELECT ln(1);",
        "result": [
          "0.0"
        ],
        "schema": {
          "type": "struct",
          "fields": [
            {
              "name": "ln(1)",
              "nullable": true,
              "type": "double",
              "metadata": {}
            }
          ]
        }
      },
      "output": {
        "success": "ok"
      }
    },
    {
      "input": {
        "query": "SELECT log(10, 100);",
        "result": [
          "2.0"
        ],
        "schema": {
          "type": "struct",
          "fields": [
            {
              "name": "LOG(10, 100)",
              "nullable": true,
              "type": "double",
              "metadata": {}
            }
          ]
        }
      },
      "output": {
        "success": "ok"
      }
    },
    {
      "input": {
        "query": "SELECT log10(10);",
        "result": [
          "1.0"
        ],
        "schema": {
          "type": "struct",
          "fields": [
            {
              "name": "LOG10(10)",
              "nullable": true,
              "type": "double",
              "metadata": {}
            }
          ]
        }
      },
      "output": {
        "success": "ok"
      }
    },
    {
      "input": {
        "query": "SELECT log1p(0);",
        "result": [
          "0.0"
        ],
        "schema": {
          "type": "struct",
          "fields": [
            {
              "name": "LOG1P(0)",
              "nullable": true,
              "type": "double",
              "metadata": {}
            }
          ]
        }
      },
      "output": {
        "success": "ok"
      }
    },
    {
      "input": {
        "query": "SELECT log2(2);",
        "result": [
          "1.0"
        ],
        "schema": {
          "type": "struct",
          "fields": [
            {
              "name": "LOG2(2)",
              "nullable": true,
              "type": "double",
              "metadata": {}
            }
          ]
        }
      },
      "output": {
        "success": "ok"
      }
    },
    {
      "input": {
        "query": "SELECT negative(1);",
        "result": [
          "-1"
        ],
        "schema": {
          "type": "struct",
          "fields": [
            {
              "name": "negative(1)",
              "nullable": false,
              "type": "integer",
              "metadata": {}
            }
          ]
        }
      },
      "output": {
        "success": "ok"
      }
    },
    {
      "input": {
        "query": "SELECT pi();",
        "result": [
          "3.141592653589793"
        ],
        "schema": {
          "type": "struct",
          "fields": [
            {
              "name": "PI()",
              "nullable": false,
              "type": "double",
              "metadata": {}
            }
          ]
        }
      },
      "output": {
        "success": "ok"
      }
    },
    {
      "input": {
        "query": "SELECT pmod(-10, 3);",
        "result": [
          "2"
        ],
        "schema": {
          "type": "struct",
          "fields": [
            {
              "name": "pmod(-10, 3)",
              "nullable": true,
              "type": "integer",
              "metadata": {}
            }
          ]
        }
      },
      "output": {
        "failure": "not implemented: function: pmod"
      }
    },
    {
      "input": {
        "query": "SELECT pmod(10, 3);",
        "result": [
          "1"
        ],
        "schema": {
          "type": "struct",
          "fields": [
            {
              "name": "pmod(10, 3)",
              "nullable": true,
              "type": "integer",
              "metadata": {}
            }
          ]
        }
      },
      "output": {
        "failure": "not implemented: function: pmod"
      }
    },
    {
      "input": {
        "query": "SELECT positive(1);",
        "result": [
          "1"
        ],
        "schema": {
          "type": "struct",
          "fields": [
            {
              "name": "(+ 1)",
              "nullable": false,
              "type": "integer",
              "metadata": {}
            }
          ]
        }
      },
      "output": {
        "success": "ok"
      }
    },
    {
      "input": {
        "query": "SELECT pow(2, 3);",
        "result": [
          "8.0"
        ],
        "schema": {
          "type": "struct",
          "fields": [
            {
              "name": "pow(2, 3)",
              "nullable": false,
              "type": "double",
              "metadata": {}
            }
          ]
        }
      },
      "output": {
        "success": "ok"
      }
    },
    {
      "input": {
        "query": "SELECT power(2, 3);",
        "result": [
          "8.0"
        ],
        "schema": {
          "type": "struct",
          "fields": [
            {
              "name": "POWER(2, 3)",
              "nullable": false,
              "type": "double",
              "metadata": {}
            }
          ]
        }
      },
      "output": {
        "success": "ok"
      }
    },
    {
      "input": {
        "query": "SELECT radians(180);",
        "result": [
          "3.141592653589793"
        ],
        "schema": {
          "type": "struct",
          "fields": [
            {
              "name": "RADIANS(180)",
              "nullable": true,
              "type": "double",
              "metadata": {}
            }
          ]
        }
      },
      "output": {
        "success": "ok"
      }
    },
    {
      "input": {
        "query": "SELECT rand();",
        "result": [
          "0.9629742951434543"
        ],
        "schema": {
          "type": "struct",
          "fields": [
            {
              "name": "rand()",
              "nullable": false,
              "type": "double",
              "metadata": {}
            }
          ]
        }
      },
      "output": {
        "success": "ok"
      }
    },
    {
      "input": {
        "query": "SELECT rand(0);",
        "result": [
          "0.7604953758285915"
        ],
        "schema": {
          "type": "struct",
          "fields": [
            {
              "name": "rand(0)",
              "nullable": false,
              "type": "double",
              "metadata": {}
            }
          ]
        }
      },
      "output": {
        "success": "ok"
      }
    },
    {
      "input": {
        "query": "SELECT rand(null);",
        "result": [
          "0.7604953758285915"
        ],
        "schema": {
          "type": "struct",
          "fields": [
            {
              "name": "rand(NULL)",
              "nullable": false,
              "type": "double",
              "metadata": {}
            }
          ]
        }
      },
      "output": {
        "success": "ok"
      }
    },
    {
      "input": {
        "query": "SELECT randn();",
        "result": [
          "-0.3254147983080288"
        ],
        "schema": {
          "type": "struct",
          "fields": [
            {
              "name": "randn()",
              "nullable": false,
              "type": "double",
              "metadata": {}
            }
          ]
        }
      },
      "output": {
        "success": "ok"
      }
    },
    {
      "input": {
        "query": "SELECT randn(0);",
        "result": [
          "1.6034991609278433"
        ],
        "schema": {
          "type": "struct",
          "fields": [
            {
              "name": "randn(0)",
              "nullable": false,
              "type": "double",
              "metadata": {}
            }
          ]
        }
      },
      "output": {
        "success": "ok"
      }
    },
    {
      "input": {
        "query": "SELECT randn(null);",
        "result": [
          "1.6034991609278433"
        ],
        "schema": {
          "type": "struct",
          "fields": [
            {
              "name": "randn(NULL)",
              "nullable": false,
              "type": "double",
              "metadata": {}
            }
          ]
        }
      },
      "output": {
        "success": "ok"
      }
    },
    {
      "input": {
        "query": "SELECT random();",
        "result": [
          "0.9629742951434543"
        ],
        "schema": {
          "type": "struct",
          "fields": [
            {
              "name": "rand()",
              "nullable": false,
              "type": "double",
              "metadata": {}
            }
          ]
        }
      },
      "output": {
        "success": "ok"
      }
    },
    {
      "input": {
        "query": "SELECT random(0);",
        "result": [
          "0.7604953758285915"
        ],
        "schema": {
          "type": "struct",
          "fields": [
            {
              "name": "rand(0)",
              "nullable": false,
              "type": "double",
              "metadata": {}
            }
          ]
        }
      },
      "output": {
        "success": "ok"
      }
    },
    {
      "input": {
        "query": "SELECT random(null);",
        "result": [
          "0.7604953758285915"
        ],
        "schema": {
          "type": "struct",
          "fields": [
            {
              "name": "rand(NULL)",
              "nullable": false,
              "type": "double",
              "metadata": {}
            }
          ]
        }
      },
      "output": {
        "success": "ok"
      }
    },
    {
      "input": {
        "query": "SELECT rint(12.3456);",
        "result": [
          "12.0"
        ],
        "schema": {
          "type": "struct",
          "fields": [
            {
              "name": "rint(12.3456)",
              "nullable": true,
              "type": "double",
              "metadata": {}
            }
          ]
        }
      },
      "output": {
        "success": "ok"
      }
    },
    {
      "input": {
        "query": "SELECT round(2.5, 0);",
        "result": [
          "3"
        ],
        "schema": {
          "type": "struct",
          "fields": [
            {
              "name": "round(2.5, 0)",
              "nullable": true,
              "type": "decimal(2, 0)",
              "metadata": {}
            }
          ]
        }
      },
      "output": {
        "success": "ok"
      }
    },
    {
      "input": {
        "query": "SELECT sec(0);",
        "result": [
          "1.0"
        ],
        "schema": {
          "type": "struct",
          "fields": [
            {
              "name": "SEC(0)",
              "nullable": true,
              "type": "double",
              "metadata": {}
            }
          ]
        }
      },
      "output": {
        "failure": "not implemented: function: sec"
      }
    },
    {
      "input": {
        "query": "SELECT shiftleft(2, 1);",
        "result": [
          "4"
        ],
        "schema": {
          "type": "struct",
          "fields": [
            {
              "name": "shiftleft(2, 1)",
              "nullable": false,
              "type": "integer",
              "metadata": {}
            }
          ]
        }
      },
      "output": {
        "success": "ok"
      }
    },
    {
      "input": {
        "query": "SELECT sign(40);",
        "result": [
          "1.0"
        ],
        "schema": {
          "type": "struct",
          "fields": [
            {
              "name": "sign(40)",
              "nullable": true,
              "type": "double",
              "metadata": {}
            }
          ]
        }
      },
      "output": {
        "success": "ok"
      }
    },
    {
      "input": {
        "query": "SELECT sign(INTERVAL -'100' YEAR);",
        "result": [
          "-1.0"
        ],
        "schema": {
          "type": "struct",
          "fields": [
            {
              "name": "sign(INTERVAL '-100' YEAR)",
              "nullable": true,
              "type": "double",
              "metadata": {}
            }
          ]
        }
      },
      "output": {
        "failure": "error in DataFusion: Error during planning: Error during planning: Coercion from [Interval(YearMonth)] to the signature Uniform(1, [Float64, Float32]) failed. No function matches the given name and argument types 'signum(Interval(YearMonth))'. You might need to add explicit type casts.\n\tCandidate functions:\n\tsignum(Float64/Float32)"
      }
    },
    {
      "input": {
        "query": "SELECT signum(40);",
        "result": [
          "1.0"
        ],
        "schema": {
          "type": "struct",
          "fields": [
            {
              "name": "SIGNUM(40)",
              "nullable": true,
              "type": "double",
              "metadata": {}
            }
          ]
        }
      },
      "output": {
        "success": "ok"
      }
    },
    {
      "input": {
        "query": "SELECT signum(INTERVAL -'100' YEAR);",
        "result": [
          "-1.0"
        ],
        "schema": {
          "type": "struct",
          "fields": [
            {
              "name": "SIGNUM(INTERVAL '-100' YEAR)",
              "nullable": true,
              "type": "double",
              "metadata": {}
            }
          ]
        }
      },
      "output": {
        "failure": "error in DataFusion: Error during planning: Error during planning: Coercion from [Interval(YearMonth)] to the signature Uniform(1, [Float64, Float32]) failed. No function matches the given name and argument types 'signum(Interval(YearMonth))'. You might need to add explicit type casts.\n\tCandidate functions:\n\tsignum(Float64/Float32)"
      }
    },
    {
      "input": {
        "query": "SELECT sin(0);",
        "result": [
          "0.0"
        ],
        "schema": {
          "type": "struct",
          "fields": [
            {
              "name": "SIN(0)",
              "nullable": true,
              "type": "double",
              "metadata": {}
            }
          ]
        }
      },
      "output": {
        "success": "ok"
      }
    },
    {
      "input": {
        "query": "SELECT sinh(0);",
        "result": [
          "0.0"
        ],
        "schema": {
          "type": "struct",
          "fields": [
            {
              "name": "SINH(0)",
              "nullable": true,
              "type": "double",
              "metadata": {}
            }
          ]
        }
      },
      "output": {
        "success": "ok"
      }
    },
    {
      "input": {
        "query": "SELECT sqrt(4);",
        "result": [
          "2.0"
        ],
        "schema": {
          "type": "struct",
          "fields": [
            {
              "name": "SQRT(4)",
              "nullable": true,
              "type": "double",
              "metadata": {}
            }
          ]
        }
      },
      "output": {
        "success": "ok"
      }
    },
    {
      "input": {
        "query": "SELECT tan(0);",
        "result": [
          "0.0"
        ],
        "schema": {
          "type": "struct",
          "fields": [
            {
              "name": "TAN(0)",
              "nullable": true,
              "type": "double",
              "metadata": {}
            }
          ]
        }
      },
      "output": {
        "success": "ok"
      }
    },
    {
      "input": {
        "query": "SELECT tanh(0);",
        "result": [
          "0.0"
        ],
        "schema": {
          "type": "struct",
          "fields": [
            {
              "name": "TANH(0)",
              "nullable": true,
              "type": "double",
              "metadata": {}
            }
          ]
        }
      },
      "output": {
        "success": "ok"
      }
    },
    {
      "input": {
        "query": "SELECT try_add(1, 2);",
        "result": [
          "3"
        ],
        "schema": {
          "type": "struct",
          "fields": [
            {
              "name": "try_add(1, 2)",
              "nullable": true,
              "type": "integer",
              "metadata": {}
            }
          ]
        }
      },
      "output": {
        "failure": "not implemented: function: try_add"
      }
    },
    {
      "input": {
        "query": "SELECT try_add(2147483647, 1);",
        "result": [
          "NULL"
        ],
        "schema": {
          "type": "struct",
          "fields": [
            {
              "name": "try_add(2147483647, 1)",
              "nullable": true,
              "type": "integer",
              "metadata": {}
            }
          ]
        }
      },
      "output": {
        "failure": "not implemented: function: try_add"
      }
    },
    {
      "input": {
        "query": "SELECT try_add(date'2021-01-01', 1);",
        "result": [
          "2021-01-02"
        ],
        "schema": {
          "type": "struct",
          "fields": [
            {
              "name": "try_add(DATE '2021-01-01', 1)",
              "nullable": true,
              "type": "date",
              "metadata": {}
            }
          ]
        }
      },
      "output": {
        "failure": "not implemented: function: try_add"
      }
    },
    {
      "input": {
        "query": "SELECT try_add(date'2021-01-01', interval 1 year);",
        "result": [
          "2022-01-01"
        ],
        "schema": {
          "type": "struct",
          "fields": [
            {
              "name": "try_add(DATE '2021-01-01', INTERVAL '1' YEAR)",
              "nullable": true,
              "type": "date",
              "metadata": {}
            }
          ]
        }
      },
      "output": {
        "failure": "not implemented: function: try_add"
      }
    },
    {
      "input": {
        "query": "SELECT try_add(interval 1 year, interval 2 year);",
        "result": [
          "3-0"
        ],
        "schema": {
          "type": "struct",
          "fields": [
            {
              "name": "try_add(INTERVAL '1' YEAR, INTERVAL '2' YEAR)",
              "nullable": true,
              "type": "interval year",
              "metadata": {}
            }
          ]
        }
      },
      "output": {
        "failure": "not implemented: function: try_add"
      }
    },
    {
      "input": {
        "query": "SELECT try_add(timestamp'2021-01-01 00:00:00', interval 1 day);",
        "result": [
          "2021-01-02 00:00:00"
        ],
        "schema": {
          "type": "struct",
          "fields": [
            {
              "name": "try_add(TIMESTAMP '2021-01-01 00:00:00', INTERVAL '1' DAY)",
              "nullable": true,
              "type": "timestamp",
              "metadata": {}
            }
          ]
        }
      },
      "output": {
        "failure": "not implemented: function: try_add"
      }
    },
    {
      "input": {
        "query": "SELECT try_divide(1, 0);",
        "result": [
          "NULL"
        ],
        "schema": {
          "type": "struct",
          "fields": [
            {
              "name": "try_divide(1, 0)",
              "nullable": true,
              "type": "double",
              "metadata": {}
            }
          ]
        }
      },
      "output": {
        "failure": "not implemented: function: try_divide"
      }
    },
    {
      "input": {
        "query": "SELECT try_divide(2L, 2L);",
        "result": [
          "1.0"
        ],
        "schema": {
          "type": "struct",
          "fields": [
            {
              "name": "try_divide(2, 2)",
              "nullable": true,
              "type": "double",
              "metadata": {}
            }
          ]
        }
      },
      "output": {
        "failure": "not implemented: function: try_divide"
      }
    },
    {
      "input": {
        "query": "SELECT try_divide(3, 2);",
        "result": [
          "1.5"
        ],
        "schema": {
          "type": "struct",
          "fields": [
            {
              "name": "try_divide(3, 2)",
              "nullable": true,
              "type": "double",
              "metadata": {}
            }
          ]
        }
      },
      "output": {
        "failure": "not implemented: function: try_divide"
      }
    },
    {
      "input": {
        "query": "SELECT try_divide(interval 2 month, 0);",
        "result": [
          "NULL"
        ],
        "schema": {
          "type": "struct",
          "fields": [
            {
              "name": "try_divide(INTERVAL '2' MONTH, 0)",
              "nullable": true,
              "type": "interval year to month",
              "metadata": {}
            }
          ]
        }
      },
      "output": {
        "failure": "not implemented: function: try_divide"
      }
    },
    {
      "input": {
        "query": "SELECT try_divide(interval 2 month, 2);",
        "result": [
          "0-1"
        ],
        "schema": {
          "type": "struct",
          "fields": [
            {
              "name": "try_divide(INTERVAL '2' MONTH, 2)",
              "nullable": true,
              "type": "interval year to month",
              "metadata": {}
            }
          ]
        }
      },
      "output": {
        "failure": "not implemented: function: try_divide"
      }
    },
    {
      "input": {
        "query": "SELECT try_multiply(-2147483648, 10);",
        "result": [
          "NULL"
        ],
        "schema": {
          "type": "struct",
          "fields": [
            {
              "name": "try_multiply(-2147483648, 10)",
              "nullable": true,
              "type": "integer",
              "metadata": {}
            }
          ]
        }
      },
      "output": {
        "failure": "not implemented: function: try_multiply"
      }
    },
    {
      "input": {
        "query": "SELECT try_multiply(2, 3);",
        "result": [
          "6"
        ],
        "schema": {
          "type": "struct",
          "fields": [
            {
              "name": "try_multiply(2, 3)",
              "nullable": true,
              "type": "integer",
              "metadata": {}
            }
          ]
        }
      },
      "output": {
        "failure": "not implemented: function: try_multiply"
      }
    },
    {
      "input": {
        "query": "SELECT try_multiply(interval 2 year, 3);",
        "result": [
          "6-0"
        ],
        "schema": {
          "type": "struct",
          "fields": [
            {
              "name": "try_multiply(INTERVAL '2' YEAR, 3)",
              "nullable": true,
              "type": "interval year to month",
              "metadata": {}
            }
          ]
        }
      },
      "output": {
        "failure": "not implemented: function: try_multiply"
      }
    },
    {
      "input": {
        "query": "SELECT try_subtract(-2147483648, 1);",
        "result": [
          "NULL"
        ],
        "schema": {
          "type": "struct",
          "fields": [
            {
              "name": "try_subtract(-2147483648, 1)",
              "nullable": true,
              "type": "integer",
              "metadata": {}
            }
          ]
        }
      },
      "output": {
        "failure": "not implemented: function: try_subtract"
      }
    },
    {
      "input": {
        "query": "SELECT try_subtract(2, 1);",
        "result": [
          "1"
        ],
        "schema": {
          "type": "struct",
          "fields": [
            {
              "name": "try_subtract(2, 1)",
              "nullable": true,
              "type": "integer",
              "metadata": {}
            }
          ]
        }
      },
      "output": {
        "failure": "not implemented: function: try_subtract"
      }
    },
    {
      "input": {
        "query": "SELECT try_subtract(date'2021-01-01', interval 1 year);",
        "result": [
          "2020-01-01"
        ],
        "schema": {
          "type": "struct",
          "fields": [
            {
              "name": "try_subtract(DATE '2021-01-01', INTERVAL '1' YEAR)",
              "nullable": true,
              "type": "date",
              "metadata": {}
            }
          ]
        }
      },
      "output": {
        "failure": "not implemented: function: try_subtract"
      }
    },
    {
      "input": {
        "query": "SELECT try_subtract(date'2021-01-02', 1);",
        "result": [
          "2021-01-01"
        ],
        "schema": {
          "type": "struct",
          "fields": [
            {
              "name": "try_subtract(DATE '2021-01-02', 1)",
              "nullable": true,
              "type": "date",
              "metadata": {}
            }
          ]
        }
      },
      "output": {
        "failure": "not implemented: function: try_subtract"
      }
    },
    {
      "input": {
        "query": "SELECT try_subtract(interval 2 year, interval 1 year);",
        "result": [
          "1-0"
        ],
        "schema": {
          "type": "struct",
          "fields": [
            {
              "name": "try_subtract(INTERVAL '2' YEAR, INTERVAL '1' YEAR)",
              "nullable": true,
              "type": "interval year",
              "metadata": {}
            }
          ]
        }
      },
      "output": {
        "failure": "not implemented: function: try_subtract"
      }
    },
    {
      "input": {
        "query": "SELECT try_subtract(timestamp'2021-01-02 00:00:00', interval 1 day);",
        "result": [
          "2021-01-01 00:00:00"
        ],
        "schema": {
          "type": "struct",
          "fields": [
            {
              "name": "try_subtract(TIMESTAMP '2021-01-02 00:00:00', INTERVAL '1' DAY)",
              "nullable": true,
              "type": "timestamp",
              "metadata": {}
            }
          ]
        }
      },
      "output": {
        "failure": "not implemented: function: try_subtract"
      }
    },
    {
      "input": {
        "query": "SELECT width_bucket(-0.9, 5.2, 0.5, 2);",
        "result": [
          "3"
        ],
        "schema": {
          "type": "struct",
          "fields": [
            {
              "name": "width_bucket(-0.9, 5.2, 0.5, 2)",
              "nullable": true,
              "type": "long",
              "metadata": {}
            }
          ]
        }
      },
      "output": {
        "failure": "not implemented: function: width_bucket"
      }
    },
    {
      "input": {
        "query": "SELECT width_bucket(-2.1, 1.3, 3.4, 3);",
        "result": [
          "0"
        ],
        "schema": {
          "type": "struct",
          "fields": [
            {
              "name": "width_bucket(-2.1, 1.3, 3.4, 3)",
              "nullable": true,
              "type": "long",
              "metadata": {}
            }
          ]
        }
      },
      "output": {
        "failure": "not implemented: function: width_bucket"
      }
    },
    {
      "input": {
        "query": "SELECT width_bucket(5.3, 0.2, 10.6, 5);",
        "result": [
          "3"
        ],
        "schema": {
          "type": "struct",
          "fields": [
            {
              "name": "width_bucket(5.3, 0.2, 10.6, 5)",
              "nullable": true,
              "type": "long",
              "metadata": {}
            }
          ]
        }
      },
      "output": {
        "failure": "not implemented: function: width_bucket"
      }
    },
    {
      "input": {
        "query": "SELECT width_bucket(8.1, 0.0, 5.7, 4);",
        "result": [
          "5"
        ],
        "schema": {
          "type": "struct",
          "fields": [
            {
              "name": "width_bucket(8.1, 0.0, 5.7, 4)",
              "nullable": true,
              "type": "long",
              "metadata": {}
            }
          ]
        }
      },
      "output": {
        "failure": "not implemented: function: width_bucket"
      }
    },
    {
      "input": {
        "query": "SELECT width_bucket(INTERVAL '0' DAY, INTERVAL '0' DAY, INTERVAL '10' DAY, 10);",
        "result": [
          "1"
        ],
        "schema": {
          "type": "struct",
          "fields": [
            {
              "name": "width_bucket(INTERVAL '0' DAY, INTERVAL '0' DAY, INTERVAL '10' DAY, 10)",
              "nullable": true,
              "type": "long",
              "metadata": {}
            }
          ]
        }
      },
      "output": {
        "failure": "not implemented: function: width_bucket"
      }
    },
    {
      "input": {
        "query": "SELECT width_bucket(INTERVAL '0' YEAR, INTERVAL '0' YEAR, INTERVAL '10' YEAR, 10);",
        "result": [
          "1"
        ],
        "schema": {
          "type": "struct",
          "fields": [
            {
              "name": "width_bucket(INTERVAL '0' YEAR, INTERVAL '0' YEAR, INTERVAL '10' YEAR, 10)",
              "nullable": true,
              "type": "long",
              "metadata": {}
            }
          ]
        }
      },
      "output": {
        "failure": "not implemented: function: width_bucket"
      }
    },
    {
      "input": {
        "query": "SELECT width_bucket(INTERVAL '1' DAY, INTERVAL '0' DAY, INTERVAL '10' DAY, 10);",
        "result": [
          "2"
        ],
        "schema": {
          "type": "struct",
          "fields": [
            {
              "name": "width_bucket(INTERVAL '1' DAY, INTERVAL '0' DAY, INTERVAL '10' DAY, 10)",
              "nullable": true,
              "type": "long",
              "metadata": {}
            }
          ]
        }
      },
      "output": {
        "failure": "not implemented: function: width_bucket"
      }
    },
    {
      "input": {
        "query": "SELECT width_bucket(INTERVAL '1' YEAR, INTERVAL '0' YEAR, INTERVAL '10' YEAR, 10);",
        "result": [
          "2"
        ],
        "schema": {
          "type": "struct",
          "fields": [
            {
              "name": "width_bucket(INTERVAL '1' YEAR, INTERVAL '0' YEAR, INTERVAL '10' YEAR, 10)",
              "nullable": true,
              "type": "long",
              "metadata": {}
            }
          ]
        }
      },
      "output": {
        "failure": "not implemented: function: width_bucket"
      }
    }
  ]
}<|MERGE_RESOLUTION|>--- conflicted
+++ resolved
@@ -635,11 +635,7 @@
         }
       },
       "output": {
-<<<<<<< HEAD
-        "failure": "not supported: expression: Ceil { expr: UnaryOp { op: Minus, expr: Value(Number(\"0.1\", None)) }, field: DateTimeField(NoDateTime) }"
-=======
-        "success": "ok"
->>>>>>> cd6911de
+        "success": "ok"
       }
     },
     {
@@ -683,7 +679,7 @@
         }
       },
       "output": {
-        "failure": "not supported: expression: Ceil { expr: Value(Number(\"3.1411\", None)), field: Scale(Number(\"3\", None)) }"
+        "success": "ok"
       }
     },
     {
@@ -705,11 +701,7 @@
         }
       },
       "output": {
-<<<<<<< HEAD
-        "failure": "not supported: expression: Ceil { expr: Value(Number(\"5\", None)), field: DateTimeField(NoDateTime) }"
-=======
-        "success": "ok"
->>>>>>> cd6911de
+        "success": "ok"
       }
     },
     {
@@ -1083,11 +1075,7 @@
         }
       },
       "output": {
-<<<<<<< HEAD
-        "failure": "not supported: expression: Floor { expr: UnaryOp { op: Minus, expr: Value(Number(\"0.1\", None)) }, field: DateTimeField(NoDateTime) }"
-=======
-        "success": "ok"
->>>>>>> cd6911de
+        "success": "ok"
       }
     },
     {
@@ -1131,7 +1119,7 @@
         }
       },
       "output": {
-        "failure": "not supported: expression: Floor { expr: Value(Number(\"3.1411\", None)), field: Scale(Number(\"3\", None)) }"
+        "success": "ok"
       }
     },
     {
@@ -1153,11 +1141,7 @@
         }
       },
       "output": {
-<<<<<<< HEAD
-        "failure": "not supported: expression: Floor { expr: Value(Number(\"5\", None)), field: DateTimeField(NoDateTime) }"
-=======
-        "success": "ok"
->>>>>>> cd6911de
+        "success": "ok"
       }
     },
     {
