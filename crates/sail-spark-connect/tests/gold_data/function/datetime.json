--- conflicted
+++ resolved
@@ -130,11 +130,7 @@
         }
       },
       "output": {
-<<<<<<< HEAD
-        "failure": "invalid argument: found end at 47:50 expected identifier"
-=======
         "failure": "invalid argument: found end at 47:50 expected identifier, or '('"
->>>>>>> 1532d1a0
       }
     },
     {
