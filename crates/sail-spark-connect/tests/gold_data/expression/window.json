{
  "tests": [
    {
      "input": "foo(*) over ()",
      "output": {
        "success": {
          "window": {
            "windowFunction": {
              "unresolvedFunction": {
                "functionName": [
                  "foo"
                ],
                "arguments": [
                  {
                    "unresolvedStar": {
                      "target": null,
                      "wildcardOptions": {
                        "ilikePattern": null,
                        "excludeColumns": null,
                        "exceptColumns": null,
                        "replaceColumns": null,
                        "renameColumns": null
                      }
                    }
                  }
                ],
                "namedArguments": [],
                "isDistinct": false,
                "isUserDefinedFunction": false,
                "ignoreNulls": null,
                "filter": null,
                "orderBy": null
              }
            },
            "window": {
              "unnamed": {
                "clusterBy": [],
                "partitionBy": [],
                "orderBy": [],
                "frame": null
              }
            }
          }
        }
      }
    },
    {
      "input": "foo(*) over (cluster by a, b)",
      "output": {
<<<<<<< HEAD
        "failure": "invalid argument: found cluster at 13:20 expected 'PARTITION', 'DISTRIBUTE', 'ORDER', 'SORT', 'RANGE', 'ROWS', ')', or something else"
=======
        "success": {
          "window": {
            "windowFunction": {
              "unresolvedFunction": {
                "functionName": [
                  "foo"
                ],
                "arguments": [
                  {
                    "unresolvedStar": {
                      "target": null,
                      "wildcardOptions": {
                        "ilikePattern": null,
                        "excludeColumns": null,
                        "exceptColumns": null,
                        "replaceColumns": null,
                        "renameColumns": null
                      }
                    }
                  }
                ],
                "namedArguments": [],
                "isDistinct": false,
                "isUserDefinedFunction": false,
                "ignoreNulls": null,
                "filter": null,
                "orderBy": null
              }
            },
            "window": {
              "unnamed": {
                "clusterBy": [
                  {
                    "unresolvedAttribute": {
                      "name": [
                        "a"
                      ],
                      "planId": null
                    }
                  },
                  {
                    "unresolvedAttribute": {
                      "name": [
                        "b"
                      ],
                      "planId": null
                    }
                  }
                ],
                "partitionBy": [],
                "orderBy": [],
                "frame": null
              }
            }
          }
        }
>>>>>>> 1532d1a0
      }
    },
    {
      "input": "foo(*) over (distribute by a, b sort by c)",
      "output": {
        "success": {
          "window": {
            "windowFunction": {
              "unresolvedFunction": {
                "functionName": [
                  "foo"
                ],
                "arguments": [
                  {
                    "unresolvedStar": {
                      "target": null,
                      "wildcardOptions": {
                        "ilikePattern": null,
                        "excludeColumns": null,
                        "exceptColumns": null,
                        "replaceColumns": null,
                        "renameColumns": null
                      }
                    }
                  }
                ],
                "namedArguments": [],
                "isDistinct": false,
                "isUserDefinedFunction": false,
                "ignoreNulls": null,
                "filter": null,
                "orderBy": null
              }
            },
            "window": {
              "unnamed": {
                "clusterBy": [],
                "partitionBy": [
                  {
                    "unresolvedAttribute": {
                      "name": [
                        "a"
                      ],
                      "planId": null
                    }
                  },
                  {
                    "unresolvedAttribute": {
                      "name": [
                        "b"
                      ],
                      "planId": null
                    }
                  }
                ],
                "orderBy": [
                  {
                    "child": {
                      "unresolvedAttribute": {
                        "name": [
                          "c"
                        ],
                        "planId": null
                      }
                    },
                    "direction": "unspecified",
                    "nullOrdering": "unspecified"
                  }
                ],
                "frame": null
              }
            }
          }
        }
      }
    },
    {
      "input": "foo(*) over (distribute by a, b)",
      "output": {
        "success": {
          "window": {
            "windowFunction": {
              "unresolvedFunction": {
                "functionName": [
                  "foo"
                ],
                "arguments": [
                  {
                    "unresolvedStar": {
                      "target": null,
                      "wildcardOptions": {
                        "ilikePattern": null,
                        "excludeColumns": null,
                        "exceptColumns": null,
                        "replaceColumns": null,
                        "renameColumns": null
                      }
                    }
                  }
                ],
                "namedArguments": [],
                "isDistinct": false,
                "isUserDefinedFunction": false,
                "ignoreNulls": null,
                "filter": null,
                "orderBy": null
              }
            },
            "window": {
              "unnamed": {
                "clusterBy": [],
                "partitionBy": [
                  {
                    "unresolvedAttribute": {
                      "name": [
                        "a"
                      ],
                      "planId": null
                    }
                  },
                  {
                    "unresolvedAttribute": {
                      "name": [
                        "b"
                      ],
                      "planId": null
                    }
                  }
                ],
                "orderBy": [],
                "frame": null
              }
            }
          }
        }
      }
    },
    {
      "input": "foo(*) over (order by a desc, b asc)",
      "output": {
        "success": {
          "window": {
            "windowFunction": {
              "unresolvedFunction": {
                "functionName": [
                  "foo"
                ],
                "arguments": [
                  {
                    "unresolvedStar": {
                      "target": null,
                      "wildcardOptions": {
                        "ilikePattern": null,
                        "excludeColumns": null,
                        "exceptColumns": null,
                        "replaceColumns": null,
                        "renameColumns": null
                      }
                    }
                  }
                ],
                "namedArguments": [],
                "isDistinct": false,
                "isUserDefinedFunction": false,
                "ignoreNulls": null,
                "filter": null,
                "orderBy": null
              }
            },
            "window": {
              "unnamed": {
                "clusterBy": [],
                "partitionBy": [],
                "orderBy": [
                  {
                    "child": {
                      "unresolvedAttribute": {
                        "name": [
                          "a"
                        ],
                        "planId": null
                      }
                    },
                    "direction": "descending",
                    "nullOrdering": "unspecified"
                  },
                  {
                    "child": {
                      "unresolvedAttribute": {
                        "name": [
                          "b"
                        ],
                        "planId": null
                      }
                    },
                    "direction": "ascending",
                    "nullOrdering": "unspecified"
                  }
                ],
                "frame": null
              }
            }
          }
        }
      }
    },
    {
      "input": "foo(*) over (partition by a order by b range 0 following)",
      "output": {
        "success": {
          "window": {
            "windowFunction": {
              "unresolvedFunction": {
                "functionName": [
                  "foo"
                ],
                "arguments": [
                  {
                    "unresolvedStar": {
                      "target": null,
                      "wildcardOptions": {
                        "ilikePattern": null,
                        "excludeColumns": null,
                        "exceptColumns": null,
                        "replaceColumns": null,
                        "renameColumns": null
                      }
                    }
                  }
                ],
                "namedArguments": [],
                "isDistinct": false,
                "isUserDefinedFunction": false,
                "ignoreNulls": null,
                "filter": null,
                "orderBy": null
              }
            },
            "window": {
              "unnamed": {
                "clusterBy": [],
                "partitionBy": [
                  {
                    "unresolvedAttribute": {
                      "name": [
                        "a"
                      ],
                      "planId": null
                    }
                  }
                ],
                "orderBy": [
                  {
                    "child": {
                      "unresolvedAttribute": {
                        "name": [
                          "b"
                        ],
                        "planId": null
                      }
                    },
                    "direction": "unspecified",
                    "nullOrdering": "unspecified"
                  }
                ],
                "frame": {
                  "frameType": "range",
                  "lower": {
                    "following": {
                      "literal": {
                        "int32": {
                          "value": 0
                        }
                      }
                    }
                  },
                  "upper": "currentRow"
                }
              }
            }
          }
        }
      }
    },
    {
      "input": "foo(*) over (partition by a order by b range 0 preceding)",
      "output": {
        "success": {
          "window": {
            "windowFunction": {
              "unresolvedFunction": {
                "functionName": [
                  "foo"
                ],
                "arguments": [
                  {
                    "unresolvedStar": {
                      "target": null,
                      "wildcardOptions": {
                        "ilikePattern": null,
                        "excludeColumns": null,
                        "exceptColumns": null,
                        "replaceColumns": null,
                        "renameColumns": null
                      }
                    }
                  }
                ],
                "namedArguments": [],
                "isDistinct": false,
                "isUserDefinedFunction": false,
                "ignoreNulls": null,
                "filter": null,
                "orderBy": null
              }
            },
            "window": {
              "unnamed": {
                "clusterBy": [],
                "partitionBy": [
                  {
                    "unresolvedAttribute": {
                      "name": [
                        "a"
                      ],
                      "planId": null
                    }
                  }
                ],
                "orderBy": [
                  {
                    "child": {
                      "unresolvedAttribute": {
                        "name": [
                          "b"
                        ],
                        "planId": null
                      }
                    },
                    "direction": "unspecified",
                    "nullOrdering": "unspecified"
                  }
                ],
                "frame": {
                  "frameType": "range",
                  "lower": {
                    "preceding": {
                      "literal": {
                        "int32": {
                          "value": 0
                        }
                      }
                    }
                  },
                  "upper": "currentRow"
                }
              }
            }
          }
        }
      }
    },
    {
      "input": "foo(*) over (partition by a order by b range 10 following)",
      "output": {
        "success": {
          "window": {
            "windowFunction": {
              "unresolvedFunction": {
                "functionName": [
                  "foo"
                ],
                "arguments": [
                  {
                    "unresolvedStar": {
                      "target": null,
                      "wildcardOptions": {
                        "ilikePattern": null,
                        "excludeColumns": null,
                        "exceptColumns": null,
                        "replaceColumns": null,
                        "renameColumns": null
                      }
                    }
                  }
                ],
                "namedArguments": [],
                "isDistinct": false,
                "isUserDefinedFunction": false,
                "ignoreNulls": null,
                "filter": null,
                "orderBy": null
              }
            },
            "window": {
              "unnamed": {
                "clusterBy": [],
                "partitionBy": [
                  {
                    "unresolvedAttribute": {
                      "name": [
                        "a"
                      ],
                      "planId": null
                    }
                  }
                ],
                "orderBy": [
                  {
                    "child": {
                      "unresolvedAttribute": {
                        "name": [
                          "b"
                        ],
                        "planId": null
                      }
                    },
                    "direction": "unspecified",
                    "nullOrdering": "unspecified"
                  }
                ],
                "frame": {
                  "frameType": "range",
                  "lower": {
                    "following": {
                      "literal": {
                        "int32": {
                          "value": 10
                        }
                      }
                    }
                  },
                  "upper": "currentRow"
                }
              }
            }
          }
        }
      }
    },
    {
      "input": "foo(*) over (partition by a order by b range 10 preceding)",
      "output": {
        "success": {
          "window": {
            "windowFunction": {
              "unresolvedFunction": {
                "functionName": [
                  "foo"
                ],
                "arguments": [
                  {
                    "unresolvedStar": {
                      "target": null,
                      "wildcardOptions": {
                        "ilikePattern": null,
                        "excludeColumns": null,
                        "exceptColumns": null,
                        "replaceColumns": null,
                        "renameColumns": null
                      }
                    }
                  }
                ],
                "namedArguments": [],
                "isDistinct": false,
                "isUserDefinedFunction": false,
                "ignoreNulls": null,
                "filter": null,
                "orderBy": null
              }
            },
            "window": {
              "unnamed": {
                "clusterBy": [],
                "partitionBy": [
                  {
                    "unresolvedAttribute": {
                      "name": [
                        "a"
                      ],
                      "planId": null
                    }
                  }
                ],
                "orderBy": [
                  {
                    "child": {
                      "unresolvedAttribute": {
                        "name": [
                          "b"
                        ],
                        "planId": null
                      }
                    },
                    "direction": "unspecified",
                    "nullOrdering": "unspecified"
                  }
                ],
                "frame": {
                  "frameType": "range",
                  "lower": {
                    "preceding": {
                      "literal": {
                        "int32": {
                          "value": 10
                        }
                      }
                    }
                  },
                  "upper": "currentRow"
                }
              }
            }
          }
        }
      }
    },
    {
      "input": "foo(*) over (partition by a order by b range 2147483648 preceding)",
      "output": {
        "success": {
          "window": {
            "windowFunction": {
              "unresolvedFunction": {
                "functionName": [
                  "foo"
                ],
                "arguments": [
                  {
                    "unresolvedStar": {
                      "target": null,
                      "wildcardOptions": {
                        "ilikePattern": null,
                        "excludeColumns": null,
                        "exceptColumns": null,
                        "replaceColumns": null,
                        "renameColumns": null
                      }
                    }
                  }
                ],
                "namedArguments": [],
                "isDistinct": false,
                "isUserDefinedFunction": false,
                "ignoreNulls": null,
                "filter": null,
                "orderBy": null
              }
            },
            "window": {
              "unnamed": {
                "clusterBy": [],
                "partitionBy": [
                  {
                    "unresolvedAttribute": {
                      "name": [
                        "a"
                      ],
                      "planId": null
                    }
                  }
                ],
                "orderBy": [
                  {
                    "child": {
                      "unresolvedAttribute": {
                        "name": [
                          "b"
                        ],
                        "planId": null
                      }
                    },
                    "direction": "unspecified",
                    "nullOrdering": "unspecified"
                  }
                ],
                "frame": {
                  "frameType": "range",
                  "lower": {
                    "preceding": {
                      "literal": {
                        "int64": {
                          "value": 2147483648
                        }
                      }
                    }
                  },
                  "upper": "currentRow"
                }
              }
            }
          }
        }
      }
    },
    {
      "input": "foo(*) over (partition by a order by b range 2147483649 following)",
      "output": {
        "success": {
          "window": {
            "windowFunction": {
              "unresolvedFunction": {
                "functionName": [
                  "foo"
                ],
                "arguments": [
                  {
                    "unresolvedStar": {
                      "target": null,
                      "wildcardOptions": {
                        "ilikePattern": null,
                        "excludeColumns": null,
                        "exceptColumns": null,
                        "replaceColumns": null,
                        "renameColumns": null
                      }
                    }
                  }
                ],
                "namedArguments": [],
                "isDistinct": false,
                "isUserDefinedFunction": false,
                "ignoreNulls": null,
                "filter": null,
                "orderBy": null
              }
            },
            "window": {
              "unnamed": {
                "clusterBy": [],
                "partitionBy": [
                  {
                    "unresolvedAttribute": {
                      "name": [
                        "a"
                      ],
                      "planId": null
                    }
                  }
                ],
                "orderBy": [
                  {
                    "child": {
                      "unresolvedAttribute": {
                        "name": [
                          "b"
                        ],
                        "planId": null
                      }
                    },
                    "direction": "unspecified",
                    "nullOrdering": "unspecified"
                  }
                ],
                "frame": {
                  "frameType": "range",
                  "lower": {
                    "following": {
                      "literal": {
                        "int64": {
                          "value": 2147483649
                        }
                      }
                    }
                  },
                  "upper": "currentRow"
                }
              }
            }
          }
        }
      }
    },
    {
      "input": "foo(*) over (partition by a order by b range 3 + 1 following)",
      "output": {
        "success": {
          "window": {
            "windowFunction": {
              "unresolvedFunction": {
                "functionName": [
                  "foo"
                ],
                "arguments": [
                  {
                    "unresolvedStar": {
                      "target": null,
                      "wildcardOptions": {
                        "ilikePattern": null,
                        "excludeColumns": null,
                        "exceptColumns": null,
                        "replaceColumns": null,
                        "renameColumns": null
                      }
                    }
                  }
                ],
                "namedArguments": [],
                "isDistinct": false,
                "isUserDefinedFunction": false,
                "ignoreNulls": null,
                "filter": null,
                "orderBy": null
              }
            },
            "window": {
              "unnamed": {
                "clusterBy": [],
                "partitionBy": [
                  {
                    "unresolvedAttribute": {
                      "name": [
                        "a"
                      ],
                      "planId": null
                    }
                  }
                ],
                "orderBy": [
                  {
                    "child": {
                      "unresolvedAttribute": {
                        "name": [
                          "b"
                        ],
                        "planId": null
                      }
                    },
                    "direction": "unspecified",
                    "nullOrdering": "unspecified"
                  }
                ],
                "frame": {
                  "frameType": "range",
                  "lower": {
                    "following": {
                      "unresolvedFunction": {
                        "functionName": [
                          "+"
                        ],
                        "arguments": [
                          {
                            "literal": {
                              "int32": {
                                "value": 3
                              }
                            }
                          },
                          {
                            "literal": {
                              "int32": {
                                "value": 1
                              }
                            }
                          }
                        ],
                        "namedArguments": [],
                        "isDistinct": false,
                        "isUserDefinedFunction": false,
                        "ignoreNulls": null,
                        "filter": null,
                        "orderBy": null
                      }
                    }
                  },
                  "upper": "currentRow"
                }
              }
            }
          }
        }
      }
    },
    {
      "input": "foo(*) over (partition by a order by b range 3 + 1 preceding)",
      "output": {
        "success": {
          "window": {
            "windowFunction": {
              "unresolvedFunction": {
                "functionName": [
                  "foo"
                ],
                "arguments": [
                  {
                    "unresolvedStar": {
                      "target": null,
                      "wildcardOptions": {
                        "ilikePattern": null,
                        "excludeColumns": null,
                        "exceptColumns": null,
                        "replaceColumns": null,
                        "renameColumns": null
                      }
                    }
                  }
                ],
                "namedArguments": [],
                "isDistinct": false,
                "isUserDefinedFunction": false,
                "ignoreNulls": null,
                "filter": null,
                "orderBy": null
              }
            },
            "window": {
              "unnamed": {
                "clusterBy": [],
                "partitionBy": [
                  {
                    "unresolvedAttribute": {
                      "name": [
                        "a"
                      ],
                      "planId": null
                    }
                  }
                ],
                "orderBy": [
                  {
                    "child": {
                      "unresolvedAttribute": {
                        "name": [
                          "b"
                        ],
                        "planId": null
                      }
                    },
                    "direction": "unspecified",
                    "nullOrdering": "unspecified"
                  }
                ],
                "frame": {
                  "frameType": "range",
                  "lower": {
                    "preceding": {
                      "unresolvedFunction": {
                        "functionName": [
                          "+"
                        ],
                        "arguments": [
                          {
                            "literal": {
                              "int32": {
                                "value": 3
                              }
                            }
                          },
                          {
                            "literal": {
                              "int32": {
                                "value": 1
                              }
                            }
                          }
                        ],
                        "namedArguments": [],
                        "isDistinct": false,
                        "isUserDefinedFunction": false,
                        "ignoreNulls": null,
                        "filter": null,
                        "orderBy": null
                      }
                    }
                  },
                  "upper": "currentRow"
                }
              }
            }
          }
        }
      }
    },
    {
      "input": "foo(*) over (partition by a order by b range between 0 preceding and current row)",
      "output": {
        "success": {
          "window": {
            "windowFunction": {
              "unresolvedFunction": {
                "functionName": [
                  "foo"
                ],
                "arguments": [
                  {
                    "unresolvedStar": {
                      "target": null,
                      "wildcardOptions": {
                        "ilikePattern": null,
                        "excludeColumns": null,
                        "exceptColumns": null,
                        "replaceColumns": null,
                        "renameColumns": null
                      }
                    }
                  }
                ],
                "namedArguments": [],
                "isDistinct": false,
                "isUserDefinedFunction": false,
                "ignoreNulls": null,
                "filter": null,
                "orderBy": null
              }
            },
            "window": {
              "unnamed": {
                "clusterBy": [],
                "partitionBy": [
                  {
                    "unresolvedAttribute": {
                      "name": [
                        "a"
                      ],
                      "planId": null
                    }
                  }
                ],
                "orderBy": [
                  {
                    "child": {
                      "unresolvedAttribute": {
                        "name": [
                          "b"
                        ],
                        "planId": null
                      }
                    },
                    "direction": "unspecified",
                    "nullOrdering": "unspecified"
                  }
                ],
                "frame": {
                  "frameType": "range",
                  "lower": {
                    "preceding": {
                      "literal": {
                        "int32": {
                          "value": 0
                        }
                      }
                    }
                  },
                  "upper": "currentRow"
                }
              }
            }
          }
        }
      }
    },
    {
      "input": "foo(*) over (partition by a order by b range between 0 preceding and unbounded following)",
      "output": {
        "success": {
          "window": {
            "windowFunction": {
              "unresolvedFunction": {
                "functionName": [
                  "foo"
                ],
                "arguments": [
                  {
                    "unresolvedStar": {
                      "target": null,
                      "wildcardOptions": {
                        "ilikePattern": null,
                        "excludeColumns": null,
                        "exceptColumns": null,
                        "replaceColumns": null,
                        "renameColumns": null
                      }
                    }
                  }
                ],
                "namedArguments": [],
                "isDistinct": false,
                "isUserDefinedFunction": false,
                "ignoreNulls": null,
                "filter": null,
                "orderBy": null
              }
            },
            "window": {
              "unnamed": {
                "clusterBy": [],
                "partitionBy": [
                  {
                    "unresolvedAttribute": {
                      "name": [
                        "a"
                      ],
                      "planId": null
                    }
                  }
                ],
                "orderBy": [
                  {
                    "child": {
                      "unresolvedAttribute": {
                        "name": [
                          "b"
                        ],
                        "planId": null
                      }
                    },
                    "direction": "unspecified",
                    "nullOrdering": "unspecified"
                  }
                ],
                "frame": {
                  "frameType": "range",
                  "lower": {
                    "preceding": {
                      "literal": {
                        "int32": {
                          "value": 0
                        }
                      }
                    }
                  },
                  "upper": "unboundedFollowing"
                }
              }
            }
          }
        }
      }
    },
    {
      "input": "foo(*) over (partition by a order by b range between 10 preceding and 5 following)",
      "output": {
        "success": {
          "window": {
            "windowFunction": {
              "unresolvedFunction": {
                "functionName": [
                  "foo"
                ],
                "arguments": [
                  {
                    "unresolvedStar": {
                      "target": null,
                      "wildcardOptions": {
                        "ilikePattern": null,
                        "excludeColumns": null,
                        "exceptColumns": null,
                        "replaceColumns": null,
                        "renameColumns": null
                      }
                    }
                  }
                ],
                "namedArguments": [],
                "isDistinct": false,
                "isUserDefinedFunction": false,
                "ignoreNulls": null,
                "filter": null,
                "orderBy": null
              }
            },
            "window": {
              "unnamed": {
                "clusterBy": [],
                "partitionBy": [
                  {
                    "unresolvedAttribute": {
                      "name": [
                        "a"
                      ],
                      "planId": null
                    }
                  }
                ],
                "orderBy": [
                  {
                    "child": {
                      "unresolvedAttribute": {
                        "name": [
                          "b"
                        ],
                        "planId": null
                      }
                    },
                    "direction": "unspecified",
                    "nullOrdering": "unspecified"
                  }
                ],
                "frame": {
                  "frameType": "range",
                  "lower": {
                    "preceding": {
                      "literal": {
                        "int32": {
                          "value": 10
                        }
                      }
                    }
                  },
                  "upper": {
                    "following": {
                      "literal": {
                        "int32": {
                          "value": 5
                        }
                      }
                    }
                  }
                }
              }
            }
          }
        }
      }
    },
    {
      "input": "foo(*) over (partition by a order by b range between 10 preceding and current row)",
      "output": {
        "success": {
          "window": {
            "windowFunction": {
              "unresolvedFunction": {
                "functionName": [
                  "foo"
                ],
                "arguments": [
                  {
                    "unresolvedStar": {
                      "target": null,
                      "wildcardOptions": {
                        "ilikePattern": null,
                        "excludeColumns": null,
                        "exceptColumns": null,
                        "replaceColumns": null,
                        "renameColumns": null
                      }
                    }
                  }
                ],
                "namedArguments": [],
                "isDistinct": false,
                "isUserDefinedFunction": false,
                "ignoreNulls": null,
                "filter": null,
                "orderBy": null
              }
            },
            "window": {
              "unnamed": {
                "clusterBy": [],
                "partitionBy": [
                  {
                    "unresolvedAttribute": {
                      "name": [
                        "a"
                      ],
                      "planId": null
                    }
                  }
                ],
                "orderBy": [
                  {
                    "child": {
                      "unresolvedAttribute": {
                        "name": [
                          "b"
                        ],
                        "planId": null
                      }
                    },
                    "direction": "unspecified",
                    "nullOrdering": "unspecified"
                  }
                ],
                "frame": {
                  "frameType": "range",
                  "lower": {
                    "preceding": {
                      "literal": {
                        "int32": {
                          "value": 10
                        }
                      }
                    }
                  },
                  "upper": "currentRow"
                }
              }
            }
          }
        }
      }
    },
    {
      "input": "foo(*) over (partition by a order by b range between 10 preceding and unbounded following)",
      "output": {
        "success": {
          "window": {
            "windowFunction": {
              "unresolvedFunction": {
                "functionName": [
                  "foo"
                ],
                "arguments": [
                  {
                    "unresolvedStar": {
                      "target": null,
                      "wildcardOptions": {
                        "ilikePattern": null,
                        "excludeColumns": null,
                        "exceptColumns": null,
                        "replaceColumns": null,
                        "renameColumns": null
                      }
                    }
                  }
                ],
                "namedArguments": [],
                "isDistinct": false,
                "isUserDefinedFunction": false,
                "ignoreNulls": null,
                "filter": null,
                "orderBy": null
              }
            },
            "window": {
              "unnamed": {
                "clusterBy": [],
                "partitionBy": [
                  {
                    "unresolvedAttribute": {
                      "name": [
                        "a"
                      ],
                      "planId": null
                    }
                  }
                ],
                "orderBy": [
                  {
                    "child": {
                      "unresolvedAttribute": {
                        "name": [
                          "b"
                        ],
                        "planId": null
                      }
                    },
                    "direction": "unspecified",
                    "nullOrdering": "unspecified"
                  }
                ],
                "frame": {
                  "frameType": "range",
                  "lower": {
                    "preceding": {
                      "literal": {
                        "int32": {
                          "value": 10
                        }
                      }
                    }
                  },
                  "upper": "unboundedFollowing"
                }
              }
            }
          }
        }
      }
    },
    {
      "input": "foo(*) over (partition by a order by b range between 2147483648 preceding and current row)",
      "output": {
        "success": {
          "window": {
            "windowFunction": {
              "unresolvedFunction": {
                "functionName": [
                  "foo"
                ],
                "arguments": [
                  {
                    "unresolvedStar": {
                      "target": null,
                      "wildcardOptions": {
                        "ilikePattern": null,
                        "excludeColumns": null,
                        "exceptColumns": null,
                        "replaceColumns": null,
                        "renameColumns": null
                      }
                    }
                  }
                ],
                "namedArguments": [],
                "isDistinct": false,
                "isUserDefinedFunction": false,
                "ignoreNulls": null,
                "filter": null,
                "orderBy": null
              }
            },
            "window": {
              "unnamed": {
                "clusterBy": [],
                "partitionBy": [
                  {
                    "unresolvedAttribute": {
                      "name": [
                        "a"
                      ],
                      "planId": null
                    }
                  }
                ],
                "orderBy": [
                  {
                    "child": {
                      "unresolvedAttribute": {
                        "name": [
                          "b"
                        ],
                        "planId": null
                      }
                    },
                    "direction": "unspecified",
                    "nullOrdering": "unspecified"
                  }
                ],
                "frame": {
                  "frameType": "range",
                  "lower": {
                    "preceding": {
                      "literal": {
                        "int64": {
                          "value": 2147483648
                        }
                      }
                    }
                  },
                  "upper": "currentRow"
                }
              }
            }
          }
        }
      }
    },
    {
      "input": "foo(*) over (partition by a order by b range between 2147483648 preceding and unbounded following)",
      "output": {
        "success": {
          "window": {
            "windowFunction": {
              "unresolvedFunction": {
                "functionName": [
                  "foo"
                ],
                "arguments": [
                  {
                    "unresolvedStar": {
                      "target": null,
                      "wildcardOptions": {
                        "ilikePattern": null,
                        "excludeColumns": null,
                        "exceptColumns": null,
                        "replaceColumns": null,
                        "renameColumns": null
                      }
                    }
                  }
                ],
                "namedArguments": [],
                "isDistinct": false,
                "isUserDefinedFunction": false,
                "ignoreNulls": null,
                "filter": null,
                "orderBy": null
              }
            },
            "window": {
              "unnamed": {
                "clusterBy": [],
                "partitionBy": [
                  {
                    "unresolvedAttribute": {
                      "name": [
                        "a"
                      ],
                      "planId": null
                    }
                  }
                ],
                "orderBy": [
                  {
                    "child": {
                      "unresolvedAttribute": {
                        "name": [
                          "b"
                        ],
                        "planId": null
                      }
                    },
                    "direction": "unspecified",
                    "nullOrdering": "unspecified"
                  }
                ],
                "frame": {
                  "frameType": "range",
                  "lower": {
                    "preceding": {
                      "literal": {
                        "int64": {
                          "value": 2147483648
                        }
                      }
                    }
                  },
                  "upper": "unboundedFollowing"
                }
              }
            }
          }
        }
      }
    },
    {
      "input": "foo(*) over (partition by a order by b range between 3 + 1 preceding and current row)",
      "output": {
        "success": {
          "window": {
            "windowFunction": {
              "unresolvedFunction": {
                "functionName": [
                  "foo"
                ],
                "arguments": [
                  {
                    "unresolvedStar": {
                      "target": null,
                      "wildcardOptions": {
                        "ilikePattern": null,
                        "excludeColumns": null,
                        "exceptColumns": null,
                        "replaceColumns": null,
                        "renameColumns": null
                      }
                    }
                  }
                ],
                "namedArguments": [],
                "isDistinct": false,
                "isUserDefinedFunction": false,
                "ignoreNulls": null,
                "filter": null,
                "orderBy": null
              }
            },
            "window": {
              "unnamed": {
                "clusterBy": [],
                "partitionBy": [
                  {
                    "unresolvedAttribute": {
                      "name": [
                        "a"
                      ],
                      "planId": null
                    }
                  }
                ],
                "orderBy": [
                  {
                    "child": {
                      "unresolvedAttribute": {
                        "name": [
                          "b"
                        ],
                        "planId": null
                      }
                    },
                    "direction": "unspecified",
                    "nullOrdering": "unspecified"
                  }
                ],
                "frame": {
                  "frameType": "range",
                  "lower": {
                    "preceding": {
                      "unresolvedFunction": {
                        "functionName": [
                          "+"
                        ],
                        "arguments": [
                          {
                            "literal": {
                              "int32": {
                                "value": 3
                              }
                            }
                          },
                          {
                            "literal": {
                              "int32": {
                                "value": 1
                              }
                            }
                          }
                        ],
                        "namedArguments": [],
                        "isDistinct": false,
                        "isUserDefinedFunction": false,
                        "ignoreNulls": null,
                        "filter": null,
                        "orderBy": null
                      }
                    }
                  },
                  "upper": "currentRow"
                }
              }
            }
          }
        }
      }
    },
    {
      "input": "foo(*) over (partition by a order by b range between 3 + 1 preceding and unbounded following)",
      "output": {
        "success": {
          "window": {
            "windowFunction": {
              "unresolvedFunction": {
                "functionName": [
                  "foo"
                ],
                "arguments": [
                  {
                    "unresolvedStar": {
                      "target": null,
                      "wildcardOptions": {
                        "ilikePattern": null,
                        "excludeColumns": null,
                        "exceptColumns": null,
                        "replaceColumns": null,
                        "renameColumns": null
                      }
                    }
                  }
                ],
                "namedArguments": [],
                "isDistinct": false,
                "isUserDefinedFunction": false,
                "ignoreNulls": null,
                "filter": null,
                "orderBy": null
              }
            },
            "window": {
              "unnamed": {
                "clusterBy": [],
                "partitionBy": [
                  {
                    "unresolvedAttribute": {
                      "name": [
                        "a"
                      ],
                      "planId": null
                    }
                  }
                ],
                "orderBy": [
                  {
                    "child": {
                      "unresolvedAttribute": {
                        "name": [
                          "b"
                        ],
                        "planId": null
                      }
                    },
                    "direction": "unspecified",
                    "nullOrdering": "unspecified"
                  }
                ],
                "frame": {
                  "frameType": "range",
                  "lower": {
                    "preceding": {
                      "unresolvedFunction": {
                        "functionName": [
                          "+"
                        ],
                        "arguments": [
                          {
                            "literal": {
                              "int32": {
                                "value": 3
                              }
                            }
                          },
                          {
                            "literal": {
                              "int32": {
                                "value": 1
                              }
                            }
                          }
                        ],
                        "namedArguments": [],
                        "isDistinct": false,
                        "isUserDefinedFunction": false,
                        "ignoreNulls": null,
                        "filter": null,
                        "orderBy": null
                      }
                    }
                  },
                  "upper": "unboundedFollowing"
                }
              }
            }
          }
        }
      }
    },
    {
      "input": "foo(*) over (partition by a order by b range between current row and 0 following)",
      "output": {
        "success": {
          "window": {
            "windowFunction": {
              "unresolvedFunction": {
                "functionName": [
                  "foo"
                ],
                "arguments": [
                  {
                    "unresolvedStar": {
                      "target": null,
                      "wildcardOptions": {
                        "ilikePattern": null,
                        "excludeColumns": null,
                        "exceptColumns": null,
                        "replaceColumns": null,
                        "renameColumns": null
                      }
                    }
                  }
                ],
                "namedArguments": [],
                "isDistinct": false,
                "isUserDefinedFunction": false,
                "ignoreNulls": null,
                "filter": null,
                "orderBy": null
              }
            },
            "window": {
              "unnamed": {
                "clusterBy": [],
                "partitionBy": [
                  {
                    "unresolvedAttribute": {
                      "name": [
                        "a"
                      ],
                      "planId": null
                    }
                  }
                ],
                "orderBy": [
                  {
                    "child": {
                      "unresolvedAttribute": {
                        "name": [
                          "b"
                        ],
                        "planId": null
                      }
                    },
                    "direction": "unspecified",
                    "nullOrdering": "unspecified"
                  }
                ],
                "frame": {
                  "frameType": "range",
                  "lower": "currentRow",
                  "upper": {
                    "following": {
                      "literal": {
                        "int32": {
                          "value": 0
                        }
                      }
                    }
                  }
                }
              }
            }
          }
        }
      }
    },
    {
      "input": "foo(*) over (partition by a order by b range between current row and 2147483649 following)",
      "output": {
        "success": {
          "window": {
            "windowFunction": {
              "unresolvedFunction": {
                "functionName": [
                  "foo"
                ],
                "arguments": [
                  {
                    "unresolvedStar": {
                      "target": null,
                      "wildcardOptions": {
                        "ilikePattern": null,
                        "excludeColumns": null,
                        "exceptColumns": null,
                        "replaceColumns": null,
                        "renameColumns": null
                      }
                    }
                  }
                ],
                "namedArguments": [],
                "isDistinct": false,
                "isUserDefinedFunction": false,
                "ignoreNulls": null,
                "filter": null,
                "orderBy": null
              }
            },
            "window": {
              "unnamed": {
                "clusterBy": [],
                "partitionBy": [
                  {
                    "unresolvedAttribute": {
                      "name": [
                        "a"
                      ],
                      "planId": null
                    }
                  }
                ],
                "orderBy": [
                  {
                    "child": {
                      "unresolvedAttribute": {
                        "name": [
                          "b"
                        ],
                        "planId": null
                      }
                    },
                    "direction": "unspecified",
                    "nullOrdering": "unspecified"
                  }
                ],
                "frame": {
                  "frameType": "range",
                  "lower": "currentRow",
                  "upper": {
                    "following": {
                      "literal": {
                        "int64": {
                          "value": 2147483649
                        }
                      }
                    }
                  }
                }
              }
            }
          }
        }
      }
    },
    {
      "input": "foo(*) over (partition by a order by b range between current row and 3 + 1 following)",
      "output": {
        "success": {
          "window": {
            "windowFunction": {
              "unresolvedFunction": {
                "functionName": [
                  "foo"
                ],
                "arguments": [
                  {
                    "unresolvedStar": {
                      "target": null,
                      "wildcardOptions": {
                        "ilikePattern": null,
                        "excludeColumns": null,
                        "exceptColumns": null,
                        "replaceColumns": null,
                        "renameColumns": null
                      }
                    }
                  }
                ],
                "namedArguments": [],
                "isDistinct": false,
                "isUserDefinedFunction": false,
                "ignoreNulls": null,
                "filter": null,
                "orderBy": null
              }
            },
            "window": {
              "unnamed": {
                "clusterBy": [],
                "partitionBy": [
                  {
                    "unresolvedAttribute": {
                      "name": [
                        "a"
                      ],
                      "planId": null
                    }
                  }
                ],
                "orderBy": [
                  {
                    "child": {
                      "unresolvedAttribute": {
                        "name": [
                          "b"
                        ],
                        "planId": null
                      }
                    },
                    "direction": "unspecified",
                    "nullOrdering": "unspecified"
                  }
                ],
                "frame": {
                  "frameType": "range",
                  "lower": "currentRow",
                  "upper": {
                    "following": {
                      "unresolvedFunction": {
                        "functionName": [
                          "+"
                        ],
                        "arguments": [
                          {
                            "literal": {
                              "int32": {
                                "value": 3
                              }
                            }
                          },
                          {
                            "literal": {
                              "int32": {
                                "value": 1
                              }
                            }
                          }
                        ],
                        "namedArguments": [],
                        "isDistinct": false,
                        "isUserDefinedFunction": false,
                        "ignoreNulls": null,
                        "filter": null,
                        "orderBy": null
                      }
                    }
                  }
                }
              }
            }
          }
        }
      }
    },
    {
      "input": "foo(*) over (partition by a order by b range between current row and 5 following)",
      "output": {
        "success": {
          "window": {
            "windowFunction": {
              "unresolvedFunction": {
                "functionName": [
                  "foo"
                ],
                "arguments": [
                  {
                    "unresolvedStar": {
                      "target": null,
                      "wildcardOptions": {
                        "ilikePattern": null,
                        "excludeColumns": null,
                        "exceptColumns": null,
                        "replaceColumns": null,
                        "renameColumns": null
                      }
                    }
                  }
                ],
                "namedArguments": [],
                "isDistinct": false,
                "isUserDefinedFunction": false,
                "ignoreNulls": null,
                "filter": null,
                "orderBy": null
              }
            },
            "window": {
              "unnamed": {
                "clusterBy": [],
                "partitionBy": [
                  {
                    "unresolvedAttribute": {
                      "name": [
                        "a"
                      ],
                      "planId": null
                    }
                  }
                ],
                "orderBy": [
                  {
                    "child": {
                      "unresolvedAttribute": {
                        "name": [
                          "b"
                        ],
                        "planId": null
                      }
                    },
                    "direction": "unspecified",
                    "nullOrdering": "unspecified"
                  }
                ],
                "frame": {
                  "frameType": "range",
                  "lower": "currentRow",
                  "upper": {
                    "following": {
                      "literal": {
                        "int32": {
                          "value": 5
                        }
                      }
                    }
                  }
                }
              }
            }
          }
        }
      }
    },
    {
      "input": "foo(*) over (partition by a order by b range between current row and current row)",
      "output": {
        "success": {
          "window": {
            "windowFunction": {
              "unresolvedFunction": {
                "functionName": [
                  "foo"
                ],
                "arguments": [
                  {
                    "unresolvedStar": {
                      "target": null,
                      "wildcardOptions": {
                        "ilikePattern": null,
                        "excludeColumns": null,
                        "exceptColumns": null,
                        "replaceColumns": null,
                        "renameColumns": null
                      }
                    }
                  }
                ],
                "namedArguments": [],
                "isDistinct": false,
                "isUserDefinedFunction": false,
                "ignoreNulls": null,
                "filter": null,
                "orderBy": null
              }
            },
            "window": {
              "unnamed": {
                "clusterBy": [],
                "partitionBy": [
                  {
                    "unresolvedAttribute": {
                      "name": [
                        "a"
                      ],
                      "planId": null
                    }
                  }
                ],
                "orderBy": [
                  {
                    "child": {
                      "unresolvedAttribute": {
                        "name": [
                          "b"
                        ],
                        "planId": null
                      }
                    },
                    "direction": "unspecified",
                    "nullOrdering": "unspecified"
                  }
                ],
                "frame": {
                  "frameType": "range",
                  "lower": "currentRow",
                  "upper": "currentRow"
                }
              }
            }
          }
        }
      }
    },
    {
      "input": "foo(*) over (partition by a order by b range between current row and unbounded following)",
      "output": {
        "success": {
          "window": {
            "windowFunction": {
              "unresolvedFunction": {
                "functionName": [
                  "foo"
                ],
                "arguments": [
                  {
                    "unresolvedStar": {
                      "target": null,
                      "wildcardOptions": {
                        "ilikePattern": null,
                        "excludeColumns": null,
                        "exceptColumns": null,
                        "replaceColumns": null,
                        "renameColumns": null
                      }
                    }
                  }
                ],
                "namedArguments": [],
                "isDistinct": false,
                "isUserDefinedFunction": false,
                "ignoreNulls": null,
                "filter": null,
                "orderBy": null
              }
            },
            "window": {
              "unnamed": {
                "clusterBy": [],
                "partitionBy": [
                  {
                    "unresolvedAttribute": {
                      "name": [
                        "a"
                      ],
                      "planId": null
                    }
                  }
                ],
                "orderBy": [
                  {
                    "child": {
                      "unresolvedAttribute": {
                        "name": [
                          "b"
                        ],
                        "planId": null
                      }
                    },
                    "direction": "unspecified",
                    "nullOrdering": "unspecified"
                  }
                ],
                "frame": {
                  "frameType": "range",
                  "lower": "currentRow",
                  "upper": "unboundedFollowing"
                }
              }
            }
          }
        }
      }
    },
    {
      "input": "foo(*) over (partition by a order by b range between unbounded preceding and 2147483649 following)",
      "output": {
        "success": {
          "window": {
            "windowFunction": {
              "unresolvedFunction": {
                "functionName": [
                  "foo"
                ],
                "arguments": [
                  {
                    "unresolvedStar": {
                      "target": null,
                      "wildcardOptions": {
                        "ilikePattern": null,
                        "excludeColumns": null,
                        "exceptColumns": null,
                        "replaceColumns": null,
                        "renameColumns": null
                      }
                    }
                  }
                ],
                "namedArguments": [],
                "isDistinct": false,
                "isUserDefinedFunction": false,
                "ignoreNulls": null,
                "filter": null,
                "orderBy": null
              }
            },
            "window": {
              "unnamed": {
                "clusterBy": [],
                "partitionBy": [
                  {
                    "unresolvedAttribute": {
                      "name": [
                        "a"
                      ],
                      "planId": null
                    }
                  }
                ],
                "orderBy": [
                  {
                    "child": {
                      "unresolvedAttribute": {
                        "name": [
                          "b"
                        ],
                        "planId": null
                      }
                    },
                    "direction": "unspecified",
                    "nullOrdering": "unspecified"
                  }
                ],
                "frame": {
                  "frameType": "range",
                  "lower": "unboundedPreceding",
                  "upper": {
                    "following": {
                      "literal": {
                        "int64": {
                          "value": 2147483649
                        }
                      }
                    }
                  }
                }
              }
            }
          }
        }
      }
    },
    {
      "input": "foo(*) over (partition by a order by b range between unbounded preceding and 3 + 1 following)",
      "output": {
        "success": {
          "window": {
            "windowFunction": {
              "unresolvedFunction": {
                "functionName": [
                  "foo"
                ],
                "arguments": [
                  {
                    "unresolvedStar": {
                      "target": null,
                      "wildcardOptions": {
                        "ilikePattern": null,
                        "excludeColumns": null,
                        "exceptColumns": null,
                        "replaceColumns": null,
                        "renameColumns": null
                      }
                    }
                  }
                ],
                "namedArguments": [],
                "isDistinct": false,
                "isUserDefinedFunction": false,
                "ignoreNulls": null,
                "filter": null,
                "orderBy": null
              }
            },
            "window": {
              "unnamed": {
                "clusterBy": [],
                "partitionBy": [
                  {
                    "unresolvedAttribute": {
                      "name": [
                        "a"
                      ],
                      "planId": null
                    }
                  }
                ],
                "orderBy": [
                  {
                    "child": {
                      "unresolvedAttribute": {
                        "name": [
                          "b"
                        ],
                        "planId": null
                      }
                    },
                    "direction": "unspecified",
                    "nullOrdering": "unspecified"
                  }
                ],
                "frame": {
                  "frameType": "range",
                  "lower": "unboundedPreceding",
                  "upper": {
                    "following": {
                      "unresolvedFunction": {
                        "functionName": [
                          "+"
                        ],
                        "arguments": [
                          {
                            "literal": {
                              "int32": {
                                "value": 3
                              }
                            }
                          },
                          {
                            "literal": {
                              "int32": {
                                "value": 1
                              }
                            }
                          }
                        ],
                        "namedArguments": [],
                        "isDistinct": false,
                        "isUserDefinedFunction": false,
                        "ignoreNulls": null,
                        "filter": null,
                        "orderBy": null
                      }
                    }
                  }
                }
              }
            }
          }
        }
      }
    },
    {
      "input": "foo(*) over (partition by a order by b range between unbounded preceding and 5 following)",
      "output": {
        "success": {
          "window": {
            "windowFunction": {
              "unresolvedFunction": {
                "functionName": [
                  "foo"
                ],
                "arguments": [
                  {
                    "unresolvedStar": {
                      "target": null,
                      "wildcardOptions": {
                        "ilikePattern": null,
                        "excludeColumns": null,
                        "exceptColumns": null,
                        "replaceColumns": null,
                        "renameColumns": null
                      }
                    }
                  }
                ],
                "namedArguments": [],
                "isDistinct": false,
                "isUserDefinedFunction": false,
                "ignoreNulls": null,
                "filter": null,
                "orderBy": null
              }
            },
            "window": {
              "unnamed": {
                "clusterBy": [],
                "partitionBy": [
                  {
                    "unresolvedAttribute": {
                      "name": [
                        "a"
                      ],
                      "planId": null
                    }
                  }
                ],
                "orderBy": [
                  {
                    "child": {
                      "unresolvedAttribute": {
                        "name": [
                          "b"
                        ],
                        "planId": null
                      }
                    },
                    "direction": "unspecified",
                    "nullOrdering": "unspecified"
                  }
                ],
                "frame": {
                  "frameType": "range",
                  "lower": "unboundedPreceding",
                  "upper": {
                    "following": {
                      "literal": {
                        "int32": {
                          "value": 5
                        }
                      }
                    }
                  }
                }
              }
            }
          }
        }
      }
    },
    {
      "input": "foo(*) over (partition by a order by b range between unbounded preceding and current row)",
      "output": {
        "success": {
          "window": {
            "windowFunction": {
              "unresolvedFunction": {
                "functionName": [
                  "foo"
                ],
                "arguments": [
                  {
                    "unresolvedStar": {
                      "target": null,
                      "wildcardOptions": {
                        "ilikePattern": null,
                        "excludeColumns": null,
                        "exceptColumns": null,
                        "replaceColumns": null,
                        "renameColumns": null
                      }
                    }
                  }
                ],
                "namedArguments": [],
                "isDistinct": false,
                "isUserDefinedFunction": false,
                "ignoreNulls": null,
                "filter": null,
                "orderBy": null
              }
            },
            "window": {
              "unnamed": {
                "clusterBy": [],
                "partitionBy": [
                  {
                    "unresolvedAttribute": {
                      "name": [
                        "a"
                      ],
                      "planId": null
                    }
                  }
                ],
                "orderBy": [
                  {
                    "child": {
                      "unresolvedAttribute": {
                        "name": [
                          "b"
                        ],
                        "planId": null
                      }
                    },
                    "direction": "unspecified",
                    "nullOrdering": "unspecified"
                  }
                ],
                "frame": {
                  "frameType": "range",
                  "lower": "unboundedPreceding",
                  "upper": "currentRow"
                }
              }
            }
          }
        }
      }
    },
    {
      "input": "foo(*) over (partition by a order by b range between unbounded preceding and unbounded following)",
      "output": {
        "success": {
          "window": {
            "windowFunction": {
              "unresolvedFunction": {
                "functionName": [
                  "foo"
                ],
                "arguments": [
                  {
                    "unresolvedStar": {
                      "target": null,
                      "wildcardOptions": {
                        "ilikePattern": null,
                        "excludeColumns": null,
                        "exceptColumns": null,
                        "replaceColumns": null,
                        "renameColumns": null
                      }
                    }
                  }
                ],
                "namedArguments": [],
                "isDistinct": false,
                "isUserDefinedFunction": false,
                "ignoreNulls": null,
                "filter": null,
                "orderBy": null
              }
            },
            "window": {
              "unnamed": {
                "clusterBy": [],
                "partitionBy": [
                  {
                    "unresolvedAttribute": {
                      "name": [
                        "a"
                      ],
                      "planId": null
                    }
                  }
                ],
                "orderBy": [
                  {
                    "child": {
                      "unresolvedAttribute": {
                        "name": [
                          "b"
                        ],
                        "planId": null
                      }
                    },
                    "direction": "unspecified",
                    "nullOrdering": "unspecified"
                  }
                ],
                "frame": {
                  "frameType": "range",
                  "lower": "unboundedPreceding",
                  "upper": "unboundedFollowing"
                }
              }
            }
          }
        }
      }
    },
    {
      "input": "foo(*) over (partition by a order by b range current row)",
      "output": {
        "success": {
          "window": {
            "windowFunction": {
              "unresolvedFunction": {
                "functionName": [
                  "foo"
                ],
                "arguments": [
                  {
                    "unresolvedStar": {
                      "target": null,
                      "wildcardOptions": {
                        "ilikePattern": null,
                        "excludeColumns": null,
                        "exceptColumns": null,
                        "replaceColumns": null,
                        "renameColumns": null
                      }
                    }
                  }
                ],
                "namedArguments": [],
                "isDistinct": false,
                "isUserDefinedFunction": false,
                "ignoreNulls": null,
                "filter": null,
                "orderBy": null
              }
            },
            "window": {
              "unnamed": {
                "clusterBy": [],
                "partitionBy": [
                  {
                    "unresolvedAttribute": {
                      "name": [
                        "a"
                      ],
                      "planId": null
                    }
                  }
                ],
                "orderBy": [
                  {
                    "child": {
                      "unresolvedAttribute": {
                        "name": [
                          "b"
                        ],
                        "planId": null
                      }
                    },
                    "direction": "unspecified",
                    "nullOrdering": "unspecified"
                  }
                ],
                "frame": {
                  "frameType": "range",
                  "lower": "currentRow",
                  "upper": "currentRow"
                }
              }
            }
          }
        }
      }
    },
    {
      "input": "foo(*) over (partition by a order by b range unbounded following)",
      "output": {
        "success": {
          "window": {
            "windowFunction": {
              "unresolvedFunction": {
                "functionName": [
                  "foo"
                ],
                "arguments": [
                  {
                    "unresolvedStar": {
                      "target": null,
                      "wildcardOptions": {
                        "ilikePattern": null,
                        "excludeColumns": null,
                        "exceptColumns": null,
                        "replaceColumns": null,
                        "renameColumns": null
                      }
                    }
                  }
                ],
                "namedArguments": [],
                "isDistinct": false,
                "isUserDefinedFunction": false,
                "ignoreNulls": null,
                "filter": null,
                "orderBy": null
              }
            },
            "window": {
              "unnamed": {
                "clusterBy": [],
                "partitionBy": [
                  {
                    "unresolvedAttribute": {
                      "name": [
                        "a"
                      ],
                      "planId": null
                    }
                  }
                ],
                "orderBy": [
                  {
                    "child": {
                      "unresolvedAttribute": {
                        "name": [
                          "b"
                        ],
                        "planId": null
                      }
                    },
                    "direction": "unspecified",
                    "nullOrdering": "unspecified"
                  }
                ],
                "frame": {
                  "frameType": "range",
                  "lower": "unboundedFollowing",
                  "upper": "currentRow"
                }
              }
            }
          }
        }
      }
    },
    {
      "input": "foo(*) over (partition by a order by b range unbounded preceding)",
      "output": {
        "success": {
          "window": {
            "windowFunction": {
              "unresolvedFunction": {
                "functionName": [
                  "foo"
                ],
                "arguments": [
                  {
                    "unresolvedStar": {
                      "target": null,
                      "wildcardOptions": {
                        "ilikePattern": null,
                        "excludeColumns": null,
                        "exceptColumns": null,
                        "replaceColumns": null,
                        "renameColumns": null
                      }
                    }
                  }
                ],
                "namedArguments": [],
                "isDistinct": false,
                "isUserDefinedFunction": false,
                "ignoreNulls": null,
                "filter": null,
                "orderBy": null
              }
            },
            "window": {
              "unnamed": {
                "clusterBy": [],
                "partitionBy": [
                  {
                    "unresolvedAttribute": {
                      "name": [
                        "a"
                      ],
                      "planId": null
                    }
                  }
                ],
                "orderBy": [
                  {
                    "child": {
                      "unresolvedAttribute": {
                        "name": [
                          "b"
                        ],
                        "planId": null
                      }
                    },
                    "direction": "unspecified",
                    "nullOrdering": "unspecified"
                  }
                ],
                "frame": {
                  "frameType": "range",
                  "lower": "unboundedPreceding",
                  "upper": "currentRow"
                }
              }
            }
          }
        }
      }
    },
    {
      "input": "foo(*) over (partition by a order by b rows 0 following)",
      "output": {
        "success": {
          "window": {
            "windowFunction": {
              "unresolvedFunction": {
                "functionName": [
                  "foo"
                ],
                "arguments": [
                  {
                    "unresolvedStar": {
                      "target": null,
                      "wildcardOptions": {
                        "ilikePattern": null,
                        "excludeColumns": null,
                        "exceptColumns": null,
                        "replaceColumns": null,
                        "renameColumns": null
                      }
                    }
                  }
                ],
                "namedArguments": [],
                "isDistinct": false,
                "isUserDefinedFunction": false,
                "ignoreNulls": null,
                "filter": null,
                "orderBy": null
              }
            },
            "window": {
              "unnamed": {
                "clusterBy": [],
                "partitionBy": [
                  {
                    "unresolvedAttribute": {
                      "name": [
                        "a"
                      ],
                      "planId": null
                    }
                  }
                ],
                "orderBy": [
                  {
                    "child": {
                      "unresolvedAttribute": {
                        "name": [
                          "b"
                        ],
                        "planId": null
                      }
                    },
                    "direction": "unspecified",
                    "nullOrdering": "unspecified"
                  }
                ],
                "frame": {
                  "frameType": "row",
                  "lower": {
                    "following": {
                      "literal": {
                        "int32": {
                          "value": 0
                        }
                      }
                    }
                  },
                  "upper": "currentRow"
                }
              }
            }
          }
        }
      }
    },
    {
      "input": "foo(*) over (partition by a order by b rows 0 preceding)",
      "output": {
        "success": {
          "window": {
            "windowFunction": {
              "unresolvedFunction": {
                "functionName": [
                  "foo"
                ],
                "arguments": [
                  {
                    "unresolvedStar": {
                      "target": null,
                      "wildcardOptions": {
                        "ilikePattern": null,
                        "excludeColumns": null,
                        "exceptColumns": null,
                        "replaceColumns": null,
                        "renameColumns": null
                      }
                    }
                  }
                ],
                "namedArguments": [],
                "isDistinct": false,
                "isUserDefinedFunction": false,
                "ignoreNulls": null,
                "filter": null,
                "orderBy": null
              }
            },
            "window": {
              "unnamed": {
                "clusterBy": [],
                "partitionBy": [
                  {
                    "unresolvedAttribute": {
                      "name": [
                        "a"
                      ],
                      "planId": null
                    }
                  }
                ],
                "orderBy": [
                  {
                    "child": {
                      "unresolvedAttribute": {
                        "name": [
                          "b"
                        ],
                        "planId": null
                      }
                    },
                    "direction": "unspecified",
                    "nullOrdering": "unspecified"
                  }
                ],
                "frame": {
                  "frameType": "row",
                  "lower": {
                    "preceding": {
                      "literal": {
                        "int32": {
                          "value": 0
                        }
                      }
                    }
                  },
                  "upper": "currentRow"
                }
              }
            }
          }
        }
      }
    },
    {
      "input": "foo(*) over (partition by a order by b rows 10 following)",
      "output": {
        "success": {
          "window": {
            "windowFunction": {
              "unresolvedFunction": {
                "functionName": [
                  "foo"
                ],
                "arguments": [
                  {
                    "unresolvedStar": {
                      "target": null,
                      "wildcardOptions": {
                        "ilikePattern": null,
                        "excludeColumns": null,
                        "exceptColumns": null,
                        "replaceColumns": null,
                        "renameColumns": null
                      }
                    }
                  }
                ],
                "namedArguments": [],
                "isDistinct": false,
                "isUserDefinedFunction": false,
                "ignoreNulls": null,
                "filter": null,
                "orderBy": null
              }
            },
            "window": {
              "unnamed": {
                "clusterBy": [],
                "partitionBy": [
                  {
                    "unresolvedAttribute": {
                      "name": [
                        "a"
                      ],
                      "planId": null
                    }
                  }
                ],
                "orderBy": [
                  {
                    "child": {
                      "unresolvedAttribute": {
                        "name": [
                          "b"
                        ],
                        "planId": null
                      }
                    },
                    "direction": "unspecified",
                    "nullOrdering": "unspecified"
                  }
                ],
                "frame": {
                  "frameType": "row",
                  "lower": {
                    "following": {
                      "literal": {
                        "int32": {
                          "value": 10
                        }
                      }
                    }
                  },
                  "upper": "currentRow"
                }
              }
            }
          }
        }
      }
    },
    {
      "input": "foo(*) over (partition by a order by b rows 10 preceding)",
      "output": {
        "success": {
          "window": {
            "windowFunction": {
              "unresolvedFunction": {
                "functionName": [
                  "foo"
                ],
                "arguments": [
                  {
                    "unresolvedStar": {
                      "target": null,
                      "wildcardOptions": {
                        "ilikePattern": null,
                        "excludeColumns": null,
                        "exceptColumns": null,
                        "replaceColumns": null,
                        "renameColumns": null
                      }
                    }
                  }
                ],
                "namedArguments": [],
                "isDistinct": false,
                "isUserDefinedFunction": false,
                "ignoreNulls": null,
                "filter": null,
                "orderBy": null
              }
            },
            "window": {
              "unnamed": {
                "clusterBy": [],
                "partitionBy": [
                  {
                    "unresolvedAttribute": {
                      "name": [
                        "a"
                      ],
                      "planId": null
                    }
                  }
                ],
                "orderBy": [
                  {
                    "child": {
                      "unresolvedAttribute": {
                        "name": [
                          "b"
                        ],
                        "planId": null
                      }
                    },
                    "direction": "unspecified",
                    "nullOrdering": "unspecified"
                  }
                ],
                "frame": {
                  "frameType": "row",
                  "lower": {
                    "preceding": {
                      "literal": {
                        "int32": {
                          "value": 10
                        }
                      }
                    }
                  },
                  "upper": "currentRow"
                }
              }
            }
          }
        }
      }
    },
    {
      "input": "foo(*) over (partition by a order by b rows 2147483648 preceding)",
      "output": {
        "success": {
          "window": {
            "windowFunction": {
              "unresolvedFunction": {
                "functionName": [
                  "foo"
                ],
                "arguments": [
                  {
                    "unresolvedStar": {
                      "target": null,
                      "wildcardOptions": {
                        "ilikePattern": null,
                        "excludeColumns": null,
                        "exceptColumns": null,
                        "replaceColumns": null,
                        "renameColumns": null
                      }
                    }
                  }
                ],
                "namedArguments": [],
                "isDistinct": false,
                "isUserDefinedFunction": false,
                "ignoreNulls": null,
                "filter": null,
                "orderBy": null
              }
            },
            "window": {
              "unnamed": {
                "clusterBy": [],
                "partitionBy": [
                  {
                    "unresolvedAttribute": {
                      "name": [
                        "a"
                      ],
                      "planId": null
                    }
                  }
                ],
                "orderBy": [
                  {
                    "child": {
                      "unresolvedAttribute": {
                        "name": [
                          "b"
                        ],
                        "planId": null
                      }
                    },
                    "direction": "unspecified",
                    "nullOrdering": "unspecified"
                  }
                ],
                "frame": {
                  "frameType": "row",
                  "lower": {
                    "preceding": {
                      "literal": {
                        "int64": {
                          "value": 2147483648
                        }
                      }
                    }
                  },
                  "upper": "currentRow"
                }
              }
            }
          }
        }
      }
    },
    {
      "input": "foo(*) over (partition by a order by b rows 2147483649 following)",
      "output": {
        "success": {
          "window": {
            "windowFunction": {
              "unresolvedFunction": {
                "functionName": [
                  "foo"
                ],
                "arguments": [
                  {
                    "unresolvedStar": {
                      "target": null,
                      "wildcardOptions": {
                        "ilikePattern": null,
                        "excludeColumns": null,
                        "exceptColumns": null,
                        "replaceColumns": null,
                        "renameColumns": null
                      }
                    }
                  }
                ],
                "namedArguments": [],
                "isDistinct": false,
                "isUserDefinedFunction": false,
                "ignoreNulls": null,
                "filter": null,
                "orderBy": null
              }
            },
            "window": {
              "unnamed": {
                "clusterBy": [],
                "partitionBy": [
                  {
                    "unresolvedAttribute": {
                      "name": [
                        "a"
                      ],
                      "planId": null
                    }
                  }
                ],
                "orderBy": [
                  {
                    "child": {
                      "unresolvedAttribute": {
                        "name": [
                          "b"
                        ],
                        "planId": null
                      }
                    },
                    "direction": "unspecified",
                    "nullOrdering": "unspecified"
                  }
                ],
                "frame": {
                  "frameType": "row",
                  "lower": {
                    "following": {
                      "literal": {
                        "int64": {
                          "value": 2147483649
                        }
                      }
                    }
                  },
                  "upper": "currentRow"
                }
              }
            }
          }
        }
      }
    },
    {
      "input": "foo(*) over (partition by a order by b rows 3 + 1 following)",
      "output": {
        "success": {
          "window": {
            "windowFunction": {
              "unresolvedFunction": {
                "functionName": [
                  "foo"
                ],
                "arguments": [
                  {
                    "unresolvedStar": {
                      "target": null,
                      "wildcardOptions": {
                        "ilikePattern": null,
                        "excludeColumns": null,
                        "exceptColumns": null,
                        "replaceColumns": null,
                        "renameColumns": null
                      }
                    }
                  }
                ],
                "namedArguments": [],
                "isDistinct": false,
                "isUserDefinedFunction": false,
                "ignoreNulls": null,
                "filter": null,
                "orderBy": null
              }
            },
            "window": {
              "unnamed": {
                "clusterBy": [],
                "partitionBy": [
                  {
                    "unresolvedAttribute": {
                      "name": [
                        "a"
                      ],
                      "planId": null
                    }
                  }
                ],
                "orderBy": [
                  {
                    "child": {
                      "unresolvedAttribute": {
                        "name": [
                          "b"
                        ],
                        "planId": null
                      }
                    },
                    "direction": "unspecified",
                    "nullOrdering": "unspecified"
                  }
                ],
                "frame": {
                  "frameType": "row",
                  "lower": {
                    "following": {
                      "unresolvedFunction": {
                        "functionName": [
                          "+"
                        ],
                        "arguments": [
                          {
                            "literal": {
                              "int32": {
                                "value": 3
                              }
                            }
                          },
                          {
                            "literal": {
                              "int32": {
                                "value": 1
                              }
                            }
                          }
                        ],
                        "namedArguments": [],
                        "isDistinct": false,
                        "isUserDefinedFunction": false,
                        "ignoreNulls": null,
                        "filter": null,
                        "orderBy": null
                      }
                    }
                  },
                  "upper": "currentRow"
                }
              }
            }
          }
        }
      }
    },
    {
      "input": "foo(*) over (partition by a order by b rows 3 + 1 preceding)",
      "output": {
        "success": {
          "window": {
            "windowFunction": {
              "unresolvedFunction": {
                "functionName": [
                  "foo"
                ],
                "arguments": [
                  {
                    "unresolvedStar": {
                      "target": null,
                      "wildcardOptions": {
                        "ilikePattern": null,
                        "excludeColumns": null,
                        "exceptColumns": null,
                        "replaceColumns": null,
                        "renameColumns": null
                      }
                    }
                  }
                ],
                "namedArguments": [],
                "isDistinct": false,
                "isUserDefinedFunction": false,
                "ignoreNulls": null,
                "filter": null,
                "orderBy": null
              }
            },
            "window": {
              "unnamed": {
                "clusterBy": [],
                "partitionBy": [
                  {
                    "unresolvedAttribute": {
                      "name": [
                        "a"
                      ],
                      "planId": null
                    }
                  }
                ],
                "orderBy": [
                  {
                    "child": {
                      "unresolvedAttribute": {
                        "name": [
                          "b"
                        ],
                        "planId": null
                      }
                    },
                    "direction": "unspecified",
                    "nullOrdering": "unspecified"
                  }
                ],
                "frame": {
                  "frameType": "row",
                  "lower": {
                    "preceding": {
                      "unresolvedFunction": {
                        "functionName": [
                          "+"
                        ],
                        "arguments": [
                          {
                            "literal": {
                              "int32": {
                                "value": 3
                              }
                            }
                          },
                          {
                            "literal": {
                              "int32": {
                                "value": 1
                              }
                            }
                          }
                        ],
                        "namedArguments": [],
                        "isDistinct": false,
                        "isUserDefinedFunction": false,
                        "ignoreNulls": null,
                        "filter": null,
                        "orderBy": null
                      }
                    }
                  },
                  "upper": "currentRow"
                }
              }
            }
          }
        }
      }
    },
    {
      "input": "foo(*) over (partition by a order by b rows between 0 preceding and current row)",
      "output": {
        "success": {
          "window": {
            "windowFunction": {
              "unresolvedFunction": {
                "functionName": [
                  "foo"
                ],
                "arguments": [
                  {
                    "unresolvedStar": {
                      "target": null,
                      "wildcardOptions": {
                        "ilikePattern": null,
                        "excludeColumns": null,
                        "exceptColumns": null,
                        "replaceColumns": null,
                        "renameColumns": null
                      }
                    }
                  }
                ],
                "namedArguments": [],
                "isDistinct": false,
                "isUserDefinedFunction": false,
                "ignoreNulls": null,
                "filter": null,
                "orderBy": null
              }
            },
            "window": {
              "unnamed": {
                "clusterBy": [],
                "partitionBy": [
                  {
                    "unresolvedAttribute": {
                      "name": [
                        "a"
                      ],
                      "planId": null
                    }
                  }
                ],
                "orderBy": [
                  {
                    "child": {
                      "unresolvedAttribute": {
                        "name": [
                          "b"
                        ],
                        "planId": null
                      }
                    },
                    "direction": "unspecified",
                    "nullOrdering": "unspecified"
                  }
                ],
                "frame": {
                  "frameType": "row",
                  "lower": {
                    "preceding": {
                      "literal": {
                        "int32": {
                          "value": 0
                        }
                      }
                    }
                  },
                  "upper": "currentRow"
                }
              }
            }
          }
        }
      }
    },
    {
      "input": "foo(*) over (partition by a order by b rows between 0 preceding and unbounded following)",
      "output": {
        "success": {
          "window": {
            "windowFunction": {
              "unresolvedFunction": {
                "functionName": [
                  "foo"
                ],
                "arguments": [
                  {
                    "unresolvedStar": {
                      "target": null,
                      "wildcardOptions": {
                        "ilikePattern": null,
                        "excludeColumns": null,
                        "exceptColumns": null,
                        "replaceColumns": null,
                        "renameColumns": null
                      }
                    }
                  }
                ],
                "namedArguments": [],
                "isDistinct": false,
                "isUserDefinedFunction": false,
                "ignoreNulls": null,
                "filter": null,
                "orderBy": null
              }
            },
            "window": {
              "unnamed": {
                "clusterBy": [],
                "partitionBy": [
                  {
                    "unresolvedAttribute": {
                      "name": [
                        "a"
                      ],
                      "planId": null
                    }
                  }
                ],
                "orderBy": [
                  {
                    "child": {
                      "unresolvedAttribute": {
                        "name": [
                          "b"
                        ],
                        "planId": null
                      }
                    },
                    "direction": "unspecified",
                    "nullOrdering": "unspecified"
                  }
                ],
                "frame": {
                  "frameType": "row",
                  "lower": {
                    "preceding": {
                      "literal": {
                        "int32": {
                          "value": 0
                        }
                      }
                    }
                  },
                  "upper": "unboundedFollowing"
                }
              }
            }
          }
        }
      }
    },
    {
      "input": "foo(*) over (partition by a order by b rows between 10 preceding and 5 following)",
      "output": {
        "success": {
          "window": {
            "windowFunction": {
              "unresolvedFunction": {
                "functionName": [
                  "foo"
                ],
                "arguments": [
                  {
                    "unresolvedStar": {
                      "target": null,
                      "wildcardOptions": {
                        "ilikePattern": null,
                        "excludeColumns": null,
                        "exceptColumns": null,
                        "replaceColumns": null,
                        "renameColumns": null
                      }
                    }
                  }
                ],
                "namedArguments": [],
                "isDistinct": false,
                "isUserDefinedFunction": false,
                "ignoreNulls": null,
                "filter": null,
                "orderBy": null
              }
            },
            "window": {
              "unnamed": {
                "clusterBy": [],
                "partitionBy": [
                  {
                    "unresolvedAttribute": {
                      "name": [
                        "a"
                      ],
                      "planId": null
                    }
                  }
                ],
                "orderBy": [
                  {
                    "child": {
                      "unresolvedAttribute": {
                        "name": [
                          "b"
                        ],
                        "planId": null
                      }
                    },
                    "direction": "unspecified",
                    "nullOrdering": "unspecified"
                  }
                ],
                "frame": {
                  "frameType": "row",
                  "lower": {
                    "preceding": {
                      "literal": {
                        "int32": {
                          "value": 10
                        }
                      }
                    }
                  },
                  "upper": {
                    "following": {
                      "literal": {
                        "int32": {
                          "value": 5
                        }
                      }
                    }
                  }
                }
              }
            }
          }
        }
      }
    },
    {
      "input": "foo(*) over (partition by a order by b rows between 10 preceding and current row)",
      "output": {
        "success": {
          "window": {
            "windowFunction": {
              "unresolvedFunction": {
                "functionName": [
                  "foo"
                ],
                "arguments": [
                  {
                    "unresolvedStar": {
                      "target": null,
                      "wildcardOptions": {
                        "ilikePattern": null,
                        "excludeColumns": null,
                        "exceptColumns": null,
                        "replaceColumns": null,
                        "renameColumns": null
                      }
                    }
                  }
                ],
                "namedArguments": [],
                "isDistinct": false,
                "isUserDefinedFunction": false,
                "ignoreNulls": null,
                "filter": null,
                "orderBy": null
              }
            },
            "window": {
              "unnamed": {
                "clusterBy": [],
                "partitionBy": [
                  {
                    "unresolvedAttribute": {
                      "name": [
                        "a"
                      ],
                      "planId": null
                    }
                  }
                ],
                "orderBy": [
                  {
                    "child": {
                      "unresolvedAttribute": {
                        "name": [
                          "b"
                        ],
                        "planId": null
                      }
                    },
                    "direction": "unspecified",
                    "nullOrdering": "unspecified"
                  }
                ],
                "frame": {
                  "frameType": "row",
                  "lower": {
                    "preceding": {
                      "literal": {
                        "int32": {
                          "value": 10
                        }
                      }
                    }
                  },
                  "upper": "currentRow"
                }
              }
            }
          }
        }
      }
    },
    {
      "input": "foo(*) over (partition by a order by b rows between 10 preceding and unbounded following)",
      "output": {
        "success": {
          "window": {
            "windowFunction": {
              "unresolvedFunction": {
                "functionName": [
                  "foo"
                ],
                "arguments": [
                  {
                    "unresolvedStar": {
                      "target": null,
                      "wildcardOptions": {
                        "ilikePattern": null,
                        "excludeColumns": null,
                        "exceptColumns": null,
                        "replaceColumns": null,
                        "renameColumns": null
                      }
                    }
                  }
                ],
                "namedArguments": [],
                "isDistinct": false,
                "isUserDefinedFunction": false,
                "ignoreNulls": null,
                "filter": null,
                "orderBy": null
              }
            },
            "window": {
              "unnamed": {
                "clusterBy": [],
                "partitionBy": [
                  {
                    "unresolvedAttribute": {
                      "name": [
                        "a"
                      ],
                      "planId": null
                    }
                  }
                ],
                "orderBy": [
                  {
                    "child": {
                      "unresolvedAttribute": {
                        "name": [
                          "b"
                        ],
                        "planId": null
                      }
                    },
                    "direction": "unspecified",
                    "nullOrdering": "unspecified"
                  }
                ],
                "frame": {
                  "frameType": "row",
                  "lower": {
                    "preceding": {
                      "literal": {
                        "int32": {
                          "value": 10
                        }
                      }
                    }
                  },
                  "upper": "unboundedFollowing"
                }
              }
            }
          }
        }
      }
    },
    {
      "input": "foo(*) over (partition by a order by b rows between 2147483648 preceding and current row)",
      "output": {
        "success": {
          "window": {
            "windowFunction": {
              "unresolvedFunction": {
                "functionName": [
                  "foo"
                ],
                "arguments": [
                  {
                    "unresolvedStar": {
                      "target": null,
                      "wildcardOptions": {
                        "ilikePattern": null,
                        "excludeColumns": null,
                        "exceptColumns": null,
                        "replaceColumns": null,
                        "renameColumns": null
                      }
                    }
                  }
                ],
                "namedArguments": [],
                "isDistinct": false,
                "isUserDefinedFunction": false,
                "ignoreNulls": null,
                "filter": null,
                "orderBy": null
              }
            },
            "window": {
              "unnamed": {
                "clusterBy": [],
                "partitionBy": [
                  {
                    "unresolvedAttribute": {
                      "name": [
                        "a"
                      ],
                      "planId": null
                    }
                  }
                ],
                "orderBy": [
                  {
                    "child": {
                      "unresolvedAttribute": {
                        "name": [
                          "b"
                        ],
                        "planId": null
                      }
                    },
                    "direction": "unspecified",
                    "nullOrdering": "unspecified"
                  }
                ],
                "frame": {
                  "frameType": "row",
                  "lower": {
                    "preceding": {
                      "literal": {
                        "int64": {
                          "value": 2147483648
                        }
                      }
                    }
                  },
                  "upper": "currentRow"
                }
              }
            }
          }
        }
      }
    },
    {
      "input": "foo(*) over (partition by a order by b rows between 2147483648 preceding and unbounded following)",
      "output": {
        "success": {
          "window": {
            "windowFunction": {
              "unresolvedFunction": {
                "functionName": [
                  "foo"
                ],
                "arguments": [
                  {
                    "unresolvedStar": {
                      "target": null,
                      "wildcardOptions": {
                        "ilikePattern": null,
                        "excludeColumns": null,
                        "exceptColumns": null,
                        "replaceColumns": null,
                        "renameColumns": null
                      }
                    }
                  }
                ],
                "namedArguments": [],
                "isDistinct": false,
                "isUserDefinedFunction": false,
                "ignoreNulls": null,
                "filter": null,
                "orderBy": null
              }
            },
            "window": {
              "unnamed": {
                "clusterBy": [],
                "partitionBy": [
                  {
                    "unresolvedAttribute": {
                      "name": [
                        "a"
                      ],
                      "planId": null
                    }
                  }
                ],
                "orderBy": [
                  {
                    "child": {
                      "unresolvedAttribute": {
                        "name": [
                          "b"
                        ],
                        "planId": null
                      }
                    },
                    "direction": "unspecified",
                    "nullOrdering": "unspecified"
                  }
                ],
                "frame": {
                  "frameType": "row",
                  "lower": {
                    "preceding": {
                      "literal": {
                        "int64": {
                          "value": 2147483648
                        }
                      }
                    }
                  },
                  "upper": "unboundedFollowing"
                }
              }
            }
          }
        }
      }
    },
    {
      "input": "foo(*) over (partition by a order by b rows between 3 + 1 preceding and current row)",
      "output": {
        "success": {
          "window": {
            "windowFunction": {
              "unresolvedFunction": {
                "functionName": [
                  "foo"
                ],
                "arguments": [
                  {
                    "unresolvedStar": {
                      "target": null,
                      "wildcardOptions": {
                        "ilikePattern": null,
                        "excludeColumns": null,
                        "exceptColumns": null,
                        "replaceColumns": null,
                        "renameColumns": null
                      }
                    }
                  }
                ],
                "namedArguments": [],
                "isDistinct": false,
                "isUserDefinedFunction": false,
                "ignoreNulls": null,
                "filter": null,
                "orderBy": null
              }
            },
            "window": {
              "unnamed": {
                "clusterBy": [],
                "partitionBy": [
                  {
                    "unresolvedAttribute": {
                      "name": [
                        "a"
                      ],
                      "planId": null
                    }
                  }
                ],
                "orderBy": [
                  {
                    "child": {
                      "unresolvedAttribute": {
                        "name": [
                          "b"
                        ],
                        "planId": null
                      }
                    },
                    "direction": "unspecified",
                    "nullOrdering": "unspecified"
                  }
                ],
                "frame": {
                  "frameType": "row",
                  "lower": {
                    "preceding": {
                      "unresolvedFunction": {
                        "functionName": [
                          "+"
                        ],
                        "arguments": [
                          {
                            "literal": {
                              "int32": {
                                "value": 3
                              }
                            }
                          },
                          {
                            "literal": {
                              "int32": {
                                "value": 1
                              }
                            }
                          }
                        ],
                        "namedArguments": [],
                        "isDistinct": false,
                        "isUserDefinedFunction": false,
                        "ignoreNulls": null,
                        "filter": null,
                        "orderBy": null
                      }
                    }
                  },
                  "upper": "currentRow"
                }
              }
            }
          }
        }
      }
    },
    {
      "input": "foo(*) over (partition by a order by b rows between 3 + 1 preceding and unbounded following)",
      "output": {
        "success": {
          "window": {
            "windowFunction": {
              "unresolvedFunction": {
                "functionName": [
                  "foo"
                ],
                "arguments": [
                  {
                    "unresolvedStar": {
                      "target": null,
                      "wildcardOptions": {
                        "ilikePattern": null,
                        "excludeColumns": null,
                        "exceptColumns": null,
                        "replaceColumns": null,
                        "renameColumns": null
                      }
                    }
                  }
                ],
                "namedArguments": [],
                "isDistinct": false,
                "isUserDefinedFunction": false,
                "ignoreNulls": null,
                "filter": null,
                "orderBy": null
              }
            },
            "window": {
              "unnamed": {
                "clusterBy": [],
                "partitionBy": [
                  {
                    "unresolvedAttribute": {
                      "name": [
                        "a"
                      ],
                      "planId": null
                    }
                  }
                ],
                "orderBy": [
                  {
                    "child": {
                      "unresolvedAttribute": {
                        "name": [
                          "b"
                        ],
                        "planId": null
                      }
                    },
                    "direction": "unspecified",
                    "nullOrdering": "unspecified"
                  }
                ],
                "frame": {
                  "frameType": "row",
                  "lower": {
                    "preceding": {
                      "unresolvedFunction": {
                        "functionName": [
                          "+"
                        ],
                        "arguments": [
                          {
                            "literal": {
                              "int32": {
                                "value": 3
                              }
                            }
                          },
                          {
                            "literal": {
                              "int32": {
                                "value": 1
                              }
                            }
                          }
                        ],
                        "namedArguments": [],
                        "isDistinct": false,
                        "isUserDefinedFunction": false,
                        "ignoreNulls": null,
                        "filter": null,
                        "orderBy": null
                      }
                    }
                  },
                  "upper": "unboundedFollowing"
                }
              }
            }
          }
        }
      }
    },
    {
      "input": "foo(*) over (partition by a order by b rows between current row and 0 following)",
      "output": {
        "success": {
          "window": {
            "windowFunction": {
              "unresolvedFunction": {
                "functionName": [
                  "foo"
                ],
                "arguments": [
                  {
                    "unresolvedStar": {
                      "target": null,
                      "wildcardOptions": {
                        "ilikePattern": null,
                        "excludeColumns": null,
                        "exceptColumns": null,
                        "replaceColumns": null,
                        "renameColumns": null
                      }
                    }
                  }
                ],
                "namedArguments": [],
                "isDistinct": false,
                "isUserDefinedFunction": false,
                "ignoreNulls": null,
                "filter": null,
                "orderBy": null
              }
            },
            "window": {
              "unnamed": {
                "clusterBy": [],
                "partitionBy": [
                  {
                    "unresolvedAttribute": {
                      "name": [
                        "a"
                      ],
                      "planId": null
                    }
                  }
                ],
                "orderBy": [
                  {
                    "child": {
                      "unresolvedAttribute": {
                        "name": [
                          "b"
                        ],
                        "planId": null
                      }
                    },
                    "direction": "unspecified",
                    "nullOrdering": "unspecified"
                  }
                ],
                "frame": {
                  "frameType": "row",
                  "lower": "currentRow",
                  "upper": {
                    "following": {
                      "literal": {
                        "int32": {
                          "value": 0
                        }
                      }
                    }
                  }
                }
              }
            }
          }
        }
      }
    },
    {
      "input": "foo(*) over (partition by a order by b rows between current row and 2147483649 following)",
      "output": {
        "success": {
          "window": {
            "windowFunction": {
              "unresolvedFunction": {
                "functionName": [
                  "foo"
                ],
                "arguments": [
                  {
                    "unresolvedStar": {
                      "target": null,
                      "wildcardOptions": {
                        "ilikePattern": null,
                        "excludeColumns": null,
                        "exceptColumns": null,
                        "replaceColumns": null,
                        "renameColumns": null
                      }
                    }
                  }
                ],
                "namedArguments": [],
                "isDistinct": false,
                "isUserDefinedFunction": false,
                "ignoreNulls": null,
                "filter": null,
                "orderBy": null
              }
            },
            "window": {
              "unnamed": {
                "clusterBy": [],
                "partitionBy": [
                  {
                    "unresolvedAttribute": {
                      "name": [
                        "a"
                      ],
                      "planId": null
                    }
                  }
                ],
                "orderBy": [
                  {
                    "child": {
                      "unresolvedAttribute": {
                        "name": [
                          "b"
                        ],
                        "planId": null
                      }
                    },
                    "direction": "unspecified",
                    "nullOrdering": "unspecified"
                  }
                ],
                "frame": {
                  "frameType": "row",
                  "lower": "currentRow",
                  "upper": {
                    "following": {
                      "literal": {
                        "int64": {
                          "value": 2147483649
                        }
                      }
                    }
                  }
                }
              }
            }
          }
        }
      }
    },
    {
      "input": "foo(*) over (partition by a order by b rows between current row and 3 + 1 following)",
      "output": {
        "success": {
          "window": {
            "windowFunction": {
              "unresolvedFunction": {
                "functionName": [
                  "foo"
                ],
                "arguments": [
                  {
                    "unresolvedStar": {
                      "target": null,
                      "wildcardOptions": {
                        "ilikePattern": null,
                        "excludeColumns": null,
                        "exceptColumns": null,
                        "replaceColumns": null,
                        "renameColumns": null
                      }
                    }
                  }
                ],
                "namedArguments": [],
                "isDistinct": false,
                "isUserDefinedFunction": false,
                "ignoreNulls": null,
                "filter": null,
                "orderBy": null
              }
            },
            "window": {
              "unnamed": {
                "clusterBy": [],
                "partitionBy": [
                  {
                    "unresolvedAttribute": {
                      "name": [
                        "a"
                      ],
                      "planId": null
                    }
                  }
                ],
                "orderBy": [
                  {
                    "child": {
                      "unresolvedAttribute": {
                        "name": [
                          "b"
                        ],
                        "planId": null
                      }
                    },
                    "direction": "unspecified",
                    "nullOrdering": "unspecified"
                  }
                ],
                "frame": {
                  "frameType": "row",
                  "lower": "currentRow",
                  "upper": {
                    "following": {
                      "unresolvedFunction": {
                        "functionName": [
                          "+"
                        ],
                        "arguments": [
                          {
                            "literal": {
                              "int32": {
                                "value": 3
                              }
                            }
                          },
                          {
                            "literal": {
                              "int32": {
                                "value": 1
                              }
                            }
                          }
                        ],
                        "namedArguments": [],
                        "isDistinct": false,
                        "isUserDefinedFunction": false,
                        "ignoreNulls": null,
                        "filter": null,
                        "orderBy": null
                      }
                    }
                  }
                }
              }
            }
          }
        }
      }
    },
    {
      "input": "foo(*) over (partition by a order by b rows between current row and 5 following)",
      "output": {
        "success": {
          "window": {
            "windowFunction": {
              "unresolvedFunction": {
                "functionName": [
                  "foo"
                ],
                "arguments": [
                  {
                    "unresolvedStar": {
                      "target": null,
                      "wildcardOptions": {
                        "ilikePattern": null,
                        "excludeColumns": null,
                        "exceptColumns": null,
                        "replaceColumns": null,
                        "renameColumns": null
                      }
                    }
                  }
                ],
                "namedArguments": [],
                "isDistinct": false,
                "isUserDefinedFunction": false,
                "ignoreNulls": null,
                "filter": null,
                "orderBy": null
              }
            },
            "window": {
              "unnamed": {
                "clusterBy": [],
                "partitionBy": [
                  {
                    "unresolvedAttribute": {
                      "name": [
                        "a"
                      ],
                      "planId": null
                    }
                  }
                ],
                "orderBy": [
                  {
                    "child": {
                      "unresolvedAttribute": {
                        "name": [
                          "b"
                        ],
                        "planId": null
                      }
                    },
                    "direction": "unspecified",
                    "nullOrdering": "unspecified"
                  }
                ],
                "frame": {
                  "frameType": "row",
                  "lower": "currentRow",
                  "upper": {
                    "following": {
                      "literal": {
                        "int32": {
                          "value": 5
                        }
                      }
                    }
                  }
                }
              }
            }
          }
        }
      }
    },
    {
      "input": "foo(*) over (partition by a order by b rows between current row and current row)",
      "output": {
        "success": {
          "window": {
            "windowFunction": {
              "unresolvedFunction": {
                "functionName": [
                  "foo"
                ],
                "arguments": [
                  {
                    "unresolvedStar": {
                      "target": null,
                      "wildcardOptions": {
                        "ilikePattern": null,
                        "excludeColumns": null,
                        "exceptColumns": null,
                        "replaceColumns": null,
                        "renameColumns": null
                      }
                    }
                  }
                ],
                "namedArguments": [],
                "isDistinct": false,
                "isUserDefinedFunction": false,
                "ignoreNulls": null,
                "filter": null,
                "orderBy": null
              }
            },
            "window": {
              "unnamed": {
                "clusterBy": [],
                "partitionBy": [
                  {
                    "unresolvedAttribute": {
                      "name": [
                        "a"
                      ],
                      "planId": null
                    }
                  }
                ],
                "orderBy": [
                  {
                    "child": {
                      "unresolvedAttribute": {
                        "name": [
                          "b"
                        ],
                        "planId": null
                      }
                    },
                    "direction": "unspecified",
                    "nullOrdering": "unspecified"
                  }
                ],
                "frame": {
                  "frameType": "row",
                  "lower": "currentRow",
                  "upper": "currentRow"
                }
              }
            }
          }
        }
      }
    },
    {
      "input": "foo(*) over (partition by a order by b rows between current row and unbounded following)",
      "output": {
        "success": {
          "window": {
            "windowFunction": {
              "unresolvedFunction": {
                "functionName": [
                  "foo"
                ],
                "arguments": [
                  {
                    "unresolvedStar": {
                      "target": null,
                      "wildcardOptions": {
                        "ilikePattern": null,
                        "excludeColumns": null,
                        "exceptColumns": null,
                        "replaceColumns": null,
                        "renameColumns": null
                      }
                    }
                  }
                ],
                "namedArguments": [],
                "isDistinct": false,
                "isUserDefinedFunction": false,
                "ignoreNulls": null,
                "filter": null,
                "orderBy": null
              }
            },
            "window": {
              "unnamed": {
                "clusterBy": [],
                "partitionBy": [
                  {
                    "unresolvedAttribute": {
                      "name": [
                        "a"
                      ],
                      "planId": null
                    }
                  }
                ],
                "orderBy": [
                  {
                    "child": {
                      "unresolvedAttribute": {
                        "name": [
                          "b"
                        ],
                        "planId": null
                      }
                    },
                    "direction": "unspecified",
                    "nullOrdering": "unspecified"
                  }
                ],
                "frame": {
                  "frameType": "row",
                  "lower": "currentRow",
                  "upper": "unboundedFollowing"
                }
              }
            }
          }
        }
      }
    },
    {
      "input": "foo(*) over (partition by a order by b rows between unbounded preceding and 2147483649 following)",
      "output": {
        "success": {
          "window": {
            "windowFunction": {
              "unresolvedFunction": {
                "functionName": [
                  "foo"
                ],
                "arguments": [
                  {
                    "unresolvedStar": {
                      "target": null,
                      "wildcardOptions": {
                        "ilikePattern": null,
                        "excludeColumns": null,
                        "exceptColumns": null,
                        "replaceColumns": null,
                        "renameColumns": null
                      }
                    }
                  }
                ],
                "namedArguments": [],
                "isDistinct": false,
                "isUserDefinedFunction": false,
                "ignoreNulls": null,
                "filter": null,
                "orderBy": null
              }
            },
            "window": {
              "unnamed": {
                "clusterBy": [],
                "partitionBy": [
                  {
                    "unresolvedAttribute": {
                      "name": [
                        "a"
                      ],
                      "planId": null
                    }
                  }
                ],
                "orderBy": [
                  {
                    "child": {
                      "unresolvedAttribute": {
                        "name": [
                          "b"
                        ],
                        "planId": null
                      }
                    },
                    "direction": "unspecified",
                    "nullOrdering": "unspecified"
                  }
                ],
                "frame": {
                  "frameType": "row",
                  "lower": "unboundedPreceding",
                  "upper": {
                    "following": {
                      "literal": {
                        "int64": {
                          "value": 2147483649
                        }
                      }
                    }
                  }
                }
              }
            }
          }
        }
      }
    },
    {
      "input": "foo(*) over (partition by a order by b rows between unbounded preceding and 3 + 1 following)",
      "output": {
        "success": {
          "window": {
            "windowFunction": {
              "unresolvedFunction": {
                "functionName": [
                  "foo"
                ],
                "arguments": [
                  {
                    "unresolvedStar": {
                      "target": null,
                      "wildcardOptions": {
                        "ilikePattern": null,
                        "excludeColumns": null,
                        "exceptColumns": null,
                        "replaceColumns": null,
                        "renameColumns": null
                      }
                    }
                  }
                ],
                "namedArguments": [],
                "isDistinct": false,
                "isUserDefinedFunction": false,
                "ignoreNulls": null,
                "filter": null,
                "orderBy": null
              }
            },
            "window": {
              "unnamed": {
                "clusterBy": [],
                "partitionBy": [
                  {
                    "unresolvedAttribute": {
                      "name": [
                        "a"
                      ],
                      "planId": null
                    }
                  }
                ],
                "orderBy": [
                  {
                    "child": {
                      "unresolvedAttribute": {
                        "name": [
                          "b"
                        ],
                        "planId": null
                      }
                    },
                    "direction": "unspecified",
                    "nullOrdering": "unspecified"
                  }
                ],
                "frame": {
                  "frameType": "row",
                  "lower": "unboundedPreceding",
                  "upper": {
                    "following": {
                      "unresolvedFunction": {
                        "functionName": [
                          "+"
                        ],
                        "arguments": [
                          {
                            "literal": {
                              "int32": {
                                "value": 3
                              }
                            }
                          },
                          {
                            "literal": {
                              "int32": {
                                "value": 1
                              }
                            }
                          }
                        ],
                        "namedArguments": [],
                        "isDistinct": false,
                        "isUserDefinedFunction": false,
                        "ignoreNulls": null,
                        "filter": null,
                        "orderBy": null
                      }
                    }
                  }
                }
              }
            }
          }
        }
      }
    },
    {
      "input": "foo(*) over (partition by a order by b rows between unbounded preceding and 5 following)",
      "output": {
        "success": {
          "window": {
            "windowFunction": {
              "unresolvedFunction": {
                "functionName": [
                  "foo"
                ],
                "arguments": [
                  {
                    "unresolvedStar": {
                      "target": null,
                      "wildcardOptions": {
                        "ilikePattern": null,
                        "excludeColumns": null,
                        "exceptColumns": null,
                        "replaceColumns": null,
                        "renameColumns": null
                      }
                    }
                  }
                ],
                "namedArguments": [],
                "isDistinct": false,
                "isUserDefinedFunction": false,
                "ignoreNulls": null,
                "filter": null,
                "orderBy": null
              }
            },
            "window": {
              "unnamed": {
                "clusterBy": [],
                "partitionBy": [
                  {
                    "unresolvedAttribute": {
                      "name": [
                        "a"
                      ],
                      "planId": null
                    }
                  }
                ],
                "orderBy": [
                  {
                    "child": {
                      "unresolvedAttribute": {
                        "name": [
                          "b"
                        ],
                        "planId": null
                      }
                    },
                    "direction": "unspecified",
                    "nullOrdering": "unspecified"
                  }
                ],
                "frame": {
                  "frameType": "row",
                  "lower": "unboundedPreceding",
                  "upper": {
                    "following": {
                      "literal": {
                        "int32": {
                          "value": 5
                        }
                      }
                    }
                  }
                }
              }
            }
          }
        }
      }
    },
    {
      "input": "foo(*) over (partition by a order by b rows between unbounded preceding and current row)",
      "output": {
        "success": {
          "window": {
            "windowFunction": {
              "unresolvedFunction": {
                "functionName": [
                  "foo"
                ],
                "arguments": [
                  {
                    "unresolvedStar": {
                      "target": null,
                      "wildcardOptions": {
                        "ilikePattern": null,
                        "excludeColumns": null,
                        "exceptColumns": null,
                        "replaceColumns": null,
                        "renameColumns": null
                      }
                    }
                  }
                ],
                "namedArguments": [],
                "isDistinct": false,
                "isUserDefinedFunction": false,
                "ignoreNulls": null,
                "filter": null,
                "orderBy": null
              }
            },
            "window": {
              "unnamed": {
                "clusterBy": [],
                "partitionBy": [
                  {
                    "unresolvedAttribute": {
                      "name": [
                        "a"
                      ],
                      "planId": null
                    }
                  }
                ],
                "orderBy": [
                  {
                    "child": {
                      "unresolvedAttribute": {
                        "name": [
                          "b"
                        ],
                        "planId": null
                      }
                    },
                    "direction": "unspecified",
                    "nullOrdering": "unspecified"
                  }
                ],
                "frame": {
                  "frameType": "row",
                  "lower": "unboundedPreceding",
                  "upper": "currentRow"
                }
              }
            }
          }
        }
      }
    },
    {
      "input": "foo(*) over (partition by a order by b rows between unbounded preceding and unbounded following)",
      "output": {
        "success": {
          "window": {
            "windowFunction": {
              "unresolvedFunction": {
                "functionName": [
                  "foo"
                ],
                "arguments": [
                  {
                    "unresolvedStar": {
                      "target": null,
                      "wildcardOptions": {
                        "ilikePattern": null,
                        "excludeColumns": null,
                        "exceptColumns": null,
                        "replaceColumns": null,
                        "renameColumns": null
                      }
                    }
                  }
                ],
                "namedArguments": [],
                "isDistinct": false,
                "isUserDefinedFunction": false,
                "ignoreNulls": null,
                "filter": null,
                "orderBy": null
              }
            },
            "window": {
              "unnamed": {
                "clusterBy": [],
                "partitionBy": [
                  {
                    "unresolvedAttribute": {
                      "name": [
                        "a"
                      ],
                      "planId": null
                    }
                  }
                ],
                "orderBy": [
                  {
                    "child": {
                      "unresolvedAttribute": {
                        "name": [
                          "b"
                        ],
                        "planId": null
                      }
                    },
                    "direction": "unspecified",
                    "nullOrdering": "unspecified"
                  }
                ],
                "frame": {
                  "frameType": "row",
                  "lower": "unboundedPreceding",
                  "upper": "unboundedFollowing"
                }
              }
            }
          }
        }
      }
    },
    {
      "input": "foo(*) over (partition by a order by b rows current row)",
      "output": {
        "success": {
          "window": {
            "windowFunction": {
              "unresolvedFunction": {
                "functionName": [
                  "foo"
                ],
                "arguments": [
                  {
                    "unresolvedStar": {
                      "target": null,
                      "wildcardOptions": {
                        "ilikePattern": null,
                        "excludeColumns": null,
                        "exceptColumns": null,
                        "replaceColumns": null,
                        "renameColumns": null
                      }
                    }
                  }
                ],
                "namedArguments": [],
                "isDistinct": false,
                "isUserDefinedFunction": false,
                "ignoreNulls": null,
                "filter": null,
                "orderBy": null
              }
            },
            "window": {
              "unnamed": {
                "clusterBy": [],
                "partitionBy": [
                  {
                    "unresolvedAttribute": {
                      "name": [
                        "a"
                      ],
                      "planId": null
                    }
                  }
                ],
                "orderBy": [
                  {
                    "child": {
                      "unresolvedAttribute": {
                        "name": [
                          "b"
                        ],
                        "planId": null
                      }
                    },
                    "direction": "unspecified",
                    "nullOrdering": "unspecified"
                  }
                ],
                "frame": {
                  "frameType": "row",
                  "lower": "currentRow",
                  "upper": "currentRow"
                }
              }
            }
          }
        }
      }
    },
    {
      "input": "foo(*) over (partition by a order by b rows exp(b) preceding)",
      "exception": "\nFrame bound value must be a literal..(line 1, pos 44)\n\n== SQL ==\nfoo(*) over (partition by a order by b rows exp(b) preceding)\n--------------------------------------------^^^\n",
      "output": {
        "success": {
          "window": {
            "windowFunction": {
              "unresolvedFunction": {
                "functionName": [
                  "foo"
                ],
                "arguments": [
                  {
                    "unresolvedStar": {
                      "target": null,
                      "wildcardOptions": {
                        "ilikePattern": null,
                        "excludeColumns": null,
                        "exceptColumns": null,
                        "replaceColumns": null,
                        "renameColumns": null
                      }
                    }
                  }
                ],
                "namedArguments": [],
                "isDistinct": false,
                "isUserDefinedFunction": false,
                "ignoreNulls": null,
                "filter": null,
                "orderBy": null
              }
            },
            "window": {
              "unnamed": {
                "clusterBy": [],
                "partitionBy": [
                  {
                    "unresolvedAttribute": {
                      "name": [
                        "a"
                      ],
                      "planId": null
                    }
                  }
                ],
                "orderBy": [
                  {
                    "child": {
                      "unresolvedAttribute": {
                        "name": [
                          "b"
                        ],
                        "planId": null
                      }
                    },
                    "direction": "unspecified",
                    "nullOrdering": "unspecified"
                  }
                ],
                "frame": {
                  "frameType": "row",
                  "lower": {
                    "preceding": {
                      "unresolvedFunction": {
                        "functionName": [
                          "exp"
                        ],
                        "arguments": [
                          {
                            "unresolvedAttribute": {
                              "name": [
                                "b"
                              ],
                              "planId": null
                            }
                          }
                        ],
                        "namedArguments": [],
                        "isDistinct": false,
                        "isUserDefinedFunction": false,
                        "ignoreNulls": null,
                        "filter": null,
                        "orderBy": null
                      }
                    }
                  },
                  "upper": "currentRow"
                }
              }
            }
          }
        }
      }
    },
    {
      "input": "foo(*) over (partition by a order by b rows unbounded following)",
      "output": {
        "success": {
          "window": {
            "windowFunction": {
              "unresolvedFunction": {
                "functionName": [
                  "foo"
                ],
                "arguments": [
                  {
                    "unresolvedStar": {
                      "target": null,
                      "wildcardOptions": {
                        "ilikePattern": null,
                        "excludeColumns": null,
                        "exceptColumns": null,
                        "replaceColumns": null,
                        "renameColumns": null
                      }
                    }
                  }
                ],
                "namedArguments": [],
                "isDistinct": false,
                "isUserDefinedFunction": false,
                "ignoreNulls": null,
                "filter": null,
                "orderBy": null
              }
            },
            "window": {
              "unnamed": {
                "clusterBy": [],
                "partitionBy": [
                  {
                    "unresolvedAttribute": {
                      "name": [
                        "a"
                      ],
                      "planId": null
                    }
                  }
                ],
                "orderBy": [
                  {
                    "child": {
                      "unresolvedAttribute": {
                        "name": [
                          "b"
                        ],
                        "planId": null
                      }
                    },
                    "direction": "unspecified",
                    "nullOrdering": "unspecified"
                  }
                ],
                "frame": {
                  "frameType": "row",
                  "lower": "unboundedFollowing",
                  "upper": "currentRow"
                }
              }
            }
          }
        }
      }
    },
    {
      "input": "foo(*) over (partition by a order by b rows unbounded preceding)",
      "output": {
        "success": {
          "window": {
            "windowFunction": {
              "unresolvedFunction": {
                "functionName": [
                  "foo"
                ],
                "arguments": [
                  {
                    "unresolvedStar": {
                      "target": null,
                      "wildcardOptions": {
                        "ilikePattern": null,
                        "excludeColumns": null,
                        "exceptColumns": null,
                        "replaceColumns": null,
                        "renameColumns": null
                      }
                    }
                  }
                ],
                "namedArguments": [],
                "isDistinct": false,
                "isUserDefinedFunction": false,
                "ignoreNulls": null,
                "filter": null,
                "orderBy": null
              }
            },
            "window": {
              "unnamed": {
                "clusterBy": [],
                "partitionBy": [
                  {
                    "unresolvedAttribute": {
                      "name": [
                        "a"
                      ],
                      "planId": null
                    }
                  }
                ],
                "orderBy": [
                  {
                    "child": {
                      "unresolvedAttribute": {
                        "name": [
                          "b"
                        ],
                        "planId": null
                      }
                    },
                    "direction": "unspecified",
                    "nullOrdering": "unspecified"
                  }
                ],
                "frame": {
                  "frameType": "row",
                  "lower": "unboundedPreceding",
                  "upper": "currentRow"
                }
              }
            }
          }
        }
      }
    },
    {
      "input": "foo(*) over (partition by a, b order by c)",
      "output": {
        "success": {
          "window": {
            "windowFunction": {
              "unresolvedFunction": {
                "functionName": [
                  "foo"
                ],
                "arguments": [
                  {
                    "unresolvedStar": {
                      "target": null,
                      "wildcardOptions": {
                        "ilikePattern": null,
                        "excludeColumns": null,
                        "exceptColumns": null,
                        "replaceColumns": null,
                        "renameColumns": null
                      }
                    }
                  }
                ],
                "namedArguments": [],
                "isDistinct": false,
                "isUserDefinedFunction": false,
                "ignoreNulls": null,
                "filter": null,
                "orderBy": null
              }
            },
            "window": {
              "unnamed": {
                "clusterBy": [],
                "partitionBy": [
                  {
                    "unresolvedAttribute": {
                      "name": [
                        "a"
                      ],
                      "planId": null
                    }
                  },
                  {
                    "unresolvedAttribute": {
                      "name": [
                        "b"
                      ],
                      "planId": null
                    }
                  }
                ],
                "orderBy": [
                  {
                    "child": {
                      "unresolvedAttribute": {
                        "name": [
                          "c"
                        ],
                        "planId": null
                      }
                    },
                    "direction": "unspecified",
                    "nullOrdering": "unspecified"
                  }
                ],
                "frame": null
              }
            }
          }
        }
      }
    },
    {
      "input": "foo(*) over (partition by a, b)",
      "output": {
        "success": {
          "window": {
            "windowFunction": {
              "unresolvedFunction": {
                "functionName": [
                  "foo"
                ],
                "arguments": [
                  {
                    "unresolvedStar": {
                      "target": null,
                      "wildcardOptions": {
                        "ilikePattern": null,
                        "excludeColumns": null,
                        "exceptColumns": null,
                        "replaceColumns": null,
                        "renameColumns": null
                      }
                    }
                  }
                ],
                "namedArguments": [],
                "isDistinct": false,
                "isUserDefinedFunction": false,
                "ignoreNulls": null,
                "filter": null,
                "orderBy": null
              }
            },
            "window": {
              "unnamed": {
                "clusterBy": [],
                "partitionBy": [
                  {
                    "unresolvedAttribute": {
                      "name": [
                        "a"
                      ],
                      "planId": null
                    }
                  },
                  {
                    "unresolvedAttribute": {
                      "name": [
                        "b"
                      ],
                      "planId": null
                    }
                  }
                ],
                "orderBy": [],
                "frame": null
              }
            }
          }
        }
      }
    },
    {
      "input": "foo(*) over (sort by a desc, b asc)",
      "output": {
        "success": {
          "window": {
            "windowFunction": {
              "unresolvedFunction": {
                "functionName": [
                  "foo"
                ],
                "arguments": [
                  {
                    "unresolvedStar": {
                      "target": null,
                      "wildcardOptions": {
                        "ilikePattern": null,
                        "excludeColumns": null,
                        "exceptColumns": null,
                        "replaceColumns": null,
                        "renameColumns": null
                      }
                    }
                  }
                ],
                "namedArguments": [],
                "isDistinct": false,
                "isUserDefinedFunction": false,
                "ignoreNulls": null,
                "filter": null,
                "orderBy": null
              }
            },
            "window": {
              "unnamed": {
                "clusterBy": [],
                "partitionBy": [],
                "orderBy": [
                  {
                    "child": {
                      "unresolvedAttribute": {
                        "name": [
                          "a"
                        ],
                        "planId": null
                      }
                    },
                    "direction": "descending",
                    "nullOrdering": "unspecified"
                  },
                  {
                    "child": {
                      "unresolvedAttribute": {
                        "name": [
                          "b"
                        ],
                        "planId": null
                      }
                    },
                    "direction": "ascending",
                    "nullOrdering": "unspecified"
                  }
                ],
                "frame": null
              }
            }
          }
        }
      }
    },
    {
      "input": "foo(*) over w1",
      "output": {
        "success": {
          "window": {
            "windowFunction": {
              "unresolvedFunction": {
                "functionName": [
                  "foo"
                ],
                "arguments": [
                  {
                    "unresolvedStar": {
                      "target": null,
                      "wildcardOptions": {
                        "ilikePattern": null,
                        "excludeColumns": null,
                        "exceptColumns": null,
                        "replaceColumns": null,
                        "renameColumns": null
                      }
                    }
                  }
                ],
                "namedArguments": [],
                "isDistinct": false,
                "isUserDefinedFunction": false,
                "ignoreNulls": null,
                "filter": null,
                "orderBy": null
              }
            },
            "window": {
              "named": "w1"
            }
          }
        }
      }
    },
    {
      "input": "sum(product + 1) over (partition by ((product / 2) + 1) order by 2)",
      "output": {
        "success": {
          "window": {
            "windowFunction": {
              "unresolvedFunction": {
                "functionName": [
                  "sum"
                ],
                "arguments": [
                  {
                    "unresolvedFunction": {
                      "functionName": [
                        "+"
                      ],
                      "arguments": [
                        {
                          "unresolvedAttribute": {
                            "name": [
                              "product"
                            ],
                            "planId": null
                          }
                        },
                        {
                          "literal": {
                            "int32": {
                              "value": 1
                            }
                          }
                        }
                      ],
                      "namedArguments": [],
                      "isDistinct": false,
                      "isUserDefinedFunction": false,
                      "ignoreNulls": null,
                      "filter": null,
                      "orderBy": null
                    }
                  }
                ],
                "namedArguments": [],
                "isDistinct": false,
                "isUserDefinedFunction": false,
                "ignoreNulls": null,
                "filter": null,
                "orderBy": null
              }
            },
            "window": {
              "unnamed": {
                "clusterBy": [],
                "partitionBy": [
                  {
                    "unresolvedFunction": {
                      "functionName": [
                        "+"
                      ],
                      "arguments": [
                        {
                          "unresolvedFunction": {
                            "functionName": [
                              "/"
                            ],
                            "arguments": [
                              {
                                "unresolvedAttribute": {
                                  "name": [
                                    "product"
                                  ],
                                  "planId": null
                                }
                              },
                              {
                                "literal": {
                                  "int32": {
                                    "value": 2
                                  }
                                }
                              }
                            ],
                            "namedArguments": [],
                            "isDistinct": false,
                            "isUserDefinedFunction": false,
                            "ignoreNulls": null,
                            "filter": null,
                            "orderBy": null
                          }
                        },
                        {
                          "literal": {
                            "int32": {
                              "value": 1
                            }
                          }
                        }
                      ],
                      "namedArguments": [],
                      "isDistinct": false,
                      "isUserDefinedFunction": false,
                      "ignoreNulls": null,
                      "filter": null,
                      "orderBy": null
                    }
                  }
                ],
                "orderBy": [
                  {
                    "child": {
                      "literal": {
                        "int32": {
                          "value": 2
                        }
                      }
                    },
                    "direction": "unspecified",
                    "nullOrdering": "unspecified"
                  }
                ],
                "frame": null
              }
            }
          }
        }
      }
    },
    {
      "input": "sum(product + 1) over (partition by ((product) + (1)) order by 2)",
      "output": {
        "success": {
          "window": {
            "windowFunction": {
              "unresolvedFunction": {
                "functionName": [
                  "sum"
                ],
                "arguments": [
                  {
                    "unresolvedFunction": {
                      "functionName": [
                        "+"
                      ],
                      "arguments": [
                        {
                          "unresolvedAttribute": {
                            "name": [
                              "product"
                            ],
                            "planId": null
                          }
                        },
                        {
                          "literal": {
                            "int32": {
                              "value": 1
                            }
                          }
                        }
                      ],
                      "namedArguments": [],
                      "isDistinct": false,
                      "isUserDefinedFunction": false,
                      "ignoreNulls": null,
                      "filter": null,
                      "orderBy": null
                    }
                  }
                ],
                "namedArguments": [],
                "isDistinct": false,
                "isUserDefinedFunction": false,
                "ignoreNulls": null,
                "filter": null,
                "orderBy": null
              }
            },
            "window": {
              "unnamed": {
                "clusterBy": [],
                "partitionBy": [
                  {
                    "unresolvedFunction": {
                      "functionName": [
                        "+"
                      ],
                      "arguments": [
                        {
                          "unresolvedAttribute": {
                            "name": [
                              "product"
                            ],
                            "planId": null
                          }
                        },
                        {
                          "literal": {
                            "int32": {
                              "value": 1
                            }
                          }
                        }
                      ],
                      "namedArguments": [],
                      "isDistinct": false,
                      "isUserDefinedFunction": false,
                      "ignoreNulls": null,
                      "filter": null,
                      "orderBy": null
                    }
                  }
                ],
                "orderBy": [
                  {
                    "child": {
                      "literal": {
                        "int32": {
                          "value": 2
                        }
                      }
                    },
                    "direction": "unspecified",
                    "nullOrdering": "unspecified"
                  }
                ],
                "frame": null
              }
            }
          }
        }
      }
    }
  ]
}<|MERGE_RESOLUTION|>--- conflicted
+++ resolved
@@ -47,9 +47,6 @@
     {
       "input": "foo(*) over (cluster by a, b)",
       "output": {
-<<<<<<< HEAD
-        "failure": "invalid argument: found cluster at 13:20 expected 'PARTITION', 'DISTRIBUTE', 'ORDER', 'SORT', 'RANGE', 'ROWS', ')', or something else"
-=======
         "success": {
           "window": {
             "windowFunction": {
@@ -106,7 +103,6 @@
             }
           }
         }
->>>>>>> 1532d1a0
       }
     },
     {
