--- conflicted
+++ resolved
@@ -797,9 +797,6 @@
     {
       "input": "1a.123_",
       "output": {
-<<<<<<< HEAD
-        "failure": "invalid argument: found end of input expected something else"
-=======
         "success": {
           "unresolvedAttribute": {
             "name": [
@@ -809,7 +806,6 @@
             "planId": null
           }
         }
->>>>>>> 1532d1a0
       }
     },
     {
@@ -985,9 +981,6 @@
     {
       "input": "a !< b",
       "output": {
-<<<<<<< HEAD
-        "failure": "invalid argument: found end of input expected something else"
-=======
         "success": {
           "unresolvedFunction": {
             "functionName": [
@@ -1019,7 +1012,6 @@
             "orderBy": null
           }
         }
->>>>>>> 1532d1a0
       }
     },
     {
@@ -1061,9 +1053,6 @@
     {
       "input": "a !> b",
       "output": {
-<<<<<<< HEAD
-        "failure": "invalid argument: found end of input expected something else"
-=======
         "success": {
           "unresolvedFunction": {
             "functionName": [
@@ -1095,7 +1084,6 @@
             "orderBy": null
           }
         }
->>>>>>> 1532d1a0
       }
     },
     {
@@ -2305,9 +2293,6 @@
     {
       "input": "a as (b, c)",
       "output": {
-<<<<<<< HEAD
-        "failure": "invalid argument: found ( at 5:6 expected identifier"
-=======
         "success": {
           "alias": {
             "expr": {
@@ -2325,7 +2310,6 @@
             "metadata": null
           }
         }
->>>>>>> 1532d1a0
       }
     },
     {
@@ -2658,9 +2642,6 @@
     {
       "input": "a not regexp 'pattern%'",
       "output": {
-<<<<<<< HEAD
-        "failure": "invalid argument: found end of input expected something else"
-=======
         "success": {
           "unresolvedFunction": {
             "functionName": [
@@ -2706,7 +2687,6 @@
             "orderBy": null
           }
         }
->>>>>>> 1532d1a0
       }
     },
     {
@@ -2958,9 +2938,6 @@
     {
       "input": "a regexp 'pattern%'",
       "output": {
-<<<<<<< HEAD
-        "failure": "invalid argument: found end of input expected something else"
-=======
         "success": {
           "unresolvedFunction": {
             "functionName": [
@@ -2991,7 +2968,6 @@
             "orderBy": null
           }
         }
->>>>>>> 1532d1a0
       }
     },
     {
@@ -3033,9 +3009,6 @@
     {
       "input": "a() (b, c)",
       "output": {
-<<<<<<< HEAD
-        "failure": "invalid argument: found end of input expected something else"
-=======
         "success": {
           "alias": {
             "expr": {
@@ -3059,7 +3032,6 @@
             "metadata": null
           }
         }
->>>>>>> 1532d1a0
       }
     },
     {
@@ -3092,9 +3064,6 @@
     {
       "input": "a.123A",
       "output": {
-<<<<<<< HEAD
-        "failure": "invalid argument: found end of input expected something else"
-=======
         "success": {
           "unresolvedAttribute": {
             "name": [
@@ -3104,15 +3073,11 @@
             "planId": null
           }
         }
->>>>>>> 1532d1a0
       }
     },
     {
       "input": "a.123BD_column",
       "output": {
-<<<<<<< HEAD
-        "failure": "invalid argument: found end of input expected something else"
-=======
         "success": {
           "unresolvedAttribute": {
             "name": [
@@ -3122,15 +3087,11 @@
             "planId": null
           }
         }
->>>>>>> 1532d1a0
       }
     },
     {
       "input": "a.123D_column",
       "output": {
-<<<<<<< HEAD
-        "failure": "invalid argument: found end of input expected something else"
-=======
         "success": {
           "unresolvedAttribute": {
             "name": [
@@ -3140,15 +3101,11 @@
             "planId": null
           }
         }
->>>>>>> 1532d1a0
       }
     },
     {
       "input": "a.123E3_column",
       "output": {
-<<<<<<< HEAD
-        "failure": "invalid argument: found end of input expected something else"
-=======
         "success": {
           "unresolvedAttribute": {
             "name": [
@@ -3158,7 +3115,6 @@
             "planId": null
           }
         }
->>>>>>> 1532d1a0
       }
     },
     {
@@ -3596,9 +3552,6 @@
     {
       "input": "first(a ignore nulls)",
       "output": {
-<<<<<<< HEAD
-        "failure": "invalid argument: found ignore at 8:14 expected '->', '.', '(', '[', '::', 'ESCAPE', 'IS', 'NOT', 'IN', '*', '/', '%', 'DIV', '+', '-', '||', '>>>', '>>', '<<', '&', '^', '|', '!=', '==', '=', '>=', '>', '<=>', '<=', '<>', '<', 'BETWEEN', 'LIKE', 'ILIKE', 'RLIKE', 'SIMILAR', 'AND', 'OR', '=>', ',', or ')'"
-=======
         "success": {
           "unresolvedFunction": {
             "functionName": [
@@ -3622,7 +3575,6 @@
             "orderBy": null
           }
         }
->>>>>>> 1532d1a0
       }
     },
     {
@@ -3708,7 +3660,7 @@
       "input": "foo(a x)",
       "exception": "\n[PARSE_SYNTAX_ERROR] Syntax error at or near 'x': extra input 'x'.(line 1, pos 6)\n\n== SQL ==\nfoo(a x)\n------^^^\n",
       "output": {
-        "failure": "invalid argument: found x at 6:7 expected '->', '.', '(', '[', '::', 'ESCAPE', 'IS', 'NOT', 'IN', '*', '/', '%', 'DIV', '+', '-', '||', '>>>', '>>', '<<', '&', '^', '|', '!=', '==', '=', '>=', '>', '<=>', '<=', '<>', '<', 'BETWEEN', 'LIKE', 'ILIKE', 'RLIKE', 'SIMILAR', 'AND', 'OR', '=>', ',', or ')'"
+        "failure": "invalid argument: found x at 6:7 expected '->', '.', '(', '[', '::', 'ESCAPE', 'IS', 'NOT', 'IN', '*', '/', '%', 'DIV', '+', '-', '||', '>>>', '>>', '<<', '&', '^', '|', '!=', '!>', '!<', '==', '=', '>=', '>', '<=>', '<=', '<>', '<', 'BETWEEN', 'LIKE', 'ILIKE', 'RLIKE', 'REGEXP', 'SIMILAR', 'AND', 'OR', '=>', ',', 'RESPECT', 'IGNORE', or ')'"
       }
     },
     {
@@ -3878,9 +3830,6 @@
     {
       "input": "last(a ignore nulls)",
       "output": {
-<<<<<<< HEAD
-        "failure": "invalid argument: found ignore at 7:13 expected '->', '.', '(', '[', '::', 'ESCAPE', 'IS', 'NOT', 'IN', '*', '/', '%', 'DIV', '+', '-', '||', '>>>', '>>', '<<', '&', '^', '|', '!=', '==', '=', '>=', '>', '<=>', '<=', '<>', '<', 'BETWEEN', 'LIKE', 'ILIKE', 'RLIKE', 'SIMILAR', 'AND', 'OR', '=>', ',', or ')'"
-=======
         "success": {
           "unresolvedFunction": {
             "functionName": [
@@ -3904,7 +3853,6 @@
             "orderBy": null
           }
         }
->>>>>>> 1532d1a0
       }
     },
     {
