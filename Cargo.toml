[workspace]
members = [
    "crates/*",
]
resolver = "2"

[workspace.package]
version = "0.4.1"
authors = ["LakeSail <hello@lakesail.com>"]
edition = "2021"
homepage = "https://lakesail.com"
license = "Apache-2.0"
readme = "README.md"
repository = "https://github.com/lakehq/sail"
rust-version = "1.87.0"

[workspace.lints.clippy]
unwrap_used = "deny"
expect_used = "deny"
panic = "deny"
dbg_macro = "deny"
todo = "deny"

[workspace.dependencies]
thiserror = { version = "2.0.17" }
tokio = { version = "1.47.1", features = ["full"] }
tokio-stream = { version = "0.1.17", features = ["time", "io-util"] }
pbjson = "0.7.0"
pbjson-types = "0.7.0"
pbjson-build = "0.7.0"
tower = { version = "0.5.2", features = ["full"] }
uuid = { version = "1.18.1", features = ["serde", "v4"] }
async-trait = "0.1.89"
async-recursion = "1.1.1"
async-stream = "0.3.6"
lazy_static = "1.5.0"
once_cell = "1.21.3"
serde = { version = "1.0.228", features = ["derive"] }
serde_json = "1.0.145"
# TODO: `serde_yaml` is deprecated. No satisfactory alternative exists yet, we may need to build our own in the future.
serde_yaml = "0.9.34"
serde_with = { version = "3.15.0", default-features = false, features = ["base64", "std", "macros"] }
monostate = "1.0.2"
regex = "1.12.2"
glob = "0.3.3"
chrono = { version = "0.4.42", features = ["serde"] }
chrono-tz = "0.10.4"
futures = "0.3.31"
comfy-table = "=7.1.2"
html-escape = "0.2.13"
syn = "2.0.106"
quote = "1.0.41"
paste = "1.0.15"
proc-macro2 = "1.0.101"
prettyplease = "0.2.37"
phf = { version = "0.13.1", features = ["macros"] }
ryu = "1.0.20"
either = "1.15.0"
num-bigint = "0.4.6"
mimalloc = { version = "0.1.48", default-features = false }
rand = "0.9.2"
rand_chacha = "0.9.0"
rand_distr = "0.5.1"
url = "2.5.7"
lexical-core = { version = "1.0.6", default-features = false, features = ["write-integers", "write-floats", "parse-integers", "parse-floats"] }
aws-config = "1.8.10"
aws-credential-types = "1.2.6"
aws-smithy-runtime-api = "1.9.1"
aws-smithy-types = "1.3.3"
aws-smithy-async = "1.2.6"
clap = { version = "4.5.51", features = ["derive"] }
num_enum = "0.7.4"
num-traits = "0.2.19"
log = "0.4.28"
env_logger = "0.11.8"
fastrace = { version = "0.7.14", features = ["enable"] }
fastrace-opentelemetry = "0.13.0"
opentelemetry = "0.30.0"
opentelemetry_sdk = "0.30.0"
opentelemetry-otlp = { version = "0.30.0", features = ["tls", "tls-roots", "grpc-tonic"] }
figment = { version = "0.10.19", features = ["toml", "env"] }
kube = "2.0.1"
k8s-openapi = { version = "0.26.0", features = ["latest"] }
twox-hash = "2.1.2"
murmur3 = "0.5.2"
aes = "0.8.4"
aes-gcm = "0.10.3"
cbc = { version = "0.1.2", features = ["std"] }
base64 = "0.22.1"
md-5 = "0.10.6"
crc32fast = "1.5.0"
sha1 = "0.10.6"
half = { version = "2.7.1", features = ["serde", "num-traits", "zerocopy"] }
iana-time-zone = "0.1.64"
chumsky = { version = "0.11.1", default-features = false, features = ["pratt"] }
num = "0.4.3"
hf-hub = { version = "0.4.3", default-features = false, features = ["tokio"] }
reqwest = { version = "0.12.24", features = ["json", "multipart", "stream"] }
percent-encoding = "2.3.2"
rustls = "0.23.32"
dashmap = "6.1.0"
itertools = "0.14.0"
moka = { version = "0.12.11", features = ["sync"] }
bytes = "1.10.1"
indexmap = "2.11.4"
pin-project-lite = "0.2.16"
ordered-float = { version = "5.1.0", features = ["serde"] }
apache-avro = { version = "0.20.0" }
rust_decimal = "1.39.0"
wiremock = "0.6.5"
testcontainers = "0.25.2"
<<<<<<< HEAD
progenitor = "0.11.2"
progenitor-client = "0.11.2"
=======
>>>>>>> b5bfbe5e

######
# The versions of the following dependencies are managed manually.
######

# The `tonic` version must match the one used in `arrow-flight` (replace `RELEASE` with the release we are using):
#   https://github.com/apache/arrow-rs/blob/RELEASE/arrow-flight/Cargo.toml
tonic = { version = "0.13.1", features = ["tls-ring", "tls-native-roots", "gzip", "zstd"] }
tonic-build = "0.13.1"
tonic-reflection = "0.13.1"
tonic-health = "0.13.1"
tonic-types = "0.13.1"
# The `prost` version must match the one used in `tonic` (replace `RELEASE` with the release we are using):
#   https://github.com/hyperium/tonic/blob/vRELEASE/tonic/Cargo.toml
prost-build = "0.13.5"
prost = "0.13.5"
# The `axum` version must match the one used in `tonic` (replace `RELEASE` with the release we are using):
#   https://github.com/hyperium/tonic/blob/vRELEASE/tonic/Cargo.toml
axum = "0.8.4"
datafusion = { version = "50.3.0", features = ["serde", "avro"] }
datafusion-common = { version = "50.3.0", features = ["object_store", "avro"] }
datafusion-datasource = { version = "50.3.0", features = ["compression", "parquet"] }
datafusion-expr = { version = "50.3.0" }
datafusion-expr-common = { version = "50.3.0" }
datafusion-proto = { version = "50.3.0" }
datafusion-functions = { version = "50.3.0" }
datafusion-functions-nested = { version = "50.3.0" }
datafusion-physical-expr = { version = "50.3.0" }
datafusion-spark = { version = "50.3.0" }
datafusion-functions-json = { git = "https://github.com/lakehq/datafusion-functions-json.git", rev = "db8e357" }
# The `pyo3` version must match the one used in `arrow-pyarrow` (replace `RELEASE` with the release we are using):
#   https://github.com/apache/arrow-rs/blob/RELEASE/arrow-pyarrow/Cargo.toml
# auto-initialize: Changes [`Python::with_gil`] to automatically initialize the Python interpreter if needed.
pyo3 = { version = "0.25.1", features = ["auto-initialize", "serde"] }
arrow = { version = "56.2.0", features = ["chrono-tz"] }
arrow-buffer = { version = "56.2.0" }
arrow-schema = { version = "56.2.0", features = ["serde"] }
arrow-flight = { version = "56.2.0" }
arrow-pyarrow = { version = "56.2.0" }
parquet = { version = "56.2.0" }
serde_arrow = { version = "0.13.6", features = ["arrow-56"] }
# The `object_store` version must match the one used in DataFusion.
object_store = { version = "0.12.4", features = ["aws", "gcp", "azure", "http"] }
hdfs-native-object-store = "0.15.0"

# Lakehouse
deltalake = { git = "https://github.com/delta-io/delta-rs.git", rev = "0864b21", default-features = false, features = ["rustls"] }
delta_kernel = { version = "0.15.1", features = ["arrow-56", "internal-api", "default-engine-rustls"] }

######
# This is the end of the manually managed dependencies.
# Do not add more dependencies below.
######

[patch.crates-io]
# Override dependencies to use our forked versions.
# You can use `path = "..."` to temporarily point to your local copy of the crates to speed up local development.

[profile.release]
# https://doc.rust-lang.org/cargo/reference/profiles.html#release
opt-level = 3
debug = false
strip = true # Eliminate debug info to minimize binary size
debug-assertions = false
overflow-checks = false
lto = true
panic = 'unwind'
incremental = false
codegen-units = 1

[profile.coverage]
inherits = "dev"
incremental = false<|MERGE_RESOLUTION|>--- conflicted
+++ resolved
@@ -109,11 +109,8 @@
 rust_decimal = "1.39.0"
 wiremock = "0.6.5"
 testcontainers = "0.25.2"
-<<<<<<< HEAD
 progenitor = "0.11.2"
 progenitor-client = "0.11.2"
-=======
->>>>>>> b5bfbe5e
 
 ######
 # The versions of the following dependencies are managed manually.
