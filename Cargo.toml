[workspace]
members = [
    "crates/*",
]
resolver = "2"

[workspace.package]
<<<<<<< HEAD
version = "0.2.3"
=======
version = "0.2.2"
authors = ["LakeSail <hello@lakesail.com>"]
>>>>>>> 38deedd5
edition = "2021"
homepage = "https://lakesail.com"
license = "Apache-2.0"
readme = "README.md"
repository = "https://github.com/lakehq/sail"
# Define Minimum Supported Rust Version (MSRV) the same as DataFusion
rust-version = "1.82.0"

[workspace.dependencies]
thiserror = { version = "2.0.12" }
tokio = { version = "1.44.1", features = ["full"] }
tokio-stream = "0.1.17"
tonic = { version = "0.12.3", features = ["tls", "tls-roots", "gzip", "zstd"] }
tonic-build = "0.12.3"
tonic-reflection = "0.12.3"
tonic-health = "0.12.3"
tonic-types = "0.12.3"
prost-build = "0.13.5"
prost = "0.13.5"
pbjson = "0.7.0"
pbjson-types = "0.7.0"
pbjson-build = "0.7.0"
tower = { version = "0.5.2", features = ["full"] }
uuid = { version = "1.16.0", features = ["v4"] }
async-trait = "0.1.88"
async-recursion = "1.1.1"
async-stream = "0.3.6"
lazy_static = "1.5.0"
serde = { version = "1.0.219", features = ["derive"] }
serde_json = "1.0.140"
monostate = "0.1.14"
regex = "1.11.1"
glob = "0.3.2"
chrono = "=0.4.39" # TODO: 0.4.40 won't compile, so we fully specify the version of chrono.
chrono-tz = "0.10.1"
futures = "0.3.31"
comfy-table = "7.1.4"
html-escape = "0.2.13"
syn = "2.0.100"
quote = "1.0.40"
paste = "1.0.15"
proc-macro2 = "1.0.94"
prettyplease = "0.2.31"
phf = { version = "0.11.3", features = ["macros"] }
ryu = "1.0.20"
either = "1.15.0"
num-bigint = "0.4.6"
serde_arrow = { version = "0.13.0", features = ["arrow-54"] }
mimalloc = { version = "0.1.44", default-features = false }
rand = "0.9.0"
rand_chacha = "0.9.0"
rand_distr = "0.5.1"
url = "2.5.4"
lexical-core = { version = "1.0.5", default-features = false, features = ["write-integers", "write-floats", "parse-integers", "parse-floats"] }
aws-config = "1.6.0"
aws-credential-types = "1.2.2"
clap = { version = "4.5.32", features = ["derive"] }
num_enum = "0.7.3"
log = "0.4.26"
env_logger = "0.11.7"
fastrace = { version = "0.7.8", features = ["enable"] }
fastrace-opentelemetry = "0.9.0"
opentelemetry = "0.28.0"
opentelemetry_sdk = "0.28.0"
opentelemetry-otlp = { version = "0.28.0", features = ["tls", "tls-roots", "grpc-tonic"] }
hdfs-native-object-store = "0.13.0"
figment = { version = "0.10.19", features = ["toml", "env"] }
kube = "0.99.0"
k8s-openapi = { version = "0.24.0", features = ["latest"] }
twox-hash = "2.1.0"
aes = "0.8.4"
aes-gcm = "0.10.3"
cbc = { version = "0.1.2", features = ["std"] }
base64 = "0.22.1"
md-5 = "0.10.6"
half = { version = "2.5.0", features = ["serde", "num-traits", "zerocopy"] }
iana-time-zone = "0.1.61"
chumsky = { version = "=1.0.0-alpha.7", default-features = false, features = ["pratt", "label"] }
num = "0.4.3"
hf-hub = { version = "0.4.2", default-features = false, features = ["tokio"] }
reqwest = "0.12.15"
percent-encoding = "2.3.1"

######
# The versions of the following dependencies are managed manually.
######

datafusion = { version = "46.0.1", features = ["serde", "pyarrow", "avro"] }
datafusion-common = { version = "46.0.1", features = ["object_store", "pyarrow", "avro"] }
datafusion-expr = { version = "46.0.1" }
datafusion-expr-common = { version = "46.0.1" }
datafusion-proto = { version = "46.0.1" }
datafusion-functions-nested = { version = "46.0.1" }
datafusion-functions-json = { git = "https://github.com/lakehq/datafusion-functions-json.git", rev = "f8bc055" }
# auto-initialize: Changes [`Python::with_gil`] to automatically initialize the Python interpreter if needed.
pyo3 = { version = "0.23.5", features = ["auto-initialize", "serde"] }
arrow-buffer = { version = "54.2.1" }
arrow-schema = { version = "54.2.1", features = ["serde"] }
arrow-flight = { version = "54.2.1" }
# The `object_store` version must match the one used in DataFusion.
object_store = { version = "0.11.0", features = ["aws", "gcp", "azure", "http"] }

######
# This is the end of the manually managed dependencies.
# Do not add more dependencies below.
######

[patch.crates-io]
# Override dependencies to use our forked versions.
# You can use `path = "..."` to temporarily point to your local copy of the crates to speed up local development.
datafusion = { git = "https://github.com/apache/datafusion.git", rev = "e4bf951" }
datafusion-catalog = { git = "https://github.com/apache/datafusion.git", rev = "e4bf951" }
datafusion-common = { git = "https://github.com/apache/datafusion.git", rev = "e4bf951" }
datafusion-common-runtime = { git = "https://github.com/apache/datafusion.git", rev = "e4bf951" }
datafusion-datasource = { git = "https://github.com/apache/datafusion.git", rev = "e4bf951" }
datafusion-datasource-avro = { git = "https://github.com/apache/datafusion.git", rev = "e4bf951" }
datafusion-datasource-csv = { git = "https://github.com/apache/datafusion.git", rev = "e4bf951" }
datafusion-datasource-json = { git = "https://github.com/apache/datafusion.git", rev = "e4bf951" }
datafusion-datasource-parquet = { git = "https://github.com/apache/datafusion.git", rev = "e4bf951" }
datafusion-doc = { git = "https://github.com/apache/datafusion.git", rev = "e4bf951" }
datafusion-execution = { git = "https://github.com/apache/datafusion.git", rev = "e4bf951" }
datafusion-expr = { git = "https://github.com/apache/datafusion.git", rev = "e4bf951" }
datafusion-expr-common = { git = "https://github.com/apache/datafusion.git", rev = "e4bf951" }
# datafusion-ffi = { git = "https://github.com/apache/datafusion.git", rev = "e4bf951" }
datafusion-functions = { git = "https://github.com/apache/datafusion.git", rev = "e4bf951" }
datafusion-functions-aggregate = { git = "https://github.com/apache/datafusion.git", rev = "e4bf951" }
datafusion-functions-aggregate-common = { git = "https://github.com/apache/datafusion.git", rev = "e4bf951" }
datafusion-functions-nested = { git = "https://github.com/apache/datafusion.git", rev = "e4bf951" }
datafusion-functions-table = { git = "https://github.com/apache/datafusion.git", rev = "e4bf951" }
datafusion-functions-window = { git = "https://github.com/apache/datafusion.git", rev = "e4bf951" }
datafusion-functions-window-common = { git = "https://github.com/apache/datafusion.git", rev = "e4bf951" }
datafusion-macros = { git = "https://github.com/apache/datafusion.git", rev = "e4bf951" }
datafusion-optimizer = { git = "https://github.com/apache/datafusion.git", rev = "e4bf951" }
datafusion-physical-expr = { git = "https://github.com/apache/datafusion.git", rev = "e4bf951" }
datafusion-physical-expr-common = { git = "https://github.com/apache/datafusion.git", rev = "e4bf951" }
datafusion-physical-optimizer = { git = "https://github.com/apache/datafusion.git", rev = "e4bf951" }
datafusion-physical-plan = { git = "https://github.com/apache/datafusion.git", rev = "e4bf951" }
datafusion-proto = { git = "https://github.com/apache/datafusion.git", rev = "e4bf951" }
datafusion-proto-common = { git = "https://github.com/apache/datafusion.git", rev = "e4bf951" }
datafusion-sql = { git = "https://github.com/apache/datafusion.git", rev = "e4bf951" }

[profile.release]
# https://doc.rust-lang.org/cargo/reference/profiles.html#release
opt-level = 3
debug = false
debug-assertions = false
overflow-checks = false
lto = true
panic = 'unwind'
incremental = false
codegen-units = 1<|MERGE_RESOLUTION|>--- conflicted
+++ resolved
@@ -5,12 +5,8 @@
 resolver = "2"
 
 [workspace.package]
-<<<<<<< HEAD
 version = "0.2.3"
-=======
-version = "0.2.2"
 authors = ["LakeSail <hello@lakesail.com>"]
->>>>>>> 38deedd5
 edition = "2021"
 homepage = "https://lakesail.com"
 license = "Apache-2.0"
