--- conflicted
+++ resolved
@@ -113,27 +113,16 @@
 prost-build = "0.13.5"
 prost = "0.13.5"
 
-<<<<<<< HEAD
-datafusion = { version = "48.0.0", features = ["serde", "avro"] }
-datafusion-common = { version = "48.0.0", features = ["object_store", "avro"] }
-datafusion-expr = { version = "48.0.0" }
-datafusion-expr-common = { version = "48.0.0" }
-datafusion-execution = { version = "48.0.0" }
-datafusion-proto = { version = "48.0.0" }
-datafusion-functions-nested = { version = "48.0.0" }
-datafusion-spark = { version = "48.0.0" }
-datafusion-functions-json = { git = "https://github.com/lakehq/datafusion-functions-json.git", rev = "c4f4298" }
-=======
 datafusion = { version = "48.0.1", features = ["serde", "avro"] }
 datafusion-common = { version = "48.0.1", features = ["object_store", "avro"] }
 datafusion-expr = { version = "48.0.1" }
 datafusion-expr-common = { version = "48.0.1" }
+datafusion-execution = { version = "48.0.1" }
 datafusion-proto = { version = "48.0.1" }
 datafusion-functions = { version = "48.0.1" }
 datafusion-functions-nested = { version = "48.0.1" }
 datafusion-spark = { version = "48.0.1" }
 datafusion-functions-json = { git = "https://github.com/lakehq/datafusion-functions-json.git", rev = "bdf221e" }
->>>>>>> f24194cf
 # The `pyo3` version must match the one used in `arrow-pyarrow` (replace `RELEASE` with the release we are using):
 #   https://github.com/apache/arrow-rs/blob/RELEASE/arrow-pyarrow/Cargo.toml
 # auto-initialize: Changes [`Python::with_gil`] to automatically initialize the Python interpreter if needed.
