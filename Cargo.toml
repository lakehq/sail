[workspace]
members = [
    "crates/*",
]
resolver = "2"

[workspace.package]
version = "0.3.7"
authors = ["LakeSail <hello@lakesail.com>"]
edition = "2021"
homepage = "https://lakesail.com"
license = "Apache-2.0"
readme = "README.md"
repository = "https://github.com/lakehq/sail"
rust-version = "1.87.0"

[workspace.lints.clippy]
unwrap_used = "deny"
expect_used = "deny"
panic = "deny"
dbg_macro = "deny"
todo = "deny"

[workspace.dependencies]
thiserror = { version = "2.0.17" }
tokio = { version = "1.47.1", features = ["full"] }
tokio-stream = { version = "0.1.17", features = ["time", "io-util"] }
pbjson = "0.7.0"
pbjson-types = "0.7.0"
pbjson-build = "0.7.0"
tower = { version = "0.5.2", features = ["full"] }
uuid = { version = "1.18.1", features = ["serde", "v4"] }
async-trait = "0.1.89"
async-recursion = "1.1.1"
async-stream = "0.3.6"
lazy_static = "1.5.0"
once_cell = "1.21.3"
serde = { version = "1.0.228", features = ["derive"] }
serde_json = "1.0.145"
# TODO: `serde_yaml` is deprecated. No satisfactory alternative exists yet, we may need to build our own in the future.
serde_yaml = "0.9.34"
<<<<<<< HEAD
serde_with = { version = "3.15.0", default-features = false, features = ["base64", "std", "macros"] }
monostate = "1.0.1"
regex = "1.11.3"
=======
monostate = "1.0.2"
regex = "1.12.2"
>>>>>>> 69536f3f
glob = "0.3.3"
chrono = "0.4.42"
chrono-tz = "0.10.4"
futures = "0.3.31"
comfy-table = "=7.1.2"
html-escape = "0.2.13"
syn = "2.0.106"
quote = "1.0.41"
paste = "1.0.15"
proc-macro2 = "1.0.101"
prettyplease = "0.2.37"
phf = { version = "0.13.1", features = ["macros"] }
ryu = "1.0.20"
either = "1.15.0"
num-bigint = "0.4.6"
mimalloc = { version = "0.1.48", default-features = false }
rand = "0.9.2"
rand_chacha = "0.9.0"
rand_distr = "0.5.1"
url = "2.5.7"
lexical-core = { version = "1.0.6", default-features = false, features = ["write-integers", "write-floats", "parse-integers", "parse-floats"] }
aws-config = "1.8.6"
aws-credential-types = "1.2.6"
aws-smithy-runtime-api = "1.9.1"
aws-smithy-types = "1.3.3"
aws-smithy-async = "1.2.6"
clap = { version = "4.5.49", features = ["derive"] }
num_enum = "0.7.4"
num-traits = "0.2.19"
log = "0.4.28"
env_logger = "0.11.8"
fastrace = { version = "0.7.14", features = ["enable"] }
fastrace-opentelemetry = "0.13.0"
opentelemetry = "0.30.0"
opentelemetry_sdk = "0.30.0"
opentelemetry-otlp = { version = "0.30.0", features = ["tls", "tls-roots", "grpc-tonic"] }
figment = { version = "0.10.19", features = ["toml", "env"] }
kube = "2.0.1"
k8s-openapi = { version = "0.26.0", features = ["latest"] }
twox-hash = "2.1.2"
aes = "0.8.4"
aes-gcm = "0.10.3"
cbc = { version = "0.1.2", features = ["std"] }
base64 = "0.22.1"
md-5 = "0.10.6"
crc32fast = "1.5.0"
sha1 = "0.10.6"
half = { version = "2.7.1", features = ["serde", "num-traits", "zerocopy"] }
iana-time-zone = "0.1.64"
chumsky = { version = "0.11.1", default-features = false, features = ["pratt"] }
num = "0.4.3"
hf-hub = { version = "0.4.3", default-features = false, features = ["tokio"] }
<<<<<<< HEAD
reqwest = { version = "0.12.23", features = ["json", "multipart"] }
=======
reqwest = "0.12.24"
>>>>>>> 69536f3f
percent-encoding = "2.3.2"
rustls = "0.23.32"
dashmap = "6.1.0"
itertools = "0.14.0"
moka = { version = "0.12.11", features = ["sync"] }
bytes = "1.10.1"
indexmap = "2.11.4"
pin-project-lite = "0.2.16"
ordered-float = { version = "5.1.0", features = ["serde"] }

######
# The versions of the following dependencies are managed manually.
######

# The `tonic` version must match the one used in `arrow-flight` (replace `RELEASE` with the release we are using):
#   https://github.com/apache/arrow-rs/blob/RELEASE/arrow-flight/Cargo.toml
tonic = { version = "0.13.1", features = ["tls-ring", "tls-native-roots", "gzip", "zstd"] }
tonic-build = "0.13.1"
tonic-reflection = "0.13.1"
tonic-health = "0.13.1"
tonic-types = "0.13.1"
# The `prost` version must match the one used in `tonic` (replace `RELEASE` with the release we are using):
#   https://github.com/hyperium/tonic/blob/vRELEASE/tonic/Cargo.toml
prost-build = "0.13.5"
prost = "0.13.5"
# The `axum` version must match the one used in `tonic` (replace `RELEASE` with the release we are using):
#   https://github.com/hyperium/tonic/blob/vRELEASE/tonic/Cargo.toml
axum = "0.8.4"
datafusion = { version = "50.1.0", features = ["serde", "avro"] }
datafusion-common = { version = "50.1.0", features = ["object_store", "avro"] }
datafusion-datasource = { version = "50.1.0", features = ["compression", "parquet"] }
datafusion-expr = { version = "50.1.0" }
datafusion-expr-common = { version = "50.1.0" }
datafusion-proto = { version = "50.1.0" }
datafusion-functions = { version = "50.1.0" }
datafusion-functions-nested = { version = "50.1.0" }
datafusion-physical-expr = { version = "50.1.0" }
datafusion-spark = { version = "50.1.0" }
datafusion-functions-json = { git = "https://github.com/lakehq/datafusion-functions-json.git", rev = "db8e357" }
# The `pyo3` version must match the one used in `arrow-pyarrow` (replace `RELEASE` with the release we are using):
#   https://github.com/apache/arrow-rs/blob/RELEASE/arrow-pyarrow/Cargo.toml
# auto-initialize: Changes [`Python::with_gil`] to automatically initialize the Python interpreter if needed.
pyo3 = { version = "0.25.1", features = ["auto-initialize", "serde"] }
arrow = { version = "56.2.0", features = ["chrono-tz"] }
arrow-buffer = { version = "56.2.0" }
arrow-schema = { version = "56.2.0", features = ["serde"] }
arrow-flight = { version = "56.2.0" }
arrow-pyarrow = { version = "56.2.0" }
parquet = { version = "56.2.0" }
serde_arrow = { version = "0.13.6", features = ["arrow-56"] }
# The `object_store` version must match the one used in DataFusion.
object_store = { version = "0.12.3", features = ["aws", "gcp", "azure", "http"] }
hdfs-native-object-store = "0.14.2"

# Lakehouse
deltalake = { git = "https://github.com/delta-io/delta-rs.git", rev = "0864b21", default-features = false, features = ["rustls"] }
delta_kernel = { version = "0.15.1", features = ["arrow-56", "internal-api", "default-engine-rustls"] }

######
# This is the end of the manually managed dependencies.
# Do not add more dependencies below.
######

[patch.crates-io]
# Override dependencies to use our forked versions.
# You can use `path = "..."` to temporarily point to your local copy of the crates to speed up local development.

[profile.release]
# https://doc.rust-lang.org/cargo/reference/profiles.html#release
opt-level = 3
debug = false
strip = true # Eliminate debug info to minimize binary size
debug-assertions = false
overflow-checks = false
lto = true
panic = 'unwind'
incremental = false
codegen-units = 1

[profile.coverage]
inherits = "dev"
incremental = false<|MERGE_RESOLUTION|>--- conflicted
+++ resolved
@@ -39,14 +39,9 @@
 serde_json = "1.0.145"
 # TODO: `serde_yaml` is deprecated. No satisfactory alternative exists yet, we may need to build our own in the future.
 serde_yaml = "0.9.34"
-<<<<<<< HEAD
 serde_with = { version = "3.15.0", default-features = false, features = ["base64", "std", "macros"] }
-monostate = "1.0.1"
-regex = "1.11.3"
-=======
 monostate = "1.0.2"
 regex = "1.12.2"
->>>>>>> 69536f3f
 glob = "0.3.3"
 chrono = "0.4.42"
 chrono-tz = "0.10.4"
@@ -99,11 +94,7 @@
 chumsky = { version = "0.11.1", default-features = false, features = ["pratt"] }
 num = "0.4.3"
 hf-hub = { version = "0.4.3", default-features = false, features = ["tokio"] }
-<<<<<<< HEAD
-reqwest = { version = "0.12.23", features = ["json", "multipart"] }
-=======
-reqwest = "0.12.24"
->>>>>>> 69536f3f
+reqwest = { version = "0.12.24", features = ["json", "multipart"] }
 percent-encoding = "2.3.2"
 rustls = "0.23.32"
 dashmap = "6.1.0"
