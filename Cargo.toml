[workspace]
members = [
    "crates/hello",
    "crates/spark-connect-server",
    "crates/framework-telemetry",
]
resolver = "2"

[workspace.dependencies]
tracing = { version = "0.1.40", features = ["attributes", "std", "log"] }
tracing-opentelemetry = { version = "0.23.0" }
tracing-subscriber = { version = "0.3.18", features = ["registry", "std", "smallvec", "fmt", "ansi", "tracing-log", "std", "env-filter", "json"] }
opentelemetry = { version = "0.22", features = ["trace", "metrics"] }
opentelemetry_sdk = { version = "0.22", features = ["trace", "metrics", "rt-tokio", "rt-tokio-current-thread"] }
opentelemetry-semantic-conventions = "0.14.0"
opentelemetry-otlp = { version = "0.15.0", features = ["trace", "metrics", "grpc-tonic", "tls", "tls-roots"] }
opentelemetry-proto = { version = "0.5.0" }
opentelemetry-stdout = { version = "0.3.0", features = ["trace"] } # Temporary until we fully configure OpenTelemetry
thiserror = { version = "1.0.58" }
tokio = { version = "1.36.0", features = ["full"] }
tonic = { version = "0.11", features = ["tls", "tls-roots"] }
tonic-build = "0.11"
tonic-reflection = "0.11"
tonic-health = "0.11"
prost = "0.12"
prost-types = "0.12"
tower = { version = "0.4", features = ["full"] }
tower-http = { version = "0.4", features = ["full"] }
uuid = { version = "1.8.0", features = ["v4"] }
<<<<<<< HEAD
datafusion = "35.0.0" # 36.0.0 has breaking changes
datafusion-expr = "35.0.0"
=======
datafusion = "36.0.0"
>>>>>>> 30b2e0d0
async-recursion = "1.1.0"
async-stream = "0.3"
lazy_static = "1.4.0"
# auto-initialize: Changes [`Python::with_gil`] to automatically initialize the Python interpreter if needed.
pyo3 = { version = "0.21.1", features = ["auto-initialize"] }<|MERGE_RESOLUTION|>--- conflicted
+++ resolved
@@ -27,12 +27,8 @@
 tower = { version = "0.4", features = ["full"] }
 tower-http = { version = "0.4", features = ["full"] }
 uuid = { version = "1.8.0", features = ["v4"] }
-<<<<<<< HEAD
-datafusion = "35.0.0" # 36.0.0 has breaking changes
-datafusion-expr = "35.0.0"
-=======
 datafusion = "36.0.0"
->>>>>>> 30b2e0d0
+datafusion-expr = "36.0.0"
 async-recursion = "1.1.0"
 async-stream = "0.3"
 lazy_static = "1.4.0"
