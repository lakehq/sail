--- conflicted
+++ resolved
@@ -21,13 +21,8 @@
 opentelemetry-resource-detectors = "0.3.0"
 thiserror = { version = "1.0.63" }
 tokio = { version = "1.40.0", features = ["full"] }
-<<<<<<< HEAD
-tokio-stream = "0.1.15"
+tokio-stream = "0.1.16"
 tonic = { version = "0.11", features = ["tls", "tls-roots", "gzip", "zstd"] }
-=======
-tokio-stream = "0.1.16"
-tonic = { version = "0.11", features = ["tls", "tls-roots"] }
->>>>>>> 03759acf
 tonic-build = "0.11"
 tonic-reflection = "0.11"
 tonic-health = "0.11"
