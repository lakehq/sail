[workspace]
members = [
    "crates/hello",
    "crates/spark-connect-server",
    "crates/framework-telemetry",
    "crates/framework-python",
]
resolver = "2"

[workspace.dependencies]
tracing = { version = "0.1.40", features = ["attributes", "std", "log"] }
tracing-opentelemetry = { version = "0.23.0" }
tracing-subscriber = { version = "0.3.18", features = ["registry", "std", "smallvec", "fmt", "ansi", "tracing-log", "std", "env-filter", "json"] }
opentelemetry = { version = "0.22", features = ["trace", "metrics"] }
opentelemetry_sdk = { version = "0.22", features = ["trace", "metrics", "rt-tokio", "rt-tokio-current-thread"] }
opentelemetry-semantic-conventions = "0.14.0"
opentelemetry-otlp = { version = "0.15.0", features = ["trace", "metrics", "grpc-tonic", "tls", "tls-roots"] }
opentelemetry-proto = { version = "0.5.0" }
opentelemetry-stdout = { version = "0.3.0", features = ["trace"] } # Temporary until we fully configure OpenTelemetry
thiserror = { version = "1.0.58" }
tokio = { version = "1.36.0", features = ["full"] }
tonic = { version = "0.11", features = ["tls", "tls-roots"] }
tonic-build = "0.11"
tonic-reflection = "0.11"
tonic-health = "0.11"
prost = "0.12"
prost-types = "0.12"
pbjson = "0.6"
pbjson-types = "0.6"
pbjson-build = "0.6"
tower = { version = "0.4", features = ["full"] }
tower-http = { version = "0.4", features = ["full"] }
uuid = { version = "1.8.0", features = ["v4"] }
async-recursion = "1.1.0"
async-stream = "0.3"
lazy_static = "1.4.0"
serde = { version = "1.0", features = ["derive"] }
serde_json = "1.0"
serde_bytes = "0.11"
monostate = "0.1"
regex = "1.10"
<<<<<<< HEAD
glob = "0.3"
=======
bincode = "1.3.3"
#
# The versions of the following dependencies are managed manually.
#
datafusion = { version = "37.1.0", features = ["serde"] }
datafusion-common = { version = "37.1.0", features = ["object_store"] }
datafusion-expr = "37.1.0"
datafusion-functions-array = "37.1.0"
>>>>>>> dc9df5c0
# auto-initialize: Changes [`Python::with_gil`] to automatically initialize the Python interpreter if needed.
# 0.21 breaks when datafusion has pyarrow enabled
pyo3 = { version = "0.21.2", features = ["auto-initialize", "serde"] }
# Should be the equivalent of enabling the pyarrow feature in datafusion since we already have pyo3 in the workspace
arrow = { version = "51.0.0", features = ["ffi"] }
arrow-cast = { version = "51.0.0" }
# 0.44.0 is the version that DataFusion 37.1.0 uses (DataFusion does not have serde enabled)
sqlparser = { version = "0.44.0", features = ["serde", "visitor"] }
polars = { version = "0.39.2", features = ["serde", "polars-io", "dtype-struct"] }
polars-arrow = { version = "0.39.2", features = ["serde", "arrow_rs"] }<|MERGE_RESOLUTION|>--- conflicted
+++ resolved
@@ -39,9 +39,7 @@
 serde_bytes = "0.11"
 monostate = "0.1"
 regex = "1.10"
-<<<<<<< HEAD
 glob = "0.3"
-=======
 bincode = "1.3.3"
 #
 # The versions of the following dependencies are managed manually.
@@ -50,7 +48,6 @@
 datafusion-common = { version = "37.1.0", features = ["object_store"] }
 datafusion-expr = "37.1.0"
 datafusion-functions-array = "37.1.0"
->>>>>>> dc9df5c0
 # auto-initialize: Changes [`Python::with_gil`] to automatically initialize the Python interpreter if needed.
 # 0.21 breaks when datafusion has pyarrow enabled
 pyo3 = { version = "0.21.2", features = ["auto-initialize", "serde"] }
