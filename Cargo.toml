--- conflicted
+++ resolved
@@ -148,7 +148,6 @@
 datafusion-functions-json = { git = "https://github.com/lakehq/datafusion-functions-json.git", rev = "e5448982654206025ac15e260a2025fc1cb586c2" }
 # The `pyo3` version must match the one used in `arrow-pyarrow` (replace `RELEASE` with the release we are using):
 #   https://github.com/apache/arrow-rs/blob/RELEASE/arrow-pyarrow/Cargo.toml
-<<<<<<< HEAD
 # auto-initialize: Changes [`Python::with_gil`] to automatically initialize the Python interpreter if needed.
 pyo3 = { version = "0.26.0", features = ["auto-initialize", "serde"] }
 arrow = { version = "57.0.0", features = ["chrono-tz"] }
@@ -158,16 +157,6 @@
 arrow-pyarrow = { version = "57.0.0" }
 parquet = { version = "57.0.0" }
 serde_arrow = { version = "0.13.7", features = ["arrow-57"] }
-=======
-pyo3 = { version = "0.25.1", features = ["serde"] }
-arrow = { version = "56.2.0", features = ["chrono-tz"] }
-arrow-buffer = { version = "56.2.0" }
-arrow-schema = { version = "56.2.0", features = ["serde"] }
-arrow-flight = { version = "56.2.0" }
-arrow-pyarrow = { version = "56.2.0" }
-parquet = { version = "56.2.0" }
-serde_arrow = { version = "0.13.7", features = ["arrow-56"] }
->>>>>>> 30abb38b
 # The `object_store` version must match the one used in DataFusion.
 object_store = { version = "0.12.4", features = ["aws", "gcp", "azure", "http"] }
 hdfs-native-object-store = "0.15.0"
