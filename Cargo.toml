--- conflicted
+++ resolved
@@ -72,14 +72,11 @@
 kube = "0.96.0"
 k8s-openapi = { version = "0.23.0", features = ["latest"] }
 twox-hash = "2.0.1"
-<<<<<<< HEAD
-md-5 = "0.10.6"
-=======
 aes = "0.8.4"
 aes-gcm = "0.10.3"
 cbc = { version = "0.1.2", features = ["std"] }
 base64 = "0.22.1"
->>>>>>> 37b99809
+md-5 = "0.10.6"
 
 ######
 # The versions of the following dependencies are managed manually.
