[workspace]
members = [
    "crates/*",
]
resolver = "2"

[workspace.package]
version = "0.4.2"
authors = ["LakeSail <hello@lakesail.com>"]
edition = "2021"
homepage = "https://lakesail.com"
license = "Apache-2.0"
readme = "README.md"
repository = "https://github.com/lakehq/sail"
rust-version = "1.87.0"

[workspace.lints.clippy]
unwrap_used = "deny"
expect_used = "deny"
panic = "deny"
dbg_macro = "deny"
todo = "deny"

[workspace.dependencies]
thiserror = { version = "2.0.17" }
tokio = { version = "1.47.1", features = ["full"] }
tokio-stream = { version = "0.1.17", features = ["time", "io-util"] }
pbjson = "0.8.0"
pbjson-types = "0.8.0"
pbjson-build = "0.8.0"
tower = { version = "0.5.2", features = ["full"] }
uuid = { version = "1.18.1", features = ["serde", "v4"] }
async-trait = "0.1.89"
async-recursion = "1.1.1"
async-stream = "0.3.6"
lazy_static = "1.5.0"
once_cell = "1.21.3"
serde = { version = "1.0.228", features = ["derive"] }
serde_json = "1.0.145"
# TODO: `serde_yaml` is deprecated. No satisfactory alternative exists yet, we may need to build our own in the future.
serde_yaml = "0.9.34"
serde_with = { version = "3.15.0", default-features = false, features = ["base64", "std", "macros"] }
monostate = "1.0.2"
regex = "1.12.2"
glob = "0.3.3"
chrono = { version = "0.4.42", features = ["serde"] }
chrono-tz = "0.10.4"
futures = "0.3.31"
comfy-table = "=7.1.2"
html-escape = "0.2.13"
syn = "2.0.110"
quote = "1.0.42"
paste = "1.0.15"
proc-macro2 = "1.0.101"
prettyplease = "0.2.37"
phf = { version = "0.13.1", features = ["macros"] }
ryu = "1.0.20"
either = "1.15.0"
num-bigint = "0.4.6"
mimalloc = { version = "0.1.48", default-features = false }
rand = "0.9.2"
rand_chacha = "0.9.0"
rand_distr = "0.5.1"
url = "2.5.7"
lexical-core = { version = "1.0.6", default-features = false, features = ["write-integers", "write-floats", "parse-integers", "parse-floats"] }
aws-config = "1.8.10"
aws-credential-types = "1.2.9"
aws-smithy-runtime-api = "1.9.1"
aws-smithy-types = "1.3.3"
aws-smithy-async = "1.2.6"
clap = { version = "4.5.51", features = ["derive"] }
num_enum = "0.7.4"
num-traits = "0.2.19"
log = "0.4.28"
env_logger = "0.11.8"
fastrace = { version = "0.7.14", features = ["enable"] }
fastrace-opentelemetry = "0.14.0"
opentelemetry = "0.31.0"
opentelemetry_sdk = "0.31.0"
opentelemetry-otlp = { version = "0.31.0", features = ["tls", "tls-roots", "grpc-tonic"] }
figment = { version = "0.10.19", features = ["toml", "env"] }
kube = "2.0.1"
k8s-openapi = { version = "0.26.0", features = ["latest"] }
twox-hash = "2.1.2"
murmur3 = "0.5.2"
aes = "0.8.4"
aes-gcm = "0.10.3"
cbc = { version = "0.1.2", features = ["std"] }
base64 = "0.22.1"
md-5 = "0.10.6"
crc32fast = "1.5.0"
sha1 = "0.10.6"
half = { version = "2.7.1", features = ["serde", "num-traits", "zerocopy"] }
iana-time-zone = "0.1.64"
chumsky = { version = "0.11.2", default-features = false, features = ["pratt"] }
num = "0.4.3"
hf-hub = { version = "0.4.3", default-features = false, features = ["tokio"] }
reqwest = { version = "0.12.24", features = ["json", "multipart", "stream"] }
percent-encoding = "2.3.2"
rustls = "0.23.35"
dashmap = "6.1.0"
itertools = "0.14.0"
moka = { version = "0.12.11", features = ["sync"] }
bytes = "1.10.1"
indexmap = "2.11.4"
pin-project-lite = "0.2.16"
ordered-float = { version = "5.1.0", features = ["serde"] }
apache-avro = { version = "0.20.0" }
rust_decimal = "1.39.0"
wiremock = "0.6.5"
testcontainers = "0.25.2"
progenitor = "0.11.2"
progenitor-client = "0.11.2"
secrecy = { version = "0.10.3", features = ["serde"] }
tempfile = "3.23.0"

######
# The versions of the following dependencies are managed manually.
######

# The `tonic` version must match the one used in `arrow-flight` (replace `RELEASE` with the release we are using):
#   https://github.com/apache/arrow-rs/blob/RELEASE/arrow-flight/Cargo.toml
tonic = { version = "0.14.1", features = ["tls-ring", "tls-native-roots", "gzip", "zstd"] }
tonic-build = "0.14.1"
tonic-prost-build = "0.14.1"
tonic-prost = "0.14.1"
tonic-reflection = "0.14.1"
tonic-health = "0.14.1"
tonic-types = "0.14.1"
# The `prost` version must match the one used in `tonic` (replace `RELEASE` with the release we are using):
#   https://github.com/hyperium/tonic/blob/vRELEASE/tonic/Cargo.toml
prost-build = "0.14"
prost = "0.14"
prost-types = "0.14"
# The `axum` version must match the one used in `tonic` (replace `RELEASE` with the release we are using):
#   https://github.com/hyperium/tonic/blob/vRELEASE/tonic/Cargo.toml
axum = "0.8.4"
datafusion = { version = "51.0.0", features = ["serde", "avro", "sql"] }
datafusion-common = { version = "51.0.0", features = ["object_store", "avro"] }
datafusion-datasource = { version = "51.0.0" }
datafusion-expr = { version = "51.0.0" }
datafusion-expr-common = { version = "51.0.0" }
datafusion-proto = { version = "51.0.0" }
datafusion-functions = { version = "51.0.0" }
datafusion-functions-nested = { version = "51.0.0" }
datafusion-physical-expr = { version = "51.0.0" }
datafusion-spark = { version = "51.0.0" }
datafusion-functions-json = { git = "https://github.com/lakehq/datafusion-functions-json.git", rev = "fa89d63" }
# The `pyo3` version must match the one used in `arrow-pyarrow` (replace `RELEASE` with the release we are using):
#   https://github.com/apache/arrow-rs/blob/RELEASE/arrow-pyarrow/Cargo.toml
# auto-initialize: Changes [`Python::with_gil`] to automatically initialize the Python interpreter if needed.
pyo3 = { version = "0.26.0", features = ["auto-initialize", "serde"] }
arrow = { version = "57.0.0", features = ["chrono-tz"] }
arrow-buffer = { version = "57.0.0" }
arrow-schema = { version = "57.0.0", features = ["serde"] }
arrow-flight = { version = "57.0.0" }
arrow-pyarrow = { version = "57.0.0" }
parquet = { version = "57.0.0" }
serde_arrow = { version = "0.13.7", features = ["arrow-57"] }
# The `object_store` version must match the one used in DataFusion.
object_store = { version = "0.12.4", features = ["aws", "gcp", "azure", "http"] }
hdfs-native-object-store = "0.15.0"

# Lakehouse
<<<<<<< HEAD
=======
deltalake = { git = "https://github.com/lakehq/delta-rs.git", rev = "10e0465", default-features = false, features = ["rustls"] }
>>>>>>> 8e1ba513
delta_kernel = { version = "0.17.0", features = ["arrow-57", "default-engine-rustls", "internal-api"] }
######
# This is the end of the manually managed dependencies.
# Do not add more dependencies below.
######

[patch.crates-io]
# Override dependencies to use our forked versions.
# You can use `path = "..."` to temporarily point to your local copy of the crates to speed up local development.

[profile.release]
# https://doc.rust-lang.org/cargo/reference/profiles.html#release
opt-level = 3
debug = false
strip = true # Eliminate debug info to minimize binary size
debug-assertions = false
overflow-checks = false
lto = true
panic = 'unwind'
incremental = false
codegen-units = 1

[profile.coverage]
inherits = "dev"
incremental = false<|MERGE_RESOLUTION|>--- conflicted
+++ resolved
@@ -162,10 +162,6 @@
 hdfs-native-object-store = "0.15.0"
 
 # Lakehouse
-<<<<<<< HEAD
-=======
-deltalake = { git = "https://github.com/lakehq/delta-rs.git", rev = "10e0465", default-features = false, features = ["rustls"] }
->>>>>>> 8e1ba513
 delta_kernel = { version = "0.17.0", features = ["arrow-57", "default-engine-rustls", "internal-api"] }
 ######
 # This is the end of the manually managed dependencies.
