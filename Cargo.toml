--- conflicted
+++ resolved
@@ -68,12 +68,8 @@
 opentelemetry-otlp = { version = "0.26.0", features = ["tls", "tls-roots"] }
 hdfs-native-object-store = "0.12.1"
 figment = { version = "0.10.19", features = ["toml", "env"] }
-<<<<<<< HEAD
 kube = "0.96.0"
 k8s-openapi = { version = "0.23.0", features = ["latest"] }
-=======
-jiter = "0.7.0"
->>>>>>> 9dd88244
 
 ######
 # The versions of the following dependencies are managed manually.
