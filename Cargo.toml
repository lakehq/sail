--- conflicted
+++ resolved
@@ -43,13 +43,9 @@
 html-escape = "0.2"
 syn = "2.0.95"
 quote = "1.0.37"
-<<<<<<< HEAD
 paste = "1.0.15"
 proc-macro2 = "1.0.92"
-prettyplease = "0.2.24"
-=======
 prettyplease = "0.2.29"
->>>>>>> 19c10e05
 phf = { version = "0.11.2", features = ["macros"] }
 ryu = "1.0.18"
 either = "1.12.0"
@@ -83,12 +79,9 @@
 cbc = { version = "0.1.2", features = ["std"] }
 base64 = "0.22.1"
 md-5 = "0.10.6"
-<<<<<<< HEAD
-chumsky = { version = "1.0.0-alpha.7", default-features = false }
-=======
 half = { version = "2.4.1", features = ["serde", "num-traits", "zerocopy"] }
 iana-time-zone = "0.1.61"
->>>>>>> 19c10e05
+chumsky = { version = "1.0.0-alpha.7", default-features = false }
 
 ######
 # The versions of the following dependencies are managed manually.
