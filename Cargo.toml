--- conflicted
+++ resolved
@@ -48,9 +48,5 @@
 # 0.44.0 is the version that DataFusion 37.1.0 uses (DataFusion does not have serde enabled)
 sqlparser = { version = "0.44.0", features = ["serde", "visitor"] }
 polars = { version = "0.39.2", features = ["serde", "polars-io", "dtype-struct"] }
-<<<<<<< HEAD
 polars-arrow = { version = "0.39.2", features = ["serde", "arrow_rs"] }
 bincode = "1.3.3"
-=======
-polars-arrow = { version = "0.39.2", features = ["serde", "arrow_rs"] }
->>>>>>> 406d3005
