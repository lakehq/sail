--- conflicted
+++ resolved
@@ -149,7 +149,6 @@
 # The `pyo3` version must match the one used in `arrow-pyarrow` (replace `RELEASE` with the release we are using):
 #   https://github.com/apache/arrow-rs/blob/RELEASE/arrow-pyarrow/Cargo.toml
 # auto-initialize: Changes [`Python::with_gil`] to automatically initialize the Python interpreter if needed.
-<<<<<<< HEAD
 pyo3 = { version = "0.26.0", features = ["auto-initialize", "serde"] }
 arrow = { version = "57.0.0", features = ["chrono-tz"] }
 arrow-buffer = { version = "57.0.0" }
@@ -157,17 +156,7 @@
 arrow-flight = { version = "57.0.0" }
 arrow-pyarrow = { version = "57.0.0" }
 parquet = { version = "57.0.0" }
-serde_arrow = { git = "https://github.com/lakehq/serde_arrow.git", rev = "49e0c26", features = ["arrow-57"] }
-=======
-pyo3 = { version = "0.25.1", features = ["auto-initialize", "serde"] }
-arrow = { version = "56.2.0", features = ["chrono-tz"] }
-arrow-buffer = { version = "56.2.0" }
-arrow-schema = { version = "56.2.0", features = ["serde"] }
-arrow-flight = { version = "56.2.0" }
-arrow-pyarrow = { version = "56.2.0" }
-parquet = { version = "56.2.0" }
-serde_arrow = { version = "0.13.7", features = ["arrow-56"] }
->>>>>>> c5c9083f
+serde_arrow = { version = "0.13.7", features = ["arrow-57"] }
 # The `object_store` version must match the one used in DataFusion.
 object_store = { version = "0.12.4", features = ["aws", "gcp", "azure", "http"] }
 hdfs-native-object-store = "0.15.0"
