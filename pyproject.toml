--- conflicted
+++ resolved
@@ -60,12 +60,8 @@
 python = "3.11"
 installer = "pip"
 dependencies = [
-<<<<<<< HEAD
-    "pyspark[connect,sql]==3.5.1",
+    "pyspark[connect]==3.5.1",
     "ibis-framework[pyspark]~=9.1",
-=======
-    "pyspark[connect]==3.5.1",
->>>>>>> 08c201f3
     "pytest~=8.2",
 ]
 
