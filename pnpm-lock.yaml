--- conflicted
+++ resolved
@@ -45,13 +45,8 @@
         specifier: ^10.1.8
         version: 10.1.8(eslint@9.36.0(jiti@2.5.1))
       eslint-plugin-vue:
-<<<<<<< HEAD
-        specifier: ^10.4.0
-        version: 10.4.0(@typescript-eslint/parser@8.43.0(eslint@9.36.0(jiti@2.5.1))(typescript@5.9.2))(eslint@9.36.0(jiti@2.5.1))(vue-eslint-parser@10.2.0(eslint@9.36.0(jiti@2.5.1)))
-=======
         specifier: ^10.5.0
-        version: 10.5.0(@typescript-eslint/parser@8.43.0(eslint@9.35.0(jiti@2.5.1))(typescript@5.9.2))(eslint@9.35.0(jiti@2.5.1))(vue-eslint-parser@10.2.0(eslint@9.35.0(jiti@2.5.1)))
->>>>>>> 406a56fa
+        version: 10.5.0(@typescript-eslint/parser@8.43.0(eslint@9.36.0(jiti@2.5.1))(typescript@5.9.2))(eslint@9.36.0(jiti@2.5.1))(vue-eslint-parser@10.2.0(eslint@9.36.0(jiti@2.5.1)))
       fast-glob:
         specifier: ^3.3.3
         version: 3.3.3
@@ -2042,7 +2037,7 @@
     resolution: {integrity: sha512-7rKUyy33Q1yc98pQ1DAmLtwX109F7TIfWlW1Ydo8Wl1ii1SeHieeh0HHfPeL2fMXK6z0s8ecKs9frCuLJvndBg==}
 
   util-deprecate@1.0.2:
-    resolution: {integrity: sha512-EPD5q1uXyFxJpCrLnCc1nHnq3gOa6DZBocAIiI2TaSCA7VCJ1UJDMagCzIkXNsUYfD1daK//LTEQ8xiIbrHtcw==}
+    resolution: {integrity: sha1-RQ1Nyfpw3nMnYvvS1KKJgUGaDM8=}
 
   vega-canvas@2.0.0:
     resolution: {integrity: sha512-9x+4TTw/USYST5nx4yN272sy9WcqSRjAR0tkQYZJ4cQIeon7uVsnohvoPQK1JZu7K1QXGUqzj08z0u/UegBVMA==}
@@ -2497,16 +2492,7 @@
   '@esbuild/win32-x64@0.21.5':
     optional: true
 
-<<<<<<< HEAD
-  '@eslint-community/eslint-utils@4.7.0(eslint@9.36.0(jiti@2.5.1))':
-    dependencies:
-      eslint: 9.36.0(jiti@2.5.1)
-      eslint-visitor-keys: 3.4.3
-
   '@eslint-community/eslint-utils@4.9.0(eslint@9.36.0(jiti@2.5.1))':
-=======
-  '@eslint-community/eslint-utils@4.9.0(eslint@9.35.0(jiti@2.5.1))':
->>>>>>> 406a56fa
     dependencies:
       eslint: 9.36.0(jiti@2.5.1)
       eslint-visitor-keys: 3.4.3
@@ -3368,17 +3354,10 @@
     dependencies:
       eslint: 9.36.0(jiti@2.5.1)
 
-<<<<<<< HEAD
-  eslint-plugin-vue@10.4.0(@typescript-eslint/parser@8.43.0(eslint@9.36.0(jiti@2.5.1))(typescript@5.9.2))(eslint@9.36.0(jiti@2.5.1))(vue-eslint-parser@10.2.0(eslint@9.36.0(jiti@2.5.1))):
-    dependencies:
-      '@eslint-community/eslint-utils': 4.7.0(eslint@9.36.0(jiti@2.5.1))
+  eslint-plugin-vue@10.5.0(@typescript-eslint/parser@8.43.0(eslint@9.36.0(jiti@2.5.1))(typescript@5.9.2))(eslint@9.36.0(jiti@2.5.1))(vue-eslint-parser@10.2.0(eslint@9.36.0(jiti@2.5.1))):
+    dependencies:
+      '@eslint-community/eslint-utils': 4.9.0(eslint@9.36.0(jiti@2.5.1))
       eslint: 9.36.0(jiti@2.5.1)
-=======
-  eslint-plugin-vue@10.5.0(@typescript-eslint/parser@8.43.0(eslint@9.35.0(jiti@2.5.1))(typescript@5.9.2))(eslint@9.35.0(jiti@2.5.1))(vue-eslint-parser@10.2.0(eslint@9.35.0(jiti@2.5.1))):
-    dependencies:
-      '@eslint-community/eslint-utils': 4.9.0(eslint@9.35.0(jiti@2.5.1))
-      eslint: 9.35.0(jiti@2.5.1)
->>>>>>> 406a56fa
       natural-compare: 1.4.0
       nth-check: 2.1.1
       postcss-selector-parser: 6.1.2
