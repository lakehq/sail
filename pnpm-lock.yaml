--- conflicted
+++ resolved
@@ -28,13 +28,13 @@
         version: 22.15.29
       '@typescript-eslint/eslint-plugin':
         specifier: ^8.33.0
-        version: 8.33.0(@typescript-eslint/parser@8.33.0(eslint@9.28.0(jiti@2.3.3))(typescript@5.8.3))(eslint@9.28.0(jiti@2.3.3))(typescript@5.8.3)
+        version: 8.33.1(@typescript-eslint/parser@8.33.1(eslint@9.28.0(jiti@2.3.3))(typescript@5.8.3))(eslint@9.28.0(jiti@2.3.3))(typescript@5.8.3)
       '@typescript-eslint/parser':
         specifier: ^8.33.0
-        version: 8.33.0(eslint@9.28.0(jiti@2.3.3))(typescript@5.8.3)
+        version: 8.33.1(eslint@9.28.0(jiti@2.3.3))(typescript@5.8.3)
       autoprefixer:
         specifier: ^10.4.21
-        version: 10.4.21(postcss@8.5.4)
+        version: 10.4.21(postcss@8.5.3)
       eslint:
         specifier: ^9.28.0
         version: 9.28.0(jiti@2.3.3)
@@ -66,16 +66,11 @@
         specifier: ^3.5.3
         version: 3.5.3
       prettier-plugin-tailwindcss:
-<<<<<<< HEAD
-        specifier: ^0.6.11
-        version: 0.6.11(@ianvs/prettier-plugin-sort-imports@4.4.1(@vue/compiler-sfc@3.5.14)(prettier@3.5.3))(prettier@3.5.3)
+        specifier: ^0.6.12
+        version: 0.6.12(@ianvs/prettier-plugin-sort-imports@4.4.2(@vue/compiler-sfc@3.5.16)(prettier@3.5.3))(prettier@3.5.3)
       prettier-plugin-vitepress:
         specifier: ^0.0.10
         version: 0.0.10(prettier@3.5.3)
-=======
-        specifier: ^0.6.12
-        version: 0.6.12(@ianvs/prettier-plugin-sort-imports@4.4.2(@vue/compiler-sfc@3.5.16)(prettier@3.5.3))(prettier@3.5.3)
->>>>>>> 16987794
       sql-formatter:
         specifier: ^15.6.2
         version: 15.6.2
@@ -87,13 +82,13 @@
         version: 5.8.3
       typescript-eslint:
         specifier: ^8.33.0
-        version: 8.33.0(eslint@9.28.0(jiti@2.3.3))(typescript@5.8.3)
+        version: 8.33.1(eslint@9.28.0(jiti@2.3.3))(typescript@5.8.3)
       vite:
         specifier: ^5.4.19
         version: 5.4.19(@types/node@22.15.29)
       vitepress:
         specifier: ^1.6.3
-        version: 1.6.3(@algolia/client-search@5.25.0)(@types/node@22.15.29)(postcss@8.5.4)(search-insights@2.17.2)(typescript@5.8.3)
+        version: 1.6.3(@algolia/client-search@5.25.0)(@types/node@22.15.29)(postcss@8.5.3)(search-insights@2.17.2)(typescript@5.8.3)
       vue:
         specifier: ^3.5.16
         version: 3.5.16(typescript@5.8.3)
@@ -183,8 +178,8 @@
     resolution: {integrity: sha512-cjQ7ZlQ0Mv3b47hABuTevyTuYN4i+loJKGeV9flcCgIK37cCXRh+L1bd3iBHlynerhQ7BhCkn2BPbQUL+rGqFg==}
     engines: {node: '>=6.9.0'}
 
-  '@babel/generator@7.27.3':
-    resolution: {integrity: sha512-xnlJYj5zepml8NXtjkG0WquFUv8RskFqyFcVgTBp5k+NaA/8uw/K+OSVf8AMGw5e9HKP2ETd5xpK5MLZQD6b4Q==}
+  '@babel/generator@7.27.1':
+    resolution: {integrity: sha512-UnJfnIpc/+JO0/+KRVQNGU+y5taA5vCbwN8+azkX6beii/ZF+enZJSOKo11ZSzGJjlNfJHfQtmQT8H+9TXPG2w==}
     engines: {node: '>=6.9.0'}
 
   '@babel/helper-string-parser@7.27.1':
@@ -195,8 +190,8 @@
     resolution: {integrity: sha512-D2hP9eA+Sqx1kBZgzxZh0y1trbuU+JoDkiEwqhQ36nodYqJwyEIhPSdMNd7lOm/4io72luTPWH20Yda0xOuUow==}
     engines: {node: '>=6.9.0'}
 
-  '@babel/parser@7.27.4':
-    resolution: {integrity: sha512-BRmLHGwpUqLFR2jzx9orBuX/ABDkj2jLKOXrHDTN2aOKL+jFDDKaRNo9nyYsIl9h/UE/7lMKdDjKQQyxKKDZ7g==}
+  '@babel/parser@7.27.2':
+    resolution: {integrity: sha512-QYLs8299NA7WM/bZAdp+CviYYkVoYXlDW2rzliy3chxd1PQjej7JORuMJDJXJUb9g0TT+B99EwaVLKmX+sPXWw==}
     engines: {node: '>=6.0.0'}
     hasBin: true
 
@@ -204,12 +199,12 @@
     resolution: {integrity: sha512-LPDZ85aEJyYSd18/DkjNh4/y1ntkE5KwUHWTiqgRxruuZL2F1yuHligVHLvcHY2vMHXttKFpJn6LwfI7cw7ODw==}
     engines: {node: '>=6.9.0'}
 
-  '@babel/traverse@7.27.4':
-    resolution: {integrity: sha512-oNcu2QbHqts9BtOWJosOVJapWjBDSxGCpFvikNR5TGDYDQf3JwpIoMzIKrvfoti93cLfPJEG4tH9SPVeyCGgdA==}
+  '@babel/traverse@7.27.1':
+    resolution: {integrity: sha512-ZCYtZciz1IWJB4U61UPu4KEaqyfj+r5T1Q5mqPo+IBpcG9kHv30Z0aD8LXPgC1trYa6rK0orRyAhqUgk4MjmEg==}
     engines: {node: '>=6.9.0'}
 
-  '@babel/types@7.27.3':
-    resolution: {integrity: sha512-Y1GkI4ktrtvmawoSq+4FCVHNryea6uR+qUQy0AGxLSsjCX0nVmkYQMBLHDkXZuo5hGx7eYdnIaslsdBFm7zbUw==}
+  '@babel/types@7.27.1':
+    resolution: {integrity: sha512-+EzkxvLNfiUeKMgy/3luqfsCWFRXLb7U6wNQTk60tovuckwB15B191tJWvpp4HjiQWdJkCxO3Wbvc6jlk3Xb2Q==}
     engines: {node: '>=6.9.0'}
 
   '@docsearch/css@3.8.2':
@@ -440,8 +435,8 @@
       '@vue/compiler-sfc':
         optional: true
 
-  '@iconify-json/simple-icons@1.2.36':
-    resolution: {integrity: sha512-ZMpVdoW/7hhbt2aHVSvudjH8eSVNNjKkAAjwAQHgiuPUiIfbvNakVin+H9uhUz4N9TbDT/nanzV/4Slb+6dDXw==}
+  '@iconify-json/simple-icons@1.2.34':
+    resolution: {integrity: sha512-1FRWEA94hSl5zmBogRh6lQL36l7bVTfrl0n5+QJ+WmXmw70RccPT5phqeiSynwo3IhUWKoW2LiajyUMeweXW8g==}
 
   '@iconify/types@2.0.0':
     resolution: {integrity: sha512-+wluvCrRhXrhyOmRDJ3q8mux9JkKy5SJ/v8ol2tu4FVjyYvtEzkc/3pK15ET6RKg4b4w4BmTk1+gsCUhf21Ykg==}
@@ -484,103 +479,103 @@
     resolution: {integrity: sha512-+1VkjdD0QBLPodGrJUeqarH8VAIvQODIbwh9XpP5Syisf7YoQgsJKPNFoqqLQlu+VQ/tVSshMR6loPMn8U+dPg==}
     engines: {node: '>=14'}
 
-  '@rollup/rollup-android-arm-eabi@4.41.1':
-    resolution: {integrity: sha512-NELNvyEWZ6R9QMkiytB4/L4zSEaBC03KIXEghptLGLZWJ6VPrL63ooZQCOnlx36aQPGhzuOMwDerC1Eb2VmrLw==}
+  '@rollup/rollup-android-arm-eabi@4.41.0':
+    resolution: {integrity: sha512-KxN+zCjOYHGwCl4UCtSfZ6jrq/qi88JDUtiEFk8LELEHq2Egfc/FgW+jItZiOLRuQfb/3xJSgFuNPC9jzggX+A==}
     cpu: [arm]
     os: [android]
 
-  '@rollup/rollup-android-arm64@4.41.1':
-    resolution: {integrity: sha512-DXdQe1BJ6TK47ukAoZLehRHhfKnKg9BjnQYUu9gzhI8Mwa1d2fzxA1aw2JixHVl403bwp1+/o/NhhHtxWJBgEA==}
+  '@rollup/rollup-android-arm64@4.41.0':
+    resolution: {integrity: sha512-yDvqx3lWlcugozax3DItKJI5j05B0d4Kvnjx+5mwiUpWramVvmAByYigMplaoAQ3pvdprGCTCE03eduqE/8mPQ==}
     cpu: [arm64]
     os: [android]
 
-  '@rollup/rollup-darwin-arm64@4.41.1':
-    resolution: {integrity: sha512-5afxvwszzdulsU2w8JKWwY8/sJOLPzf0e1bFuvcW5h9zsEg+RQAojdW0ux2zyYAz7R8HvvzKCjLNJhVq965U7w==}
+  '@rollup/rollup-darwin-arm64@4.41.0':
+    resolution: {integrity: sha512-2KOU574vD3gzcPSjxO0eyR5iWlnxxtmW1F5CkNOHmMlueKNCQkxR6+ekgWyVnz6zaZihpUNkGxjsYrkTJKhkaw==}
     cpu: [arm64]
     os: [darwin]
 
-  '@rollup/rollup-darwin-x64@4.41.1':
-    resolution: {integrity: sha512-egpJACny8QOdHNNMZKf8xY0Is6gIMz+tuqXlusxquWu3F833DcMwmGM7WlvCO9sB3OsPjdC4U0wHw5FabzCGZg==}
+  '@rollup/rollup-darwin-x64@4.41.0':
+    resolution: {integrity: sha512-gE5ACNSxHcEZyP2BA9TuTakfZvULEW4YAOtxl/A/YDbIir/wPKukde0BNPlnBiP88ecaN4BJI2TtAd+HKuZPQQ==}
     cpu: [x64]
     os: [darwin]
 
-  '@rollup/rollup-freebsd-arm64@4.41.1':
-    resolution: {integrity: sha512-DBVMZH5vbjgRk3r0OzgjS38z+atlupJ7xfKIDJdZZL6sM6wjfDNo64aowcLPKIx7LMQi8vybB56uh1Ftck/Atg==}
+  '@rollup/rollup-freebsd-arm64@4.41.0':
+    resolution: {integrity: sha512-GSxU6r5HnWij7FoSo7cZg3l5GPg4HFLkzsFFh0N/b16q5buW1NAWuCJ+HMtIdUEi6XF0qH+hN0TEd78laRp7Dg==}
     cpu: [arm64]
     os: [freebsd]
 
-  '@rollup/rollup-freebsd-x64@4.41.1':
-    resolution: {integrity: sha512-3FkydeohozEskBxNWEIbPfOE0aqQgB6ttTkJ159uWOFn42VLyfAiyD9UK5mhu+ItWzft60DycIN1Xdgiy8o/SA==}
+  '@rollup/rollup-freebsd-x64@4.41.0':
+    resolution: {integrity: sha512-KGiGKGDg8qLRyOWmk6IeiHJzsN/OYxO6nSbT0Vj4MwjS2XQy/5emsmtoqLAabqrohbgLWJ5GV3s/ljdrIr8Qjg==}
     cpu: [x64]
     os: [freebsd]
 
-  '@rollup/rollup-linux-arm-gnueabihf@4.41.1':
-    resolution: {integrity: sha512-wC53ZNDgt0pqx5xCAgNunkTzFE8GTgdZ9EwYGVcg+jEjJdZGtq9xPjDnFgfFozQI/Xm1mh+D9YlYtl+ueswNEg==}
+  '@rollup/rollup-linux-arm-gnueabihf@4.41.0':
+    resolution: {integrity: sha512-46OzWeqEVQyX3N2/QdiU/CMXYDH/lSHpgfBkuhl3igpZiaB3ZIfSjKuOnybFVBQzjsLwkus2mjaESy8H41SzvA==}
     cpu: [arm]
     os: [linux]
 
-  '@rollup/rollup-linux-arm-musleabihf@4.41.1':
-    resolution: {integrity: sha512-jwKCca1gbZkZLhLRtsrka5N8sFAaxrGz/7wRJ8Wwvq3jug7toO21vWlViihG85ei7uJTpzbXZRcORotE+xyrLA==}
+  '@rollup/rollup-linux-arm-musleabihf@4.41.0':
+    resolution: {integrity: sha512-lfgW3KtQP4YauqdPpcUZHPcqQXmTmH4nYU0cplNeW583CMkAGjtImw4PKli09NFi2iQgChk4e9erkwlfYem6Lg==}
     cpu: [arm]
     os: [linux]
 
-  '@rollup/rollup-linux-arm64-gnu@4.41.1':
-    resolution: {integrity: sha512-g0UBcNknsmmNQ8V2d/zD2P7WWfJKU0F1nu0k5pW4rvdb+BIqMm8ToluW/eeRmxCared5dD76lS04uL4UaNgpNA==}
+  '@rollup/rollup-linux-arm64-gnu@4.41.0':
+    resolution: {integrity: sha512-nn8mEyzMbdEJzT7cwxgObuwviMx6kPRxzYiOl6o/o+ChQq23gfdlZcUNnt89lPhhz3BYsZ72rp0rxNqBSfqlqw==}
     cpu: [arm64]
     os: [linux]
 
-  '@rollup/rollup-linux-arm64-musl@4.41.1':
-    resolution: {integrity: sha512-XZpeGB5TKEZWzIrj7sXr+BEaSgo/ma/kCgrZgL0oo5qdB1JlTzIYQKel/RmhT6vMAvOdM2teYlAaOGJpJ9lahg==}
+  '@rollup/rollup-linux-arm64-musl@4.41.0':
+    resolution: {integrity: sha512-l+QK99je2zUKGd31Gh+45c4pGDAqZSuWQiuRFCdHYC2CSiO47qUWsCcenrI6p22hvHZrDje9QjwSMAFL3iwXwQ==}
     cpu: [arm64]
     os: [linux]
 
-  '@rollup/rollup-linux-loongarch64-gnu@4.41.1':
-    resolution: {integrity: sha512-bkCfDJ4qzWfFRCNt5RVV4DOw6KEgFTUZi2r2RuYhGWC8WhCA8lCAJhDeAmrM/fdiAH54m0mA0Vk2FGRPyzI+tw==}
+  '@rollup/rollup-linux-loongarch64-gnu@4.41.0':
+    resolution: {integrity: sha512-WbnJaxPv1gPIm6S8O/Wg+wfE/OzGSXlBMbOe4ie+zMyykMOeqmgD1BhPxZQuDqwUN+0T/xOFtL2RUWBspnZj3w==}
     cpu: [loong64]
     os: [linux]
 
-  '@rollup/rollup-linux-powerpc64le-gnu@4.41.1':
-    resolution: {integrity: sha512-3mr3Xm+gvMX+/8EKogIZSIEF0WUu0HL9di+YWlJpO8CQBnoLAEL/roTCxuLncEdgcfJcvA4UMOf+2dnjl4Ut1A==}
+  '@rollup/rollup-linux-powerpc64le-gnu@4.41.0':
+    resolution: {integrity: sha512-eRDWR5t67/b2g8Q/S8XPi0YdbKcCs4WQ8vklNnUYLaSWF+Cbv2axZsp4jni6/j7eKvMLYCYdcsv8dcU+a6QNFg==}
     cpu: [ppc64]
     os: [linux]
 
-  '@rollup/rollup-linux-riscv64-gnu@4.41.1':
-    resolution: {integrity: sha512-3rwCIh6MQ1LGrvKJitQjZFuQnT2wxfU+ivhNBzmxXTXPllewOF7JR1s2vMX/tWtUYFgphygxjqMl76q4aMotGw==}
+  '@rollup/rollup-linux-riscv64-gnu@4.41.0':
+    resolution: {integrity: sha512-TWrZb6GF5jsEKG7T1IHwlLMDRy2f3DPqYldmIhnA2DVqvvhY2Ai184vZGgahRrg8k9UBWoSlHv+suRfTN7Ua4A==}
     cpu: [riscv64]
     os: [linux]
 
-  '@rollup/rollup-linux-riscv64-musl@4.41.1':
-    resolution: {integrity: sha512-LdIUOb3gvfmpkgFZuccNa2uYiqtgZAz3PTzjuM5bH3nvuy9ty6RGc/Q0+HDFrHrizJGVpjnTZ1yS5TNNjFlklw==}
+  '@rollup/rollup-linux-riscv64-musl@4.41.0':
+    resolution: {integrity: sha512-ieQljaZKuJpmWvd8gW87ZmSFwid6AxMDk5bhONJ57U8zT77zpZ/TPKkU9HpnnFrM4zsgr4kiGuzbIbZTGi7u9A==}
     cpu: [riscv64]
     os: [linux]
 
-  '@rollup/rollup-linux-s390x-gnu@4.41.1':
-    resolution: {integrity: sha512-oIE6M8WC9ma6xYqjvPhzZYk6NbobIURvP/lEbh7FWplcMO6gn7MM2yHKA1eC/GvYwzNKK/1LYgqzdkZ8YFxR8g==}
+  '@rollup/rollup-linux-s390x-gnu@4.41.0':
+    resolution: {integrity: sha512-/L3pW48SxrWAlVsKCN0dGLB2bi8Nv8pr5S5ocSM+S0XCn5RCVCXqi8GVtHFsOBBCSeR+u9brV2zno5+mg3S4Aw==}
     cpu: [s390x]
     os: [linux]
 
-  '@rollup/rollup-linux-x64-gnu@4.41.1':
-    resolution: {integrity: sha512-cWBOvayNvA+SyeQMp79BHPK8ws6sHSsYnK5zDcsC3Hsxr1dgTABKjMnMslPq1DvZIp6uO7kIWhiGwaTdR4Og9A==}
+  '@rollup/rollup-linux-x64-gnu@4.41.0':
+    resolution: {integrity: sha512-XMLeKjyH8NsEDCRptf6LO8lJk23o9wvB+dJwcXMaH6ZQbbkHu2dbGIUindbMtRN6ux1xKi16iXWu6q9mu7gDhQ==}
     cpu: [x64]
     os: [linux]
 
-  '@rollup/rollup-linux-x64-musl@4.41.1':
-    resolution: {integrity: sha512-y5CbN44M+pUCdGDlZFzGGBSKCA4A/J2ZH4edTYSSxFg7ce1Xt3GtydbVKWLlzL+INfFIZAEg1ZV6hh9+QQf9YQ==}
+  '@rollup/rollup-linux-x64-musl@4.41.0':
+    resolution: {integrity: sha512-m/P7LycHZTvSQeXhFmgmdqEiTqSV80zn6xHaQ1JSqwCtD1YGtwEK515Qmy9DcB2HK4dOUVypQxvhVSy06cJPEg==}
     cpu: [x64]
     os: [linux]
 
-  '@rollup/rollup-win32-arm64-msvc@4.41.1':
-    resolution: {integrity: sha512-lZkCxIrjlJlMt1dLO/FbpZbzt6J/A8p4DnqzSa4PWqPEUUUnzXLeki/iyPLfV0BmHItlYgHUqJe+3KiyydmiNQ==}
+  '@rollup/rollup-win32-arm64-msvc@4.41.0':
+    resolution: {integrity: sha512-4yodtcOrFHpbomJGVEqZ8fzD4kfBeCbpsUy5Pqk4RluXOdsWdjLnjhiKy2w3qzcASWd04fp52Xz7JKarVJ5BTg==}
     cpu: [arm64]
     os: [win32]
 
-  '@rollup/rollup-win32-ia32-msvc@4.41.1':
-    resolution: {integrity: sha512-+psFT9+pIh2iuGsxFYYa/LhS5MFKmuivRsx9iPJWNSGbh2XVEjk90fmpUEjCnILPEPJnikAU6SFDiEUyOv90Pg==}
+  '@rollup/rollup-win32-ia32-msvc@4.41.0':
+    resolution: {integrity: sha512-tmazCrAsKzdkXssEc65zIE1oC6xPHwfy9d5Ta25SRCDOZS+I6RypVVShWALNuU9bxIfGA0aqrmzlzoM5wO5SPQ==}
     cpu: [ia32]
     os: [win32]
 
-  '@rollup/rollup-win32-x64-msvc@4.41.1':
-    resolution: {integrity: sha512-Wq2zpapRYLfi4aKxf2Xff0tN+7slj2d4R87WEzqw7ZLsVvO5zwYCIuEGSZYiK41+GlwUo1HiR+GdkLEJnCKTCw==}
+  '@rollup/rollup-win32-x64-msvc@4.41.0':
+    resolution: {integrity: sha512-h1J+Yzjo/X+0EAvR2kIXJDuTuyT7drc+t2ALY0nIcGPbTatNOf0VWdhEA2Z4AAjv6X1NJV7SYo5oCTYRJhSlVA==}
     cpu: [x64]
     os: [win32]
 
@@ -647,61 +642,63 @@
   '@types/web-bluetooth@0.0.21':
     resolution: {integrity: sha512-oIQLCGWtcFZy2JW77j9k8nHzAOpqMHLQejDA48XXMWH6tjCQHz5RCFz1bzsmROyL6PUm+LLnUiI4BCn221inxA==}
 
-  '@typescript-eslint/eslint-plugin@8.33.0':
-    resolution: {integrity: sha512-CACyQuqSHt7ma3Ns601xykeBK/rDeZa3w6IS6UtMQbixO5DWy+8TilKkviGDH6jtWCo8FGRKEK5cLLkPvEammQ==}
+  '@typescript-eslint/eslint-plugin@8.33.1':
+    resolution: {integrity: sha512-TDCXj+YxLgtvxvFlAvpoRv9MAncDLBV2oT9Bd7YBGC/b/sEURoOYuIwLI99rjWOfY3QtDzO+mk0n4AmdFExW8A==}
     engines: {node: ^18.18.0 || ^20.9.0 || >=21.1.0}
     peerDependencies:
-      '@typescript-eslint/parser': ^8.33.0
+      '@typescript-eslint/parser': ^8.33.1
       eslint: ^8.57.0 || ^9.0.0
       typescript: '>=4.8.4 <5.9.0'
 
-  '@typescript-eslint/parser@8.33.0':
-    resolution: {integrity: sha512-JaehZvf6m0yqYp34+RVnihBAChkqeH+tqqhS0GuX1qgPpwLvmTPheKEs6OeCK6hVJgXZHJ2vbjnC9j119auStQ==}
+  '@typescript-eslint/parser@8.33.1':
+    resolution: {integrity: sha512-qwxv6dq682yVvgKKp2qWwLgRbscDAYktPptK4JPojCwwi3R9cwrvIxS4lvBpzmcqzR4bdn54Z0IG1uHFskW4dA==}
     engines: {node: ^18.18.0 || ^20.9.0 || >=21.1.0}
     peerDependencies:
       eslint: ^8.57.0 || ^9.0.0
       typescript: '>=4.8.4 <5.9.0'
 
-  '@typescript-eslint/project-service@8.33.0':
-    resolution: {integrity: sha512-d1hz0u9l6N+u/gcrk6s6gYdl7/+pp8yHheRTqP6X5hVDKALEaTn8WfGiit7G511yueBEL3OpOEpD+3/MBdoN+A==}
-    engines: {node: ^18.18.0 || ^20.9.0 || >=21.1.0}
-
-  '@typescript-eslint/scope-manager@8.33.0':
-    resolution: {integrity: sha512-LMi/oqrzpqxyO72ltP+dBSP6V0xiUb4saY7WLtxSfiNEBI8m321LLVFU9/QDJxjDQG9/tjSqKz/E3380TEqSTw==}
-    engines: {node: ^18.18.0 || ^20.9.0 || >=21.1.0}
-
-  '@typescript-eslint/tsconfig-utils@8.33.0':
-    resolution: {integrity: sha512-sTkETlbqhEoiFmGr1gsdq5HyVbSOF0145SYDJ/EQmXHtKViCaGvnyLqWFFHtEXoS0J1yU8Wyou2UGmgW88fEug==}
+  '@typescript-eslint/project-service@8.33.1':
+    resolution: {integrity: sha512-DZR0efeNklDIHHGRpMpR5gJITQpu6tLr9lDJnKdONTC7vvzOlLAG/wcfxcdxEWrbiZApcoBCzXqU/Z458Za5Iw==}
     engines: {node: ^18.18.0 || ^20.9.0 || >=21.1.0}
     peerDependencies:
       typescript: '>=4.8.4 <5.9.0'
 
-  '@typescript-eslint/type-utils@8.33.0':
-    resolution: {integrity: sha512-lScnHNCBqL1QayuSrWeqAL5GmqNdVUQAAMTaCwdYEdWfIrSrOGzyLGRCHXcCixa5NK6i5l0AfSO2oBSjCjf4XQ==}
+  '@typescript-eslint/scope-manager@8.33.1':
+    resolution: {integrity: sha512-dM4UBtgmzHR9bS0Rv09JST0RcHYearoEoo3pG5B6GoTR9XcyeqX87FEhPo+5kTvVfKCvfHaHrcgeJQc6mrDKrA==}
+    engines: {node: ^18.18.0 || ^20.9.0 || >=21.1.0}
+
+  '@typescript-eslint/tsconfig-utils@8.33.1':
+    resolution: {integrity: sha512-STAQsGYbHCF0/e+ShUQ4EatXQ7ceh3fBCXkNU7/MZVKulrlq1usH7t2FhxvCpuCi5O5oi1vmVaAjrGeL71OK1g==}
+    engines: {node: ^18.18.0 || ^20.9.0 || >=21.1.0}
+    peerDependencies:
+      typescript: '>=4.8.4 <5.9.0'
+
+  '@typescript-eslint/type-utils@8.33.1':
+    resolution: {integrity: sha512-1cG37d9xOkhlykom55WVwG2QRNC7YXlxMaMzqw2uPeJixBFfKWZgaP/hjAObqMN/u3fr5BrTwTnc31/L9jQ2ww==}
     engines: {node: ^18.18.0 || ^20.9.0 || >=21.1.0}
     peerDependencies:
       eslint: ^8.57.0 || ^9.0.0
       typescript: '>=4.8.4 <5.9.0'
 
-  '@typescript-eslint/types@8.33.0':
-    resolution: {integrity: sha512-DKuXOKpM5IDT1FA2g9x9x1Ug81YuKrzf4mYX8FAVSNu5Wo/LELHWQyM1pQaDkI42bX15PWl0vNPt1uGiIFUOpg==}
+  '@typescript-eslint/types@8.33.1':
+    resolution: {integrity: sha512-xid1WfizGhy/TKMTwhtVOgalHwPtV8T32MS9MaH50Cwvz6x6YqRIPdD2WvW0XaqOzTV9p5xdLY0h/ZusU5Lokg==}
     engines: {node: ^18.18.0 || ^20.9.0 || >=21.1.0}
 
-  '@typescript-eslint/typescript-estree@8.33.0':
-    resolution: {integrity: sha512-vegY4FQoB6jL97Tu/lWRsAiUUp8qJTqzAmENH2k59SJhw0Th1oszb9Idq/FyyONLuNqT1OADJPXfyUNOR8SzAQ==}
+  '@typescript-eslint/typescript-estree@8.33.1':
+    resolution: {integrity: sha512-+s9LYcT8LWjdYWu7IWs7FvUxpQ/DGkdjZeE/GGulHvv8rvYwQvVaUZ6DE+j5x/prADUgSbbCWZ2nPI3usuVeOA==}
     engines: {node: ^18.18.0 || ^20.9.0 || >=21.1.0}
     peerDependencies:
       typescript: '>=4.8.4 <5.9.0'
 
-  '@typescript-eslint/utils@8.33.0':
-    resolution: {integrity: sha512-lPFuQaLA9aSNa7D5u2EpRiqdAUhzShwGg/nhpBlc4GR6kcTABttCuyjFs8BcEZ8VWrjCBof/bePhP3Q3fS+Yrw==}
+  '@typescript-eslint/utils@8.33.1':
+    resolution: {integrity: sha512-52HaBiEQUaRYqAXpfzWSR2U3gxk92Kw006+xZpElaPMg3C4PgM+A5LqwoQI1f9E5aZ/qlxAZxzm42WX+vn92SQ==}
     engines: {node: ^18.18.0 || ^20.9.0 || >=21.1.0}
     peerDependencies:
       eslint: ^8.57.0 || ^9.0.0
       typescript: '>=4.8.4 <5.9.0'
 
-  '@typescript-eslint/visitor-keys@8.33.0':
-    resolution: {integrity: sha512-7RW7CMYoskiz5OOGAWjJFxgb7c5UNjTG292gYhWeOAcFmYCtVCSqjqSBj5zMhxbXo2JOW95YYrUWJfU0zrpaGQ==}
+  '@typescript-eslint/visitor-keys@8.33.1':
+    resolution: {integrity: sha512-3i8NrFcZeeDHJ+7ZUuDkGT+UHq+XoFGsymNK2jZCOHcfEzRQ0BdpRtdpSx/Iyf3MHLWIcLS0COuOPibKQboIiQ==}
     engines: {node: ^18.18.0 || ^20.9.0 || >=21.1.0}
 
   '@ungap/structured-clone@1.3.0':
@@ -723,8 +720,14 @@
   '@volar/typescript@2.4.14':
     resolution: {integrity: sha512-p8Z6f/bZM3/HyCdRNFZOEEzts51uV8WHeN8Tnfnm2EBv6FDB2TQLzfVx7aJvnl8ofKAOnS64B2O8bImBFaauRw==}
 
+  '@vue/compiler-core@3.5.14':
+    resolution: {integrity: sha512-k7qMHMbKvoCXIxPhquKQVw3Twid3Kg4s7+oYURxLGRd56LiuHJVrvFKI4fm2AM3c8apqODPfVJGoh8nePbXMRA==}
+
   '@vue/compiler-core@3.5.16':
     resolution: {integrity: sha512-AOQS2eaQOaaZQoL1u+2rCJIKDruNXVBZSiUD3chnUrsoX5ZTQMaCvXlWNIfxBJuU15r1o7+mpo5223KVtIhAgQ==}
+
+  '@vue/compiler-dom@3.5.14':
+    resolution: {integrity: sha512-1aOCSqxGOea5I80U2hQJvXYpPm/aXo95xL/m/mMhgyPUsKe9jhjwWpziNAw7tYRnbz1I61rd9Mld4W9KmmRoug==}
 
   '@vue/compiler-dom@3.5.16':
     resolution: {integrity: sha512-SSJIhBr/teipXiXjmWOVWLnxjNGo65Oj/8wTEQz0nqwQeP75jWZ0n4sF24Zxoht1cuJoWopwj0J0exYwCJ0dCQ==}
@@ -768,6 +771,9 @@
     resolution: {integrity: sha512-BrX0qLiv/WugguGsnQUJiYOE0Fe5mZTwi6b7X/ybGB0vfrPH9z0gD/Y6WOR1sGCgX4gc25L1RYS5eYQKDMoNIg==}
     peerDependencies:
       vue: 3.5.16
+
+  '@vue/shared@3.5.14':
+    resolution: {integrity: sha512-oXTwNxVfc9EtP1zzXAlSlgARLXNC84frFYkS0HHz0h3E4WZSP9sywqjqzGCP9Y34M8ipNmd380pVgmMuwELDyQ==}
 
   '@vue/shared@3.5.16':
     resolution: {integrity: sha512-c/0fWy3Jw6Z8L9FmTyYfkpM5zklnqqa9+a6dz3DvONRKW2NEbh46BP0FHuLFSWi2TnQEtp91Z6zOWNrU6QiyPg==}
@@ -904,8 +910,8 @@
     resolution: {integrity: sha512-yQbXgO/OSZVD2IsiLlro+7Hf6Q18EJrKSEsdoMzKePKXct3gvD8oLcOQdIzGupr5Fj+EDe8gO/lxc1BzfMpxvA==}
     engines: {node: '>=8'}
 
-  browserslist@4.25.0:
-    resolution: {integrity: sha512-PJ8gYKeS5e/whHBh8xrwYK+dAvEj7JXtz6uTucnMRB8OiGTsKccFekoRrjajPBHV8oOY+2tI4uxeceSimKwMFA==}
+  browserslist@4.24.5:
+    resolution: {integrity: sha512-FDToo4Wo82hIdgc1CQ+NQD0hEhmpPjrZ3hiUgwgOG6IuTdlpr8jdjyG24P6cNP1yJpTLzS5OcGgSw0xmDU1/Tw==}
     engines: {node: ^6 || ^7 || ^8 || ^9 || ^10 || ^11 || ^12 || >=13.7}
     hasBin: true
 
@@ -917,8 +923,8 @@
     resolution: {integrity: sha512-QOSvevhslijgYwRx6Rv7zKdMF8lbRmx+uQGx2+vDc+KI/eBnsy9kit5aj23AgGu3pa4t9AgwbnXWqS+iOY+2aA==}
     engines: {node: '>= 6'}
 
-  caniuse-lite@1.0.30001720:
-    resolution: {integrity: sha512-Ec/2yV2nNPwb4DnTANEV99ZWwm3ZWfdlfkQbWSDDt+PsXEVYwlhPH8tdMaPunYTKKmz7AnHi2oNEi1GcmKCD8g==}
+  caniuse-lite@1.0.30001718:
+    resolution: {integrity: sha512-AflseV1ahcSunK53NfEs9gFWgOEmzr0f+kaMFA4xiLZlr9Hzt7HxcSpIFcnNCUkz6R6dWKa54rUz3HUmI3nVcw==}
 
   ccount@2.0.1:
     resolution: {integrity: sha512-eyrF0jiFpY+3drT6383f1qhkbGsLSifNAjA61IUjZjmLCWjItY6LB9ft9YhoDgwfmclB2zhu51Lc7+95b8NRAg==}
@@ -1007,8 +1013,8 @@
   eastasianwidth@0.2.0:
     resolution: {integrity: sha512-I88TYZWc9XiYHRQ4/3c5rjjfgkjhLyW2luGIheGERbNQ6OY7yTybanSpDXZa8y7VUP9YmDcYa+eyq4ca7iLqWA==}
 
-  electron-to-chromium@1.5.161:
-    resolution: {integrity: sha512-hwtetwfKNZo/UlwHIVBlKZVdy7o8bIZxxKs0Mv/ROPiQQQmDgdm5a+KvKtBsxM8ZjFzTaCeLoodZ8jiBE3o9rA==}
+  electron-to-chromium@1.5.155:
+    resolution: {integrity: sha512-ps5KcGGmwL8VaeJlvlDlu4fORQpv3+GIcF5I3f9tUKUlJ/wsysh6HU8P5L1XWRYeXfA0oJd4PyM8ds8zTFf6Ng==}
 
   emoji-regex-xs@1.0.0:
     resolution: {integrity: sha512-LRlerrMYoIDrT6jgpeZ2YYl/L8EulRTt5hQcYjy5AInh7HWXKimpqx68aknBFpGL2+/IcogTcaydJEgaTmOpDg==}
@@ -1145,8 +1151,8 @@
   flatted@3.3.3:
     resolution: {integrity: sha512-GX+ysw4PBCz0PzosHDepZGANEuFCMLrnRTiEy9McGjmkCQYwRq4A/X786G/fjM/+OjsWSU1ZrY5qyARZmO/uwg==}
 
-  focus-trap@7.6.5:
-    resolution: {integrity: sha512-7Ke1jyybbbPZyZXFxEftUtxFGLMpE2n6A+z//m4CRDlj0hW+o3iYSmh8nFlYMurOiJVDmJRilUQtJr08KfIxlg==}
+  focus-trap@7.6.4:
+    resolution: {integrity: sha512-xx560wGBk7seZ6y933idtjJQc1l+ck+pI3sKvhKozdBV1dRZoKhkW5xoCaFv9tQiX5RH1xfSxjuNu6g+lmN/gw==}
 
   foreground-child@3.3.1:
     resolution: {integrity: sha512-gIXjKqtFuWEgzFRJA9WCQeSJLZDjgJUOMCMzxtvFq/37KojM1BFGufqsCy0r4qSQmYLsZYMeyRqzIWOMup03sw==}
@@ -1222,8 +1228,8 @@
     resolution: {integrity: sha512-hsBTNUqQTDwkWtcdYI2i06Y/nUBEsNEDJKjWdigLvegy8kDuJAS8uRlpkkcQpyEXL0Z/pjDy5HBmMjRCJ2gq+g==}
     engines: {node: '>= 4'}
 
-  ignore@7.0.5:
-    resolution: {integrity: sha512-Hs59xBNfUIunMFgWAbGX5cq6893IbWg4KnrjbYwX3tx0ztorVgTDA6B2sxf8ejHJ4wz8BqGUMYlnzNBer5NvGg==}
+  ignore@7.0.4:
+    resolution: {integrity: sha512-gJzzk+PQNznz8ysRrC0aOkBNVRBDtE1n53IqyqEf3PXrYwomFs5q4pGMizBMJF+ykh03insJ27hB8gSrD2Hn8A==}
     engines: {node: '>= 4'}
 
   import-fresh@3.3.1:
@@ -1542,12 +1548,12 @@
   postcss-value-parser@4.2.0:
     resolution: {integrity: sha512-1NNCs6uurfkVbeXG4S8JFT9t19m45ICnif8zWLd5oPSZ50QnwMfK+H3jv408d4jw/7Bttv5axS5IiHoLaVNHeQ==}
 
-  postcss@8.5.4:
-    resolution: {integrity: sha512-QSa9EBe+uwlGTFmHsPKokv3B/oEMQZxfqW0QqNCyhpa6mB1afzulwn8hihglqAb2pOw+BJgNlmXQ8la2VeHB7w==}
+  postcss@8.5.3:
+    resolution: {integrity: sha512-dle9A3yYxlBSrt8Fu+IpjGT8SY8hN0mlaA6GY8t0P5PjIOZemULz/E2Bnm/2dcUOena75OTNkHI76uZBNUUq3A==}
     engines: {node: ^10 || ^12 || >=14}
 
-  preact@10.26.8:
-    resolution: {integrity: sha512-1nMfdFjucm5hKvq0IClqZwK4FJkGXhRrQstOQ3P4vp8HxKrJEMFcY6RdBRVTdfQS/UlnX6gfbPuTvaqx/bDoeQ==}
+  preact@10.26.6:
+    resolution: {integrity: sha512-5SRRBinwpwkaD+OqlBDeITlRgvd8I8QlxHJw9AxSdMNV6O+LodN9nUyYGpSF7sadHjs6RzeFShMexC6DbtWr9g==}
 
   prelude-ls@1.2.1:
     resolution: {integrity: sha512-vkcDPrRZo1QZLbn5RLGPpg/WmIQ65qoWWhcGKf/b5eplkkarX0m9z8ppCat4mlOqUsWpyNuYgO3VRyrYHSzX5g==}
@@ -1633,7 +1639,7 @@
     resolution: {integrity: sha512-NuaNSa6flKT5JaSYQzJok04JzTL1CA6aGhv5rfLW3PgqA+M2ChpZQnAC8h8i4ZFkBS8X5RqkDBHA7r4hej3K9A==}
 
   railroad-diagrams@1.0.0:
-    resolution: {integrity: sha512-cz93DjNeLY0idrCNOH6PviZGRN9GJhsdm9hpn1YCS879fj4W+x5IFJhhkRZcwVgMmFF7R82UA/7Oh+R8lLZg6A==}
+    resolution: {integrity: sha1-635iZ1SN3t+4mcG5Dlc3RVnN234=}
 
   randexp@0.4.6:
     resolution: {integrity: sha512-80WNmd9DA0tmZrw9qQa62GPPWfuXJknrmVmLcxvq4uZBdYqb1wYoKTmnlGUchvVWe0XiLupYkBoXVOxz3C8DYQ==}
@@ -1675,8 +1681,8 @@
   rfdc@1.4.1:
     resolution: {integrity: sha512-q1b3N5QkRUWUl7iyylaaj3kOpIT0N2i9MqIEQXP73GVsN9cw3fdx8X63cEmWhJGi2PPCF23Ijp7ktmd39rawIA==}
 
-  rollup@4.41.1:
-    resolution: {integrity: sha512-cPmwD3FnFv8rKMBc1MxWCwVQFxwf1JEmSX3iQXrRVVG15zerAIXRjMFVWnd5Q5QvgKF7Aj+5ykXFhUl+QGnyOw==}
+  rollup@4.41.0:
+    resolution: {integrity: sha512-HqMFpUbWlf/tvcxBFNKnJyzc7Lk+XO3FGc3pbNBLqEbOz0gPLRgcrlS3UF4MfUrVlstOaP/q0kM6GVvi+LrLRg==}
     engines: {node: '>=18.0.0', npm: '>=8.0.0'}
     hasBin: true
 
@@ -1811,8 +1817,8 @@
     resolution: {integrity: sha512-Ne+eE4r0/iWnpAxD852z3A+N0Bt5RN//NjJwRd2VFHEmrywxf5vsZlh4R6lixl6B+wz/8d+maTSAkN1FIkI3LQ==}
     engines: {node: '>=10'}
 
-  typescript-eslint@8.33.0:
-    resolution: {integrity: sha512-5YmNhF24ylCsvdNW2oJwMzTbaeO4bg90KeGtMjUw0AGtHksgEPLRTUil+coHwCfiu4QjVJFnjp94DmU6zV7DhQ==}
+  typescript-eslint@8.33.1:
+    resolution: {integrity: sha512-AgRnV4sKkWOiZ0Kjbnf5ytTJXMUZQ0qhSVdQtDNYLPLnjsATEYhaO94GlRQwi4t4gO8FfjM6NnikHeKjUm8D7A==}
     engines: {node: ^18.18.0 || ^20.9.0 || >=21.1.0}
     peerDependencies:
       eslint: ^8.57.0 || ^9.0.0
@@ -2076,10 +2082,10 @@
       js-tokens: 4.0.0
       picocolors: 1.1.1
 
-  '@babel/generator@7.27.3':
-    dependencies:
-      '@babel/parser': 7.27.4
-      '@babel/types': 7.27.3
+  '@babel/generator@7.27.1':
+    dependencies:
+      '@babel/parser': 7.27.2
+      '@babel/types': 7.27.1
       '@jridgewell/gen-mapping': 0.3.8
       '@jridgewell/trace-mapping': 0.3.25
       jsesc: 3.1.0
@@ -2088,29 +2094,29 @@
 
   '@babel/helper-validator-identifier@7.27.1': {}
 
-  '@babel/parser@7.27.4':
-    dependencies:
-      '@babel/types': 7.27.3
+  '@babel/parser@7.27.2':
+    dependencies:
+      '@babel/types': 7.27.1
 
   '@babel/template@7.27.2':
     dependencies:
       '@babel/code-frame': 7.27.1
-      '@babel/parser': 7.27.4
-      '@babel/types': 7.27.3
-
-  '@babel/traverse@7.27.4':
+      '@babel/parser': 7.27.2
+      '@babel/types': 7.27.1
+
+  '@babel/traverse@7.27.1':
     dependencies:
       '@babel/code-frame': 7.27.1
-      '@babel/generator': 7.27.3
-      '@babel/parser': 7.27.4
+      '@babel/generator': 7.27.1
+      '@babel/parser': 7.27.2
       '@babel/template': 7.27.2
-      '@babel/types': 7.27.3
+      '@babel/types': 7.27.1
       debug: 4.4.1
       globals: 11.12.0
     transitivePeerDependencies:
       - supports-color
 
-  '@babel/types@7.27.3':
+  '@babel/types@7.27.1':
     dependencies:
       '@babel/helper-string-parser': 7.27.1
       '@babel/helper-validator-identifier': 7.27.1
@@ -2120,7 +2126,7 @@
   '@docsearch/js@3.8.2(@algolia/client-search@5.25.0)(search-insights@2.17.2)':
     dependencies:
       '@docsearch/react': 3.8.2(@algolia/client-search@5.25.0)(search-insights@2.17.2)
-      preact: 10.26.8
+      preact: 10.26.6
     transitivePeerDependencies:
       - '@algolia/client-search'
       - '@types/react'
@@ -2267,10 +2273,10 @@
 
   '@ianvs/prettier-plugin-sort-imports@4.4.2(@vue/compiler-sfc@3.5.16)(prettier@3.5.3)':
     dependencies:
-      '@babel/generator': 7.27.3
-      '@babel/parser': 7.27.4
-      '@babel/traverse': 7.27.4
-      '@babel/types': 7.27.3
+      '@babel/generator': 7.27.1
+      '@babel/parser': 7.27.2
+      '@babel/traverse': 7.27.1
+      '@babel/types': 7.27.1
       prettier: 3.5.3
       semver: 7.7.2
     optionalDependencies:
@@ -2278,7 +2284,7 @@
     transitivePeerDependencies:
       - supports-color
 
-  '@iconify-json/simple-icons@1.2.36':
+  '@iconify-json/simple-icons@1.2.34':
     dependencies:
       '@iconify/types': 2.0.0
 
@@ -2325,64 +2331,64 @@
   '@pkgjs/parseargs@0.11.0':
     optional: true
 
-  '@rollup/rollup-android-arm-eabi@4.41.1':
-    optional: true
-
-  '@rollup/rollup-android-arm64@4.41.1':
-    optional: true
-
-  '@rollup/rollup-darwin-arm64@4.41.1':
-    optional: true
-
-  '@rollup/rollup-darwin-x64@4.41.1':
-    optional: true
-
-  '@rollup/rollup-freebsd-arm64@4.41.1':
-    optional: true
-
-  '@rollup/rollup-freebsd-x64@4.41.1':
-    optional: true
-
-  '@rollup/rollup-linux-arm-gnueabihf@4.41.1':
-    optional: true
-
-  '@rollup/rollup-linux-arm-musleabihf@4.41.1':
-    optional: true
-
-  '@rollup/rollup-linux-arm64-gnu@4.41.1':
-    optional: true
-
-  '@rollup/rollup-linux-arm64-musl@4.41.1':
-    optional: true
-
-  '@rollup/rollup-linux-loongarch64-gnu@4.41.1':
-    optional: true
-
-  '@rollup/rollup-linux-powerpc64le-gnu@4.41.1':
-    optional: true
-
-  '@rollup/rollup-linux-riscv64-gnu@4.41.1':
-    optional: true
-
-  '@rollup/rollup-linux-riscv64-musl@4.41.1':
-    optional: true
-
-  '@rollup/rollup-linux-s390x-gnu@4.41.1':
-    optional: true
-
-  '@rollup/rollup-linux-x64-gnu@4.41.1':
-    optional: true
-
-  '@rollup/rollup-linux-x64-musl@4.41.1':
-    optional: true
-
-  '@rollup/rollup-win32-arm64-msvc@4.41.1':
-    optional: true
-
-  '@rollup/rollup-win32-ia32-msvc@4.41.1':
-    optional: true
-
-  '@rollup/rollup-win32-x64-msvc@4.41.1':
+  '@rollup/rollup-android-arm-eabi@4.41.0':
+    optional: true
+
+  '@rollup/rollup-android-arm64@4.41.0':
+    optional: true
+
+  '@rollup/rollup-darwin-arm64@4.41.0':
+    optional: true
+
+  '@rollup/rollup-darwin-x64@4.41.0':
+    optional: true
+
+  '@rollup/rollup-freebsd-arm64@4.41.0':
+    optional: true
+
+  '@rollup/rollup-freebsd-x64@4.41.0':
+    optional: true
+
+  '@rollup/rollup-linux-arm-gnueabihf@4.41.0':
+    optional: true
+
+  '@rollup/rollup-linux-arm-musleabihf@4.41.0':
+    optional: true
+
+  '@rollup/rollup-linux-arm64-gnu@4.41.0':
+    optional: true
+
+  '@rollup/rollup-linux-arm64-musl@4.41.0':
+    optional: true
+
+  '@rollup/rollup-linux-loongarch64-gnu@4.41.0':
+    optional: true
+
+  '@rollup/rollup-linux-powerpc64le-gnu@4.41.0':
+    optional: true
+
+  '@rollup/rollup-linux-riscv64-gnu@4.41.0':
+    optional: true
+
+  '@rollup/rollup-linux-riscv64-musl@4.41.0':
+    optional: true
+
+  '@rollup/rollup-linux-s390x-gnu@4.41.0':
+    optional: true
+
+  '@rollup/rollup-linux-x64-gnu@4.41.0':
+    optional: true
+
+  '@rollup/rollup-linux-x64-musl@4.41.0':
+    optional: true
+
+  '@rollup/rollup-win32-arm64-msvc@4.41.0':
+    optional: true
+
+  '@rollup/rollup-win32-ia32-msvc@4.41.0':
+    optional: true
+
+  '@rollup/rollup-win32-x64-msvc@4.41.0':
     optional: true
 
   '@shikijs/core@2.5.0':
@@ -2465,57 +2471,57 @@
 
   '@types/web-bluetooth@0.0.21': {}
 
-  '@typescript-eslint/eslint-plugin@8.33.0(@typescript-eslint/parser@8.33.0(eslint@9.28.0(jiti@2.3.3))(typescript@5.8.3))(eslint@9.28.0(jiti@2.3.3))(typescript@5.8.3)':
+  '@typescript-eslint/eslint-plugin@8.33.1(@typescript-eslint/parser@8.33.1(eslint@9.28.0(jiti@2.3.3))(typescript@5.8.3))(eslint@9.28.0(jiti@2.3.3))(typescript@5.8.3)':
     dependencies:
       '@eslint-community/regexpp': 4.12.1
-      '@typescript-eslint/parser': 8.33.0(eslint@9.28.0(jiti@2.3.3))(typescript@5.8.3)
-      '@typescript-eslint/scope-manager': 8.33.0
-      '@typescript-eslint/type-utils': 8.33.0(eslint@9.28.0(jiti@2.3.3))(typescript@5.8.3)
-      '@typescript-eslint/utils': 8.33.0(eslint@9.28.0(jiti@2.3.3))(typescript@5.8.3)
-      '@typescript-eslint/visitor-keys': 8.33.0
+      '@typescript-eslint/parser': 8.33.1(eslint@9.28.0(jiti@2.3.3))(typescript@5.8.3)
+      '@typescript-eslint/scope-manager': 8.33.1
+      '@typescript-eslint/type-utils': 8.33.1(eslint@9.28.0(jiti@2.3.3))(typescript@5.8.3)
+      '@typescript-eslint/utils': 8.33.1(eslint@9.28.0(jiti@2.3.3))(typescript@5.8.3)
+      '@typescript-eslint/visitor-keys': 8.33.1
       eslint: 9.28.0(jiti@2.3.3)
       graphemer: 1.4.0
-      ignore: 7.0.5
+      ignore: 7.0.4
       natural-compare: 1.4.0
       ts-api-utils: 2.1.0(typescript@5.8.3)
       typescript: 5.8.3
     transitivePeerDependencies:
       - supports-color
 
-  '@typescript-eslint/parser@8.33.0(eslint@9.28.0(jiti@2.3.3))(typescript@5.8.3)':
-    dependencies:
-      '@typescript-eslint/scope-manager': 8.33.0
-      '@typescript-eslint/types': 8.33.0
-      '@typescript-eslint/typescript-estree': 8.33.0(typescript@5.8.3)
-      '@typescript-eslint/visitor-keys': 8.33.0
+  '@typescript-eslint/parser@8.33.1(eslint@9.28.0(jiti@2.3.3))(typescript@5.8.3)':
+    dependencies:
+      '@typescript-eslint/scope-manager': 8.33.1
+      '@typescript-eslint/types': 8.33.1
+      '@typescript-eslint/typescript-estree': 8.33.1(typescript@5.8.3)
+      '@typescript-eslint/visitor-keys': 8.33.1
       debug: 4.4.1
       eslint: 9.28.0(jiti@2.3.3)
       typescript: 5.8.3
     transitivePeerDependencies:
       - supports-color
 
-  '@typescript-eslint/project-service@8.33.0(typescript@5.8.3)':
-    dependencies:
-      '@typescript-eslint/tsconfig-utils': 8.33.0(typescript@5.8.3)
-      '@typescript-eslint/types': 8.33.0
+  '@typescript-eslint/project-service@8.33.1(typescript@5.8.3)':
+    dependencies:
+      '@typescript-eslint/tsconfig-utils': 8.33.1(typescript@5.8.3)
+      '@typescript-eslint/types': 8.33.1
       debug: 4.4.1
+      typescript: 5.8.3
     transitivePeerDependencies:
       - supports-color
-      - typescript
-
-  '@typescript-eslint/scope-manager@8.33.0':
-    dependencies:
-      '@typescript-eslint/types': 8.33.0
-      '@typescript-eslint/visitor-keys': 8.33.0
-
-  '@typescript-eslint/tsconfig-utils@8.33.0(typescript@5.8.3)':
+
+  '@typescript-eslint/scope-manager@8.33.1':
+    dependencies:
+      '@typescript-eslint/types': 8.33.1
+      '@typescript-eslint/visitor-keys': 8.33.1
+
+  '@typescript-eslint/tsconfig-utils@8.33.1(typescript@5.8.3)':
     dependencies:
       typescript: 5.8.3
 
-  '@typescript-eslint/type-utils@8.33.0(eslint@9.28.0(jiti@2.3.3))(typescript@5.8.3)':
-    dependencies:
-      '@typescript-eslint/typescript-estree': 8.33.0(typescript@5.8.3)
-      '@typescript-eslint/utils': 8.33.0(eslint@9.28.0(jiti@2.3.3))(typescript@5.8.3)
+  '@typescript-eslint/type-utils@8.33.1(eslint@9.28.0(jiti@2.3.3))(typescript@5.8.3)':
+    dependencies:
+      '@typescript-eslint/typescript-estree': 8.33.1(typescript@5.8.3)
+      '@typescript-eslint/utils': 8.33.1(eslint@9.28.0(jiti@2.3.3))(typescript@5.8.3)
       debug: 4.4.1
       eslint: 9.28.0(jiti@2.3.3)
       ts-api-utils: 2.1.0(typescript@5.8.3)
@@ -2523,14 +2529,14 @@
     transitivePeerDependencies:
       - supports-color
 
-  '@typescript-eslint/types@8.33.0': {}
-
-  '@typescript-eslint/typescript-estree@8.33.0(typescript@5.8.3)':
-    dependencies:
-      '@typescript-eslint/project-service': 8.33.0(typescript@5.8.3)
-      '@typescript-eslint/tsconfig-utils': 8.33.0(typescript@5.8.3)
-      '@typescript-eslint/types': 8.33.0
-      '@typescript-eslint/visitor-keys': 8.33.0
+  '@typescript-eslint/types@8.33.1': {}
+
+  '@typescript-eslint/typescript-estree@8.33.1(typescript@5.8.3)':
+    dependencies:
+      '@typescript-eslint/project-service': 8.33.1(typescript@5.8.3)
+      '@typescript-eslint/tsconfig-utils': 8.33.1(typescript@5.8.3)
+      '@typescript-eslint/types': 8.33.1
+      '@typescript-eslint/visitor-keys': 8.33.1
       debug: 4.4.1
       fast-glob: 3.3.3
       is-glob: 4.0.3
@@ -2541,20 +2547,20 @@
     transitivePeerDependencies:
       - supports-color
 
-  '@typescript-eslint/utils@8.33.0(eslint@9.28.0(jiti@2.3.3))(typescript@5.8.3)':
+  '@typescript-eslint/utils@8.33.1(eslint@9.28.0(jiti@2.3.3))(typescript@5.8.3)':
     dependencies:
       '@eslint-community/eslint-utils': 4.7.0(eslint@9.28.0(jiti@2.3.3))
-      '@typescript-eslint/scope-manager': 8.33.0
-      '@typescript-eslint/types': 8.33.0
-      '@typescript-eslint/typescript-estree': 8.33.0(typescript@5.8.3)
+      '@typescript-eslint/scope-manager': 8.33.1
+      '@typescript-eslint/types': 8.33.1
+      '@typescript-eslint/typescript-estree': 8.33.1(typescript@5.8.3)
       eslint: 9.28.0(jiti@2.3.3)
       typescript: 5.8.3
     transitivePeerDependencies:
       - supports-color
 
-  '@typescript-eslint/visitor-keys@8.33.0':
-    dependencies:
-      '@typescript-eslint/types': 8.33.0
+  '@typescript-eslint/visitor-keys@8.33.1':
+    dependencies:
+      '@typescript-eslint/types': 8.33.1
       eslint-visitor-keys: 4.2.0
 
   '@ungap/structured-clone@1.3.0': {}
@@ -2576,14 +2582,27 @@
       path-browserify: 1.0.1
       vscode-uri: 3.1.0
 
+  '@vue/compiler-core@3.5.14':
+    dependencies:
+      '@babel/parser': 7.27.2
+      '@vue/shared': 3.5.14
+      entities: 4.5.0
+      estree-walker: 2.0.2
+      source-map-js: 1.2.1
+
   '@vue/compiler-core@3.5.16':
     dependencies:
-      '@babel/parser': 7.27.4
+      '@babel/parser': 7.27.2
       '@vue/shared': 3.5.16
       entities: 4.5.0
       estree-walker: 2.0.2
       source-map-js: 1.2.1
 
+  '@vue/compiler-dom@3.5.14':
+    dependencies:
+      '@vue/compiler-core': 3.5.14
+      '@vue/shared': 3.5.14
+
   '@vue/compiler-dom@3.5.16':
     dependencies:
       '@vue/compiler-core': 3.5.16
@@ -2591,14 +2610,14 @@
 
   '@vue/compiler-sfc@3.5.16':
     dependencies:
-      '@babel/parser': 7.27.4
+      '@babel/parser': 7.27.2
       '@vue/compiler-core': 3.5.16
       '@vue/compiler-dom': 3.5.16
       '@vue/compiler-ssr': 3.5.16
       '@vue/shared': 3.5.16
       estree-walker: 2.0.2
       magic-string: 0.30.17
-      postcss: 8.5.4
+      postcss: 8.5.3
       source-map-js: 1.2.1
 
   '@vue/compiler-ssr@3.5.16':
@@ -2632,9 +2651,9 @@
   '@vue/language-core@2.2.10(typescript@5.8.3)':
     dependencies:
       '@volar/language-core': 2.4.14
-      '@vue/compiler-dom': 3.5.16
+      '@vue/compiler-dom': 3.5.14
       '@vue/compiler-vue2': 2.7.16
-      '@vue/shared': 3.5.16
+      '@vue/shared': 3.5.14
       alien-signals: 1.0.13
       minimatch: 9.0.5
       muggle-string: 0.4.1
@@ -2664,6 +2683,8 @@
       '@vue/shared': 3.5.16
       vue: 3.5.16(typescript@5.8.3)
 
+  '@vue/shared@3.5.14': {}
+
   '@vue/shared@3.5.16': {}
 
   '@vueuse/core@12.8.2(typescript@5.8.3)':
@@ -2675,13 +2696,13 @@
     transitivePeerDependencies:
       - typescript
 
-  '@vueuse/integrations@12.8.2(focus-trap@7.6.5)(typescript@5.8.3)':
+  '@vueuse/integrations@12.8.2(focus-trap@7.6.4)(typescript@5.8.3)':
     dependencies:
       '@vueuse/core': 12.8.2(typescript@5.8.3)
       '@vueuse/shared': 12.8.2(typescript@5.8.3)
       vue: 3.5.16(typescript@5.8.3)
     optionalDependencies:
-      focus-trap: 7.6.5
+      focus-trap: 7.6.4
     transitivePeerDependencies:
       - typescript
 
@@ -2749,14 +2770,14 @@
 
   argparse@2.0.1: {}
 
-  autoprefixer@10.4.21(postcss@8.5.4):
-    dependencies:
-      browserslist: 4.25.0
-      caniuse-lite: 1.0.30001720
+  autoprefixer@10.4.21(postcss@8.5.3):
+    dependencies:
+      browserslist: 4.24.5
+      caniuse-lite: 1.0.30001718
       fraction.js: 4.3.7
       normalize-range: 0.1.2
       picocolors: 1.1.1
-      postcss: 8.5.4
+      postcss: 8.5.3
       postcss-value-parser: 4.2.0
 
   balanced-match@1.0.2: {}
@@ -2780,18 +2801,18 @@
     dependencies:
       fill-range: 7.1.1
 
-  browserslist@4.25.0:
-    dependencies:
-      caniuse-lite: 1.0.30001720
-      electron-to-chromium: 1.5.161
+  browserslist@4.24.5:
+    dependencies:
+      caniuse-lite: 1.0.30001718
+      electron-to-chromium: 1.5.155
       node-releases: 2.0.19
-      update-browserslist-db: 1.1.3(browserslist@4.25.0)
+      update-browserslist-db: 1.1.3(browserslist@4.24.5)
 
   callsites@3.1.0: {}
 
   camelcase-css@2.0.1: {}
 
-  caniuse-lite@1.0.30001720: {}
+  caniuse-lite@1.0.30001718: {}
 
   ccount@2.0.1: {}
 
@@ -2866,7 +2887,7 @@
 
   eastasianwidth@0.2.0: {}
 
-  electron-to-chromium@1.5.161: {}
+  electron-to-chromium@1.5.155: {}
 
   emoji-regex-xs@1.0.0: {}
 
@@ -3050,7 +3071,7 @@
 
   flatted@3.3.3: {}
 
-  focus-trap@7.6.5:
+  focus-trap@7.6.4:
     dependencies:
       tabbable: 6.2.0
 
@@ -3132,7 +3153,7 @@
 
   ignore@5.3.2: {}
 
-  ignore@7.0.5: {}
+  ignore@7.0.4: {}
 
   import-fresh@3.3.1:
     dependencies:
@@ -3384,28 +3405,28 @@
 
   pirates@4.0.7: {}
 
-  postcss-import@15.1.0(postcss@8.5.4):
-    dependencies:
-      postcss: 8.5.4
+  postcss-import@15.1.0(postcss@8.5.3):
+    dependencies:
+      postcss: 8.5.3
       postcss-value-parser: 4.2.0
       read-cache: 1.0.0
       resolve: 1.22.10
 
-  postcss-js@4.0.1(postcss@8.5.4):
+  postcss-js@4.0.1(postcss@8.5.3):
     dependencies:
       camelcase-css: 2.0.1
-      postcss: 8.5.4
-
-  postcss-load-config@4.0.2(postcss@8.5.4):
+      postcss: 8.5.3
+
+  postcss-load-config@4.0.2(postcss@8.5.3):
     dependencies:
       lilconfig: 3.1.3
       yaml: 2.8.0
     optionalDependencies:
-      postcss: 8.5.4
-
-  postcss-nested@6.2.0(postcss@8.5.4):
-    dependencies:
-      postcss: 8.5.4
+      postcss: 8.5.3
+
+  postcss-nested@6.2.0(postcss@8.5.3):
+    dependencies:
+      postcss: 8.5.3
       postcss-selector-parser: 6.1.2
 
   postcss-selector-parser@6.1.2:
@@ -3415,13 +3436,13 @@
 
   postcss-value-parser@4.2.0: {}
 
-  postcss@8.5.4:
+  postcss@8.5.3:
     dependencies:
       nanoid: 3.3.11
       picocolors: 1.1.1
       source-map-js: 1.2.1
 
-  preact@10.26.8: {}
+  preact@10.26.6: {}
 
   prelude-ls@1.2.1: {}
 
@@ -3484,30 +3505,30 @@
 
   rfdc@1.4.1: {}
 
-  rollup@4.41.1:
+  rollup@4.41.0:
     dependencies:
       '@types/estree': 1.0.7
     optionalDependencies:
-      '@rollup/rollup-android-arm-eabi': 4.41.1
-      '@rollup/rollup-android-arm64': 4.41.1
-      '@rollup/rollup-darwin-arm64': 4.41.1
-      '@rollup/rollup-darwin-x64': 4.41.1
-      '@rollup/rollup-freebsd-arm64': 4.41.1
-      '@rollup/rollup-freebsd-x64': 4.41.1
-      '@rollup/rollup-linux-arm-gnueabihf': 4.41.1
-      '@rollup/rollup-linux-arm-musleabihf': 4.41.1
-      '@rollup/rollup-linux-arm64-gnu': 4.41.1
-      '@rollup/rollup-linux-arm64-musl': 4.41.1
-      '@rollup/rollup-linux-loongarch64-gnu': 4.41.1
-      '@rollup/rollup-linux-powerpc64le-gnu': 4.41.1
-      '@rollup/rollup-linux-riscv64-gnu': 4.41.1
-      '@rollup/rollup-linux-riscv64-musl': 4.41.1
-      '@rollup/rollup-linux-s390x-gnu': 4.41.1
-      '@rollup/rollup-linux-x64-gnu': 4.41.1
-      '@rollup/rollup-linux-x64-musl': 4.41.1
-      '@rollup/rollup-win32-arm64-msvc': 4.41.1
-      '@rollup/rollup-win32-ia32-msvc': 4.41.1
-      '@rollup/rollup-win32-x64-msvc': 4.41.1
+      '@rollup/rollup-android-arm-eabi': 4.41.0
+      '@rollup/rollup-android-arm64': 4.41.0
+      '@rollup/rollup-darwin-arm64': 4.41.0
+      '@rollup/rollup-darwin-x64': 4.41.0
+      '@rollup/rollup-freebsd-arm64': 4.41.0
+      '@rollup/rollup-freebsd-x64': 4.41.0
+      '@rollup/rollup-linux-arm-gnueabihf': 4.41.0
+      '@rollup/rollup-linux-arm-musleabihf': 4.41.0
+      '@rollup/rollup-linux-arm64-gnu': 4.41.0
+      '@rollup/rollup-linux-arm64-musl': 4.41.0
+      '@rollup/rollup-linux-loongarch64-gnu': 4.41.0
+      '@rollup/rollup-linux-powerpc64le-gnu': 4.41.0
+      '@rollup/rollup-linux-riscv64-gnu': 4.41.0
+      '@rollup/rollup-linux-riscv64-musl': 4.41.0
+      '@rollup/rollup-linux-s390x-gnu': 4.41.0
+      '@rollup/rollup-linux-x64-gnu': 4.41.0
+      '@rollup/rollup-linux-x64-musl': 4.41.0
+      '@rollup/rollup-win32-arm64-msvc': 4.41.0
+      '@rollup/rollup-win32-ia32-msvc': 4.41.0
+      '@rollup/rollup-win32-x64-msvc': 4.41.0
       fsevents: 2.3.3
 
   run-parallel@1.2.0:
@@ -3622,11 +3643,11 @@
       normalize-path: 3.0.0
       object-hash: 3.0.0
       picocolors: 1.1.1
-      postcss: 8.5.4
-      postcss-import: 15.1.0(postcss@8.5.4)
-      postcss-js: 4.0.1(postcss@8.5.4)
-      postcss-load-config: 4.0.2(postcss@8.5.4)
-      postcss-nested: 6.2.0(postcss@8.5.4)
+      postcss: 8.5.3
+      postcss-import: 15.1.0(postcss@8.5.3)
+      postcss-js: 4.0.1(postcss@8.5.3)
+      postcss-load-config: 4.0.2(postcss@8.5.3)
+      postcss-nested: 6.2.0(postcss@8.5.3)
       postcss-selector-parser: 6.1.2
       resolve: 1.22.10
       sucrase: 3.35.0
@@ -3659,11 +3680,11 @@
 
   type-fest@0.20.2: {}
 
-  typescript-eslint@8.33.0(eslint@9.28.0(jiti@2.3.3))(typescript@5.8.3):
-    dependencies:
-      '@typescript-eslint/eslint-plugin': 8.33.0(@typescript-eslint/parser@8.33.0(eslint@9.28.0(jiti@2.3.3))(typescript@5.8.3))(eslint@9.28.0(jiti@2.3.3))(typescript@5.8.3)
-      '@typescript-eslint/parser': 8.33.0(eslint@9.28.0(jiti@2.3.3))(typescript@5.8.3)
-      '@typescript-eslint/utils': 8.33.0(eslint@9.28.0(jiti@2.3.3))(typescript@5.8.3)
+  typescript-eslint@8.33.1(eslint@9.28.0(jiti@2.3.3))(typescript@5.8.3):
+    dependencies:
+      '@typescript-eslint/eslint-plugin': 8.33.1(@typescript-eslint/parser@8.33.1(eslint@9.28.0(jiti@2.3.3))(typescript@5.8.3))(eslint@9.28.0(jiti@2.3.3))(typescript@5.8.3)
+      '@typescript-eslint/parser': 8.33.1(eslint@9.28.0(jiti@2.3.3))(typescript@5.8.3)
+      '@typescript-eslint/utils': 8.33.1(eslint@9.28.0(jiti@2.3.3))(typescript@5.8.3)
       eslint: 9.28.0(jiti@2.3.3)
       typescript: 5.8.3
     transitivePeerDependencies:
@@ -3698,9 +3719,9 @@
       unist-util-is: 6.0.0
       unist-util-visit-parents: 6.0.1
 
-  update-browserslist-db@1.1.3(browserslist@4.25.0):
-    dependencies:
-      browserslist: 4.25.0
+  update-browserslist-db@1.1.3(browserslist@4.24.5):
+    dependencies:
+      browserslist: 4.24.5
       escalade: 3.2.0
       picocolors: 1.1.1
 
@@ -3723,34 +3744,34 @@
   vite@5.4.19(@types/node@22.15.29):
     dependencies:
       esbuild: 0.21.5
-      postcss: 8.5.4
-      rollup: 4.41.1
+      postcss: 8.5.3
+      rollup: 4.41.0
     optionalDependencies:
       '@types/node': 22.15.29
       fsevents: 2.3.3
 
-  vitepress@1.6.3(@algolia/client-search@5.25.0)(@types/node@22.15.29)(postcss@8.5.4)(search-insights@2.17.2)(typescript@5.8.3):
+  vitepress@1.6.3(@algolia/client-search@5.25.0)(@types/node@22.15.29)(postcss@8.5.3)(search-insights@2.17.2)(typescript@5.8.3):
     dependencies:
       '@docsearch/css': 3.8.2
       '@docsearch/js': 3.8.2(@algolia/client-search@5.25.0)(search-insights@2.17.2)
-      '@iconify-json/simple-icons': 1.2.36
+      '@iconify-json/simple-icons': 1.2.34
       '@shikijs/core': 2.5.0
       '@shikijs/transformers': 2.5.0
       '@shikijs/types': 2.5.0
       '@types/markdown-it': 14.1.2
       '@vitejs/plugin-vue': 5.2.4(vite@5.4.19(@types/node@22.15.29))(vue@3.5.16(typescript@5.8.3))
       '@vue/devtools-api': 7.7.6
-      '@vue/shared': 3.5.16
+      '@vue/shared': 3.5.14
       '@vueuse/core': 12.8.2(typescript@5.8.3)
-      '@vueuse/integrations': 12.8.2(focus-trap@7.6.5)(typescript@5.8.3)
-      focus-trap: 7.6.5
+      '@vueuse/integrations': 12.8.2(focus-trap@7.6.4)(typescript@5.8.3)
+      focus-trap: 7.6.4
       mark.js: 8.11.1
       minisearch: 7.1.2
       shiki: 2.5.0
       vite: 5.4.19(@types/node@22.15.29)
       vue: 3.5.16(typescript@5.8.3)
     optionalDependencies:
-      postcss: 8.5.4
+      postcss: 8.5.3
     transitivePeerDependencies:
       - '@algolia/client-search'
       - '@types/node'
