--- conflicted
+++ resolved
@@ -8,50 +8,7 @@
 
 ## Installation
 
-<<<<<<< HEAD
-You also need the following tools when working on the project.
-
-1. The [Protocol Buffers](https://protobuf.dev/) compiler (`protoc`).
-2. [Hatch](https://hatch.pypa.io/latest/).
-3. [Maturin](https://www.maturin.rs/).
-
-On macOS, you can install these tools via Homebrew.
-
-```bash
-brew install protobuf hatch maturin
-```
-
-### Dependency Projects
-
-Run the following command to clone the optional dependency projects to the `opt` directory.
-
-```bash
-git clone git@github.com:apache/spark.git opt/spark
-git clone git@github.com:ibis-project/testing-data.git opt/ibis-testing-data
-```
-
-### Building the Project
-
-Run the following commands to verify the code before committing changes.
-
-```bash
-cargo +nightly fmt && cargo clippy --all-targets --all-features && cargo build && cargo test
-```
-
-The code can be built and tested using the stable toolchain,
-while the nightly toolchain is required for formatting the code.
-
-Please make sure there are no warnings in the output.
-The GitHub Actions workflow runs `cargo clippy` with the `-D warnings` option,
-so that the build will fail if there are any warnings from either the compiler or the linter.
-
-#### Building the Python Library
-
-Run the following command to build the Python library using Maturin. The command builds the package inside the default
-Hatch environment.
-=======
 Sail is available as a Python package on PyPI. You can install it using `pip`.
->>>>>>> 08c201f3
 
 ```bash
 pip install pysail
@@ -63,81 +20,7 @@
 
 The documentation of the latest Sail version can be found [here](https://docs.lakesail.com/sail/latest/).
 
-<<<<<<< HEAD
-Run the following command to build the Spark project.
-The command creates a patched PySpark package containing Python code along with the JAR files.
-Python tests are also included in the patched package.
-
-```bash
-scripts/spark-tests/build-pyspark.sh
-```
-
-#### Additional Notes
-
-Here are some notes about the `build-pyspark.sh` script.
-
-1. The script will fail with an error if the Spark directory is not clean. The script internally applies a patch
-   to the repository, and the patch is reverted before the script exits (either successfully or with an error).
-2. The script can work with an arbitrary Python 3 installation,
-   since the `setup.py` script in the Spark project only uses the Python standard library.
-3. The script takes a while to run.
-   On GitHub Actions, it takes about 40 minutes on the default GitHub-hosted runners.
-   Fortunately, you only need to run this script once, unless there is a change in the Spark patch file.
-   The patch file is in the `scripts/spark-tests` directory.
-
-### Python Setup
-
-We use [Hatch](https://hatch.pypa.io/latest/) to manage Python environments.
-The environments are defined in the `pyproject.toml` file.
-
-When you run Hatch commands, environments are created in `.venvs/` in the project root directory.
-You can also run `hatch env create` to create the `default` environment explicitly, and then configure your IDE
-to use this environment (`.venvs/default`) for Python development.
-
-#### Additional Notes
-
-1. Some environments depend on the patched PySpark package created in the previous section.
-   The patched PySpark package will be installed automatically during the environment creation.
-2. For this project, all Hatch environments are configured to use `pip` as the package installer for local development,
-   so pip environment variables such as `PIP_INDEX_URL` still work.
-   However, it is recommended to also set `uv` environment variables such as `UV_INDEX_URL`, since Hatch
-   uses `uv` as the package installer for internal environments (e.g. when doing static analysis
-   via `hatch fmt`.)
-3. Hatch will download prebuilt Python interpreters when the specified Python version for an environment
-   is not installed on your host. Note that the prebuilt Python interpreters only track the **minor version** of Python.
-   If downloading prebuilt Python interpreters fails (e.g. due to network issues), or if you want precise control
-   over the **patch version** of Python being used in Hatch environments, you can install Python manually so that
-   Hatch can pick up the Python installations. For example, you can use [pyenv](https://github.com/pyenv/pyenv) to
-   install multiple Python versions and run the following command in the project root directory.
-   ```bash
-   pyenv local 3.8.19 3.9.19 3.10.14 3.11.9
-   ```
-   The above command creates a `.python-version` file (ignored by Git) in the project root directory, so that multiple
-   Python versions are available on `PATH` due to the pyenv shim.
-   These Python versions are then available to Hatch for the environment creation.
-
-### Running the Spark Connect Server
-
-Use the following commands to build and run the Spark Connect server powered by the framework.
-
-```bash
-scripts/spark-tests/run-server.sh
-```
-
-### Running Spark Tests
-
-Before running Spark tests, please create the `test` Hatch environment using the following commands.
-Note that you do *not* need to run `maturin develop` in the `test` environment again after you make code changes.
-We only use the pytest plugins (pure Python code) from the project, which do not need to be rebuilt by Maturin.
-
-```bash
-hatch env create test
-hatch run test:install-pyspark
-hatch run test:maturin develop
-```
-=======
 ## Contributing
->>>>>>> 08c201f3
 
 Contributions are welcome!
 
